/*
 *  main.cpp
 *  Part of CTC/cell-placement/
 *
 *  Created and authored by Diego Rossinelli on 2014-12-18.
<<<<<<< HEAD
 *  Major revision by Yu-Hang Tang on
=======
 *  Further edited by Dmitry Alexeev on 2014-03-25.
>>>>>>> 57840d9c
 *  Copyright 2015. All rights reserved.
 *
 *  Users are NOT authorized
 *  to employ the present software for their own publications
 *  before getting a written permission from the author of this file.
 */

#include <cstdlib>
#include <cstdio>
#include <cmath>
#include <iostream>
#include <fstream>
#include <vector>
#include <map>
#include <algorithm>
<<<<<<< HEAD
#include <omp.h>

#include "point.h"
=======
#include <list>
>>>>>>> 57840d9c

using namespace std;
using namespace ermine;

using point = Vector<double,3>;
using matrix = Matrix<double,4,4>;
using identity = Identity<double,4,4>;

void verify( string path2ic )
{
<<<<<<< HEAD
    printf( "VERIFYING <%s>\n", path2ic.c_str() );
=======
    ifstream in(path);
    string line;

    if (in.good())
	cout << "Reading file " << path << endl;
    else
    {
	cout << path << ": no such file" << endl;
	exit(1);
    }
>>>>>>> 57840d9c

    FILE * f = fopen( path2ic.c_str(), "r" );

<<<<<<< HEAD
    bool isgood = true;
=======
    in >> nparticles >> nbonds >> ntriang >> ndihedrals;

    if (in.good())
	cout << "File contains " << nparticles << " atoms, " << nbonds << " bonds, " << ntriang
	     << " triangles and " << ndihedrals << " dihedrals" << endl;
    else
    {
	cout << "Couldn't parse the file" << endl;
	exit(1);
    }

    vector<float> xs(nparticles), ys(nparticles), zs(nparticles);
>>>>>>> 57840d9c

    while( isgood ) {
        double tmp[19];
        for( int c = 0; c < 19; ++c ) {
            int retval = fscanf( f, "%lf", tmp + c );

            isgood &= retval == 1;
        }

        if( isgood ) {
            printf( "reading: " );

            for( int c = 0; c < 19; ++c )
                printf( "%lf ", tmp[c] );

            printf( "\n" );
        }
    }

    fclose( f );

    printf( "========================================\n\n\n\n" );
}

<<<<<<< HEAD
// low-dimensional RBC model
struct LD_RBC {
	constexpr static double r = 2.2;
	constexpr static int n = 8;
	std::array<point,n> vert;
	point xmin, xmax;
	matrix transform;
	LD_RBC() {
		constexpr double L = 2.0;
		for(int i=0;i<n;i++) {
			vert[i] = point( L * cos(i*2.f*M_PI/n), L * sin(i*2.f*M_PI/n), 0. );
		}
=======
struct TransformedExtent
{
    float transform[4][4];

    float xmin[3], xmax[3], local_xmin[3], local_xmax[3];

    TransformedExtent(Extent extent, const int domain_extent[3])
	{
	    local_xmin[0] = extent.xmin;
	    local_xmin[1] = extent.ymin;
	    local_xmin[2] = extent.zmin;

	    local_xmax[0] = extent.xmax;
	    local_xmax[1] = extent.ymax;
	    local_xmax[2] = extent.zmax;

	    build_transform(extent, domain_extent);

	    for(int i = 0; i < 8; ++i)
	    {
		const int idx[3] = { i % 2, (i/2) % 2, (i/4) % 2 };

		float local[3];
		for(int c = 0; c < 3; ++c)
		    local[c] = idx[c] ? local_xmax[c] : local_xmin[c];

		float world[3];

		apply(local, world);

		if (i == 0)
		    for(int c = 0; c < 3; ++c)
			xmin[c] = xmax[c] = world[c];
		else
		    for(int c = 0; c < 3; ++c)
		    {
			xmin[c] = min(xmin[c], world[c]);
			xmax[c] = max(xmax[c], world[c]);
		    }
	    }
>>>>>>> 57840d9c
	}
};

<<<<<<< HEAD
struct CTC {
	constexpr static double r = 10.0;
	constexpr static int n = 1;
	std::array<point,n> vert;
	point xmin, xmax;
	matrix transform;
	CTC() {
		vert[0] = point(0);
=======
    void build_transform(const Extent extent, const int domain_extent[3])
	{
	    for(int i = 0; i < 4; ++i)
		for(int j = 0; j < 4; ++j)
		    transform[i][j] = i == j;

	    for(int i = 0; i < 3; ++i)
		transform[i][3] = - 0.5 * (local_xmin[i] + local_xmax[i]);

	    const float angles[3] = {
		(float)(0.25 * (drand48() - 0.5) * 2 * M_PI),
		(float)(M_PI * 0.5 + 0.25 * (drand48() * 2 - 1) * M_PI),
		(float)(0.25 * (drand48() - 0.5) * 2 * M_PI)
	    };

	    for(int d = 0; d < 3; ++d)
	    {
		const float c = cos(angles[d]);
		const float s = sin(angles[d]);

		float tmp[4][4];

		for(int i = 0; i < 4; ++i)
		    for(int j = 0; j < 4; ++j)
			tmp[i][j] = i == j;

		if (d == 0)
		{
		    tmp[0][0] = tmp[1][1] = c;
		    tmp[0][1] = -(tmp[1][0] = s);
		}
		else
		    if (d == 1)
		    {
			tmp[0][0] = tmp[2][2] = c;
			tmp[0][2] = -(tmp[2][0] = s);
		    }
		    else
		    {
			tmp[1][1] = tmp[2][2] = c;
			tmp[1][2] = -(tmp[2][1] = s);
		    }

		float res[4][4];
		for(int i = 0; i < 4; ++i)
		    for(int j = 0; j < 4; ++j)
		    {
			float s = 0;

			for(int k = 0; k < 4; ++k)
			    s += transform[i][k] * tmp[k][j];

			res[i][j] = s;
		    }

		for(int i = 0; i < 4; ++i)
		    for(int j = 0; j < 4; ++j)
			transform[i][j] = res[i][j];
	    }

	    float maxlocalextent = 0;
	    for(int i = 0; i < 3; ++i)
		maxlocalextent = max(maxlocalextent, local_xmax[i] - local_xmin[i]);

	    for(int i = 0; i < 3; ++i)
		transform[i][3] += 0.5 * maxlocalextent + drand48() * (domain_extent[i] - maxlocalextent);
>>>>>>> 57840d9c
	}
};

template<typename P> void set_minmax( P &p ) {
	p.xmin = 1e20;
	p.xmax = 1e-20;
	for(auto &v: p.vert) {
		for(int i=0;i<3;i++) {
			p.xmin[i] = min( p.xmin[i], v[i] );
			p.xmax[i] = max( p.xmax[i], v[i] );
		}
	}
}

template<typename P> void randomize( P &p, point global_ext  ) {
	point com(0);
	for( auto const &v: p.vert ) com += v;
	com /= double(p.n);

	double maxr = 0.;
	for( auto const &v: p.vert ) maxr = max( maxr, norm(v - com));
	maxr += p.r;

	point dx = ( global_ext - 2 * maxr ) * point( drand48(), drand48(), drand48() ) +  maxr;

<<<<<<< HEAD
	point da( 0.25 * ( drand48() - 0.5 ) * 2 * M_PI,
	          M_PI * 0.5 + 0.25 * ( drand48() * 2 - 1 ) * M_PI,
	          0.25 * ( drand48() - 0.5 ) * 2 * M_PI );
=======
    bool collides(const TransformedExtent a, const float tol)
	{
	    float s[3], e[3];
>>>>>>> 57840d9c

	matrix T1 = identity(), T2 = identity(), Rx = identity(), Ry = identity(), Rz = identity();

	// move to COM
	T1(0,3) = -com[0], T1(1,3) = -com[1], T1(2,3) = -com[2];

	// rotate randonmly
	Rx(0,0) = 1.; Rx(1,1) = cos(da[0]); Rx(1,2) =-sin(da[0]); Rx(2,1) = sin(da[0]); Rx(2,2) = cos(da[0]); Rx(3,3) = 1.;

	Ry(1,1) = 1.; Ry(0,0) = cos(da[1]); Ry(0,2) = sin(da[1]); Ry(2,0) =-sin(da[1]); Ry(2,2) = cos(da[1]); Ry(3,3) = 1.;

	Rz(2,2) = 1.; Rz(0,0) = cos(da[2]); Rz(0,1) =-sin(da[2]); Rz(1,0) = sin(da[2]); Rz(1,1) = cos(da[2]); Rz(3,3) = 1.;

	// move to random point in global, margin = maxr
	T2(0,3) = dx[0], T2(1,3) = dx[1], T2(2,3) = dx[2];

	p.transform = T2 * Rz * Ry * Rx * T1;

	for( auto &v: p.vert ) {
		Vector<double,4> u( v[0], v[1], v[2], 1. );
		u = p.transform * u;
		v[0] = u[0], v[1] = u[1], v[2] = u[2]; // div by u[3] not needed because no scaling
	}

	set_minmax( p );
}

struct cell {
	int64_t i, j, k;
	cell(int64_t i_, int64_t j_, int64_t k_) : i(i_), j(j_), k(k_) {}
	friend inline bool operator < ( cell const& x, cell const &y ) {
		return (x.i<y.i) || (x.i==y.i&&x.j<y.j) || (x.i==y.i&&x.j==y.j&&x.k<y.k);
	}
};

struct cell_list : public map<cell,vector<int64_t> > {
	double spacing, margin;

<<<<<<< HEAD
	cell_list( double s, double m ) : spacing(s), margin(m) {}

	inline cell p2c(point p) {
		point ijk = floor( p / spacing );
		return cell( ijk[0], ijk[1], ijk[2] );
	}
	inline void put( point xmin, point xmax, int64_t idx ) {
		cell lower = p2c( xmin - margin );
		cell upper = p2c( xmax + margin );
		for( int64_t i = lower.i ; i <= upper.i ; i++ )
			for( int64_t j = lower.j ; j <= upper.j ; j++ )
				for( int64_t k = lower.k ; k <= upper.k ; k++ )
					(*this)[cell(i,j,k)].push_back(idx);
	}
};
=======
    FILE * f = fopen(path2ic.c_str(), "r");

    bool isgood = true;

    while(isgood)
    {
	float tmp[19];
	for(int c = 0; c < 19; ++c)
	{
	    int retval = fscanf(f, "%f", tmp + c);

	    isgood &= retval == 1;
	}

	if (isgood)
	{
	    printf("reading: ");

	    for(int c = 0; c < 19; ++c)
		printf("%f ", tmp[c]);

	    printf("\n");
	}
    }

    fclose(f);
>>>>>>> 57840d9c

template<typename P, typename Q> bool collides( P const& p, Q const &q, const double tol = 0 ) {
	constexpr double r = p.r + q.r;
	for(int i=0;i<p.n;i++)
		for(int j=0;j<q.n;j++) {
			if ( normsq( p.vert[i] - q.vert[j] ) < (r+tol)*(r+tol) ) return true;
		}
	return false;
}

<<<<<<< HEAD
int main( int argc, const char ** argv )
=======
class Checker
{
    const float safetymargin;
    float h[3];
    int n[3], ntot;

    vector<list<TransformedExtent> > data;

public:

    Checker(float hh, int dext[3], const float safetymargin):
	safetymargin(safetymargin)
	{
	    h[0] = h[1] = h[2] = hh;

	    for (int d = 0; d < 3; ++d)
		n[d] = (int)ceil((double)dext[d] / h[d]) + 2;

	    ntot = n[0] * n[1] * n[2];

	    data.resize(ntot);
	}

    bool check(TransformedExtent& ex)
	{
	    int imin[3], imax[3];

	    for (int d=0; d<3; d++)
	    {
		imin[d] = floor(ex.xmin[d] / h[d]) + 1;
		imax[d] = floor(ex.xmax[d] / h[d]) + 1;
	    }

	    for (int i=imin[0]; i<=imax[0]; i++)
		for (int j=imin[1]; j<=imax[1]; j++)
		    for (int k=imin[2]; k<=imax[2]; k++)
		    {
			const int icell = i * n[1] * n[2] + j * n[2] + k;

			bool good = true;

			for (auto rival : data[icell])
			    good &= !ex.collides(rival, safetymargin);

			if (!good)
			    return false;
		    }

	    return true;
	}


    void add(TransformedExtent& ex)
	{
	    int imin[3], imax[3];

	    for (int d=0; d<3; ++d)
	    {
		imin[d] = floor(ex.xmin[d] / h[d]) + 1;
		imax[d] = floor(ex.xmax[d] / h[d]) + 1;
	    }

	    bool good = true;

	    for (int i=imin[0]; i<=imax[0]; i++)
		for (int j=imin[1]; j<=imax[1]; j++)
		    for (int k=imin[2]; k<=imax[2]; k++)
		    {
			const int icell = i * n[1]*n[2] + j * n[2] + k;
			data[icell].push_back(ex);
		    }
	}
};

int main(int argc, const char ** argv)
>>>>>>> 57840d9c
{
    if( argc < 4 ) {
        printf( "usage: ./cell-placement <xdomain-extent> <ydomain-extent> <zdomain-extent> [vol_fraction] \n" );
        exit( -1 );
    }

    point domainextent( atof(argv[1]), atof(argv[2]), atof(argv[3]) );

<<<<<<< HEAD
    printf( "domain extent: %lf %lf %lf\n", domainextent[0], domainextent[1], domainextent[2] );
=======
    printf("domain extent: %d %d %d\n",
	   domainextent[0], domainextent[1], domainextent[2]);

    Extent extents[2] = {
	compute_extent("../cuda-rbc/rbc2.atom_parsed"),
	compute_extent("../cuda-ctc/sphere.dat")
    };
>>>>>>> 57840d9c

    double vol = domainextent[0] * domainextent[1] * domainextent[2];
    int64_t maxn = argc >= 5 ? ( vol * atof( argv[4] ) / 92.45 ) : 0xFFFFFFFFFFLL;

    printf(" max number of RBCs: %ld\n", maxn );
    bool failed = false;
<<<<<<< HEAD

    cell_list      clist_rbc(12, 5);
    cell_list      clist_ctc(48,12);
    vector<LD_RBC> result_rbc;
    vector<CTC>    result_ctc;

    double t1 = omp_get_wtime();

    while( !failed && result_rbc.size() + result_ctc.size() < maxn ) {
        const int maxattempts = 1000000;

        int attempt = 0;
        do {
            const int type = 0;//(int)(drand48() >= 0.25);

            LD_RBC t;
            randomize( t, domainextent );

            bool colliding = false;

            point center = ( t.xmin + t.xmax ) * 0.5;
            for( auto &i: clist_rbc[ clist_rbc.p2c(center) ] ) {
            	if (colliding) break;
            	colliding |= collides( t, result_rbc[i] );
            }
            for( auto &i: clist_ctc[ clist_ctc.p2c(center) ] ) {
            	if (colliding) break;
            	colliding |= collides( t, result_ctc[i] );
            }

            if( !colliding ) {
            	clist_rbc.put( t.xmin, t.xmax, result_rbc.size() );
            	result_rbc.push_back( t );
                break;
            }
        } while( ++attempt < maxattempts );

        printf( "attempts: %d, result: %d\n", attempt, result_rbc.size() + result_ctc.size() );

        failed |= attempt == maxattempts;
=======

    vector<TransformedExtent> results[2];

    const float tol = 0.7;

    Checker checker(8, domainextent, tol);

    int tot = 0;
    while(!failed)
    {
	const int maxattempts = 100000;

	int attempt = 0;
	for(; attempt < maxattempts; ++attempt)
	{
	    const int type = 0;//(int)(drand48() >= 0.25);

	    TransformedExtent t(extents[type], domainextent);

	    bool noncolliding = true;

#if 0
            //original code
	    for(int i = 0; i < 2; ++i)
		for(int j = 0; j < results[i].size() && noncolliding; ++j)
		    noncolliding &= !t.collides(results[i][j], tol);
#else
            noncolliding = checker.check(t);
#endif

            if (noncolliding)
	    {
                checker.add(t);
		results[type].push_back(t);
                ++tot;
		break;
	    }
	}

        if (tot % 1000 == 0)
	    printf("Done with %d cells...\n", tot);

	failed |= attempt == maxattempts;
>>>>>>> 57840d9c
    }

    double t2 = omp_get_wtime();

    {
<<<<<<< HEAD
    	FILE * f = fopen( "rbcs-ic.txt", "w" );
    	for( auto const &it: result_rbc ) {
    		// COM
            for( int c = 0; c < 3; ++c ) fprintf( f, "%lf ", 0.5 * ( it.xmin[c] + it.xmax[c] ) );
            // rotate matrix
            for( int i = 0; i < 4; ++i ) for( int j = 0; j < 4; ++j ) fprintf( f, "%lf ", it.transform(i,j) );
            fprintf( f, "\n" );
        }
        fclose( f );
    }
=======
	FILE * f = fopen(output_names[idtype].c_str(), "w");

	for(vector<TransformedExtent>::iterator it = results[idtype].begin(); it != results[idtype].end(); ++it)
	{
	    for(int c = 0; c < 3; ++c)
		fprintf(f, "%f ", 0.5 * (it->xmin[c] + it->xmax[c]));

	    for(int i = 0; i < 4; ++i)
		for(int j = 0; j < 4; ++j)
		    fprintf(f, "%f ", it->transform[i][j]);

	    fprintf(f, "\n");
	}
>>>>>>> 57840d9c

    {
    	FILE * f = fopen( "ctcs-ic.txt", "w" );
    	for( auto const &it: result_ctc ) {
            for( int c = 0; c < 3; ++c ) fprintf( f, "%lf ", 0.5 * ( it.xmin[c] + it.xmax[c] ) );
            for( int i = 0; i < 4; ++i ) for( int j = 0; j < 4; ++j ) fprintf( f, "%lf ", it.transform(i,j) );
            fprintf( f, "\n" );
        }
        fclose( f );
    }

<<<<<<< HEAD
	verify( "rbcs-ic.txt" );
	verify( "ctcs-ic.txt" );

	printf("Generation took %lf seconds\n", t2 - t1 );
=======
    printf("Generated %d RBCs, %d CTCs\n", (int)results[0].size(), (int)results[1].size());
>>>>>>> 57840d9c

    return 0;
}<|MERGE_RESOLUTION|>--- conflicted
+++ resolved
@@ -3,11 +3,7 @@
  *  Part of CTC/cell-placement/
  *
  *  Created and authored by Diego Rossinelli on 2014-12-18.
-<<<<<<< HEAD
- *  Major revision by Yu-Hang Tang on
-=======
  *  Further edited by Dmitry Alexeev on 2014-03-25.
->>>>>>> 57840d9c
  *  Copyright 2015. All rights reserved.
  *
  *  Users are NOT authorized
@@ -21,28 +17,19 @@
 #include <iostream>
 #include <fstream>
 #include <vector>
-#include <map>
 #include <algorithm>
-<<<<<<< HEAD
-#include <omp.h>
-
-#include "point.h"
-=======
 #include <list>
->>>>>>> 57840d9c
 
 using namespace std;
-using namespace ermine;
-
-using point = Vector<double,3>;
-using matrix = Matrix<double,4,4>;
-using identity = Identity<double,4,4>;
-
-void verify( string path2ic )
-{
-<<<<<<< HEAD
-    printf( "VERIFYING <%s>\n", path2ic.c_str() );
-=======
+
+struct Extent
+{
+    float xmin, ymin, zmin;
+    float xmax, ymax, zmax;
+};
+
+Extent compute_extent(const char * const path)
+{
     ifstream in(path);
     string line;
 
@@ -53,13 +40,9 @@
 	cout << path << ": no such file" << endl;
 	exit(1);
     }
->>>>>>> 57840d9c
-
-    FILE * f = fopen( path2ic.c_str(), "r" );
-
-<<<<<<< HEAD
-    bool isgood = true;
-=======
+
+    int nparticles, nbonds, ntriang, ndihedrals;
+
     in >> nparticles >> nbonds >> ntriang >> ndihedrals;
 
     if (in.good())
@@ -72,45 +55,32 @@
     }
 
     vector<float> xs(nparticles), ys(nparticles), zs(nparticles);
->>>>>>> 57840d9c
-
-    while( isgood ) {
-        double tmp[19];
-        for( int c = 0; c < 19; ++c ) {
-            int retval = fscanf( f, "%lf", tmp + c );
-
-            isgood &= retval == 1;
-        }
-
-        if( isgood ) {
-            printf( "reading: " );
-
-            for( int c = 0; c < 19; ++c )
-                printf( "%lf ", tmp[c] );
-
-            printf( "\n" );
-        }
-    }
-
-    fclose( f );
-
-    printf( "========================================\n\n\n\n" );
+
+    for(int i = 0; i < nparticles; ++i)
+    {
+	int dummy;
+	in >> dummy >> dummy >> dummy >> xs[i] >> ys[i] >> zs[i];
+    }
+
+    Extent retval = {
+	*min_element(xs.begin(), xs.end()),
+	*min_element(ys.begin(), ys.end()),
+	*min_element(zs.begin(), zs.end()),
+	*max_element(xs.begin(), xs.end()),
+	*max_element(ys.begin(), ys.end()),
+	*max_element(zs.begin(), zs.end())
+    };
+
+    {
+	printf("extent: \n");
+	for(int i = 0; i < 6; ++i)
+	    printf("%f ", *(i + (float *)(&retval.xmin)));
+	printf("\n");
+    }
+
+    return retval;
 }
 
-<<<<<<< HEAD
-// low-dimensional RBC model
-struct LD_RBC {
-	constexpr static double r = 2.2;
-	constexpr static int n = 8;
-	std::array<point,n> vert;
-	point xmin, xmax;
-	matrix transform;
-	LD_RBC() {
-		constexpr double L = 2.0;
-		for(int i=0;i<n;i++) {
-			vert[i] = point( L * cos(i*2.f*M_PI/n), L * sin(i*2.f*M_PI/n), 0. );
-		}
-=======
 struct TransformedExtent
 {
     float transform[4][4];
@@ -151,20 +121,8 @@
 			xmax[c] = max(xmax[c], world[c]);
 		    }
 	    }
->>>>>>> 57840d9c
-	}
-};
-
-<<<<<<< HEAD
-struct CTC {
-	constexpr static double r = 10.0;
-	constexpr static int n = 1;
-	std::array<point,n> vert;
-	point xmin, xmax;
-	matrix transform;
-	CTC() {
-		vert[0] = point(0);
-=======
+	}
+
     void build_transform(const Extent extent, const int domain_extent[3])
 	{
 	    for(int i = 0; i < 4; ++i)
@@ -231,96 +189,35 @@
 
 	    for(int i = 0; i < 3; ++i)
 		transform[i][3] += 0.5 * maxlocalextent + drand48() * (domain_extent[i] - maxlocalextent);
->>>>>>> 57840d9c
+	}
+
+    void apply(float x[3], float y[3])
+	{
+	    for(int i = 0; i < 3; ++i)
+		y[i] = transform[i][0] * x[0] + transform[i][1] * x[1] + transform[i][2] * x[2] + transform[i][3];
+	}
+
+    bool collides(const TransformedExtent a, const float tol)
+	{
+	    float s[3], e[3];
+
+	    for(int c = 0; c < 3; ++c)
+	    {
+		s[c] = max(xmin[c], a.xmin[c]);
+		e[c] = min(xmax[c], a.xmax[c]);
+
+		if (s[c] - e[c] >= tol)
+		    return false;
+	    }
+
+	    return true;
 	}
 };
 
-template<typename P> void set_minmax( P &p ) {
-	p.xmin = 1e20;
-	p.xmax = 1e-20;
-	for(auto &v: p.vert) {
-		for(int i=0;i<3;i++) {
-			p.xmin[i] = min( p.xmin[i], v[i] );
-			p.xmax[i] = max( p.xmax[i], v[i] );
-		}
-	}
-}
-
-template<typename P> void randomize( P &p, point global_ext  ) {
-	point com(0);
-	for( auto const &v: p.vert ) com += v;
-	com /= double(p.n);
-
-	double maxr = 0.;
-	for( auto const &v: p.vert ) maxr = max( maxr, norm(v - com));
-	maxr += p.r;
-
-	point dx = ( global_ext - 2 * maxr ) * point( drand48(), drand48(), drand48() ) +  maxr;
-
-<<<<<<< HEAD
-	point da( 0.25 * ( drand48() - 0.5 ) * 2 * M_PI,
-	          M_PI * 0.5 + 0.25 * ( drand48() * 2 - 1 ) * M_PI,
-	          0.25 * ( drand48() - 0.5 ) * 2 * M_PI );
-=======
-    bool collides(const TransformedExtent a, const float tol)
-	{
-	    float s[3], e[3];
->>>>>>> 57840d9c
-
-	matrix T1 = identity(), T2 = identity(), Rx = identity(), Ry = identity(), Rz = identity();
-
-	// move to COM
-	T1(0,3) = -com[0], T1(1,3) = -com[1], T1(2,3) = -com[2];
-
-	// rotate randonmly
-	Rx(0,0) = 1.; Rx(1,1) = cos(da[0]); Rx(1,2) =-sin(da[0]); Rx(2,1) = sin(da[0]); Rx(2,2) = cos(da[0]); Rx(3,3) = 1.;
-
-	Ry(1,1) = 1.; Ry(0,0) = cos(da[1]); Ry(0,2) = sin(da[1]); Ry(2,0) =-sin(da[1]); Ry(2,2) = cos(da[1]); Ry(3,3) = 1.;
-
-	Rz(2,2) = 1.; Rz(0,0) = cos(da[2]); Rz(0,1) =-sin(da[2]); Rz(1,0) = sin(da[2]); Rz(1,1) = cos(da[2]); Rz(3,3) = 1.;
-
-	// move to random point in global, margin = maxr
-	T2(0,3) = dx[0], T2(1,3) = dx[1], T2(2,3) = dx[2];
-
-	p.transform = T2 * Rz * Ry * Rx * T1;
-
-	for( auto &v: p.vert ) {
-		Vector<double,4> u( v[0], v[1], v[2], 1. );
-		u = p.transform * u;
-		v[0] = u[0], v[1] = u[1], v[2] = u[2]; // div by u[3] not needed because no scaling
-	}
-
-	set_minmax( p );
-}
-
-struct cell {
-	int64_t i, j, k;
-	cell(int64_t i_, int64_t j_, int64_t k_) : i(i_), j(j_), k(k_) {}
-	friend inline bool operator < ( cell const& x, cell const &y ) {
-		return (x.i<y.i) || (x.i==y.i&&x.j<y.j) || (x.i==y.i&&x.j==y.j&&x.k<y.k);
-	}
-};
-
-struct cell_list : public map<cell,vector<int64_t> > {
-	double spacing, margin;
-
-<<<<<<< HEAD
-	cell_list( double s, double m ) : spacing(s), margin(m) {}
-
-	inline cell p2c(point p) {
-		point ijk = floor( p / spacing );
-		return cell( ijk[0], ijk[1], ijk[2] );
-	}
-	inline void put( point xmin, point xmax, int64_t idx ) {
-		cell lower = p2c( xmin - margin );
-		cell upper = p2c( xmax + margin );
-		for( int64_t i = lower.i ; i <= upper.i ; i++ )
-			for( int64_t j = lower.j ; j <= upper.j ; j++ )
-				for( int64_t k = lower.k ; k <= upper.k ; k++ )
-					(*this)[cell(i,j,k)].push_back(idx);
-	}
-};
-=======
+void verify(string path2ic)
+{
+    printf("VERIFYING <%s>\n", path2ic.c_str());
+
     FILE * f = fopen(path2ic.c_str(), "r");
 
     bool isgood = true;
@@ -347,20 +244,10 @@
     }
 
     fclose(f);
->>>>>>> 57840d9c
-
-template<typename P, typename Q> bool collides( P const& p, Q const &q, const double tol = 0 ) {
-	constexpr double r = p.r + q.r;
-	for(int i=0;i<p.n;i++)
-		for(int j=0;j<q.n;j++) {
-			if ( normsq( p.vert[i] - q.vert[j] ) < (r+tol)*(r+tol) ) return true;
-		}
-	return false;
+
+    printf("========================================\n\n\n\n");
 }
 
-<<<<<<< HEAD
-int main( int argc, const char ** argv )
-=======
 class Checker
 {
     const float safetymargin;
@@ -436,18 +323,17 @@
 };
 
 int main(int argc, const char ** argv)
->>>>>>> 57840d9c
-{
-    if( argc < 4 ) {
-        printf( "usage: ./cell-placement <xdomain-extent> <ydomain-extent> <zdomain-extent> [vol_fraction] \n" );
-        exit( -1 );
-    }
-
-    point domainextent( atof(argv[1]), atof(argv[2]), atof(argv[3]) );
-
-<<<<<<< HEAD
-    printf( "domain extent: %lf %lf %lf\n", domainextent[0], domainextent[1], domainextent[2] );
-=======
+{
+    if (argc != 4)
+    {
+	printf("usage: ./cell-placement <xdomain-extent> <ydomain-extent> <zdomain-extent>\n");
+	exit(-1);
+    }
+
+    int domainextent[3];
+    for(int i = 0; i < 3; ++i)
+	domainextent[i] = atoi(argv[1 + i]);
+
     printf("domain extent: %d %d %d\n",
 	   domainextent[0], domainextent[1], domainextent[2]);
 
@@ -455,55 +341,8 @@
 	compute_extent("../cuda-rbc/rbc2.atom_parsed"),
 	compute_extent("../cuda-ctc/sphere.dat")
     };
->>>>>>> 57840d9c
-
-    double vol = domainextent[0] * domainextent[1] * domainextent[2];
-    int64_t maxn = argc >= 5 ? ( vol * atof( argv[4] ) / 92.45 ) : 0xFFFFFFFFFFLL;
-
-    printf(" max number of RBCs: %ld\n", maxn );
+
     bool failed = false;
-<<<<<<< HEAD
-
-    cell_list      clist_rbc(12, 5);
-    cell_list      clist_ctc(48,12);
-    vector<LD_RBC> result_rbc;
-    vector<CTC>    result_ctc;
-
-    double t1 = omp_get_wtime();
-
-    while( !failed && result_rbc.size() + result_ctc.size() < maxn ) {
-        const int maxattempts = 1000000;
-
-        int attempt = 0;
-        do {
-            const int type = 0;//(int)(drand48() >= 0.25);
-
-            LD_RBC t;
-            randomize( t, domainextent );
-
-            bool colliding = false;
-
-            point center = ( t.xmin + t.xmax ) * 0.5;
-            for( auto &i: clist_rbc[ clist_rbc.p2c(center) ] ) {
-            	if (colliding) break;
-            	colliding |= collides( t, result_rbc[i] );
-            }
-            for( auto &i: clist_ctc[ clist_ctc.p2c(center) ] ) {
-            	if (colliding) break;
-            	colliding |= collides( t, result_ctc[i] );
-            }
-
-            if( !colliding ) {
-            	clist_rbc.put( t.xmin, t.xmax, result_rbc.size() );
-            	result_rbc.push_back( t );
-                break;
-            }
-        } while( ++attempt < maxattempts );
-
-        printf( "attempts: %d, result: %d\n", attempt, result_rbc.size() + result_ctc.size() );
-
-        failed |= attempt == maxattempts;
-=======
 
     vector<TransformedExtent> results[2];
 
@@ -547,24 +386,12 @@
 	    printf("Done with %d cells...\n", tot);
 
 	failed |= attempt == maxattempts;
->>>>>>> 57840d9c
-    }
-
-    double t2 = omp_get_wtime();
-
-    {
-<<<<<<< HEAD
-    	FILE * f = fopen( "rbcs-ic.txt", "w" );
-    	for( auto const &it: result_rbc ) {
-    		// COM
-            for( int c = 0; c < 3; ++c ) fprintf( f, "%lf ", 0.5 * ( it.xmin[c] + it.xmax[c] ) );
-            // rotate matrix
-            for( int i = 0; i < 4; ++i ) for( int j = 0; j < 4; ++j ) fprintf( f, "%lf ", it.transform(i,j) );
-            fprintf( f, "\n" );
-        }
-        fclose( f );
-    }
-=======
+    }
+
+    string output_names[2] = { "rbcs-ic.txt", "ctcs-ic.txt" };
+
+    for(int idtype = 0; idtype < 2; ++idtype)
+    {
 	FILE * f = fopen(output_names[idtype].c_str(), "w");
 
 	for(vector<TransformedExtent>::iterator it = results[idtype].begin(); it != results[idtype].end(); ++it)
@@ -578,26 +405,11 @@
 
 	    fprintf(f, "\n");
 	}
->>>>>>> 57840d9c
-
-    {
-    	FILE * f = fopen( "ctcs-ic.txt", "w" );
-    	for( auto const &it: result_ctc ) {
-            for( int c = 0; c < 3; ++c ) fprintf( f, "%lf ", 0.5 * ( it.xmin[c] + it.xmax[c] ) );
-            for( int i = 0; i < 4; ++i ) for( int j = 0; j < 4; ++j ) fprintf( f, "%lf ", it.transform(i,j) );
-            fprintf( f, "\n" );
-        }
-        fclose( f );
-    }
-
-<<<<<<< HEAD
-	verify( "rbcs-ic.txt" );
-	verify( "ctcs-ic.txt" );
-
-	printf("Generation took %lf seconds\n", t2 - t1 );
-=======
+
+	fclose(f);
+    }
+
     printf("Generated %d RBCs, %d CTCs\n", (int)results[0].size(), (int)results[1].size());
->>>>>>> 57840d9c
 
     return 0;
 }