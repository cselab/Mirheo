--- conflicted
+++ resolved
@@ -1,14 +1,7 @@
 cell-placement:	main.cpp
-<<<<<<< HEAD
-	$(CXX) -std=c++11 -O3 -fopenmp main.cpp -o cell-placement
-
-check: check.cpp
-	$(CXX) -std=c++11 -O3 check.cpp -o check
-=======
 	$(CXX) main.cpp -o cell-placement -O3 -std=c++11
->>>>>>> 57840d9c
 
 clean:
-	rm -f cell-placement check
+	rm cell-placement
 
 .PHONY = cell-placement