--- conflicted
+++ resolved
@@ -12,20 +12,19 @@
 
 ## Changelog
 
+### v0.12.3
+
+* **interface changes**
+  * use checkpoint instead of restart in Ymero coordinator constructor
+  * add checkpoint_mode parameter to Ymero coordinator constructor
+* checkpoint/restart mechanism is more uniform
+
 ### v0.12.2
 
-<<<<<<< HEAD
 * densities computed from pairwise interactions are now mass density
 * internal changes: 
   * add fetcher with mass
   * add type trait for self interacting pairwise kernels
-
-=======
-* **interface changes**
-  * use checkpoint instead of restart in Ymero coordinator constructor
-  * add checkpoint_mode parameter to Ymero coordinator constructor
-* checkpoint/restart mechanism is more uniform
->>>>>>> 97aa0983
 
 ### v0.12.1
 
