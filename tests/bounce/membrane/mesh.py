#!/usr/bin/env python

import sys, argparse
import numpy as np
import mirheo as mir

sys.path.append("../..")
from common.membrane_params import lina_parameters

parser = argparse.ArgumentParser()
parser.add_argument('--subStep', action='store_true', default=False)
parser.add_argument('--vis',     action='store_true', default=False)
args = parser.parse_args()

dt = 0.001

substeps = 10
if args.subStep:
    dt = dt * substeps

ranks  = (1, 1, 1)
domain = (8, 8, 8)

<<<<<<< HEAD
u = ymr.ymero(ranks, domain, dt, debug_level=3, log_filename='log', no_splash=True)
=======
u = mir.mirheo(ranks, domain, dt, debug_level=3, log_filename='log', no_splash=True)
>>>>>>> d008eb58

nparts = 1000
pos = np.random.normal(loc   = [0.5, 0.5 * domain[1] + 1.0, 0.5 * domain[2]],
                       scale = [0.1, 0.3, 0.3],
                       size  = (nparts, 3))

vel = np.random.normal(loc   = [1.0, 0., 0.],
                       scale = [0.1, 0.01, 0.01],
                       size  = (nparts, 3))


pv_sol = mir.ParticleVectors.ParticleVector('pv', mass = 1)
ic_sol = mir.InitialConditions.FromArray(pos=pos.tolist(), vel=vel.tolist())
vv     = mir.Integrators.VelocityVerlet('vv')
u.registerParticleVector(pv_sol, ic_sol)
u.registerIntegrator(vv)
u.setIntegrator(vv, pv_sol)


mesh_rbc = mir.ParticleVectors.MembraneMesh("rbc_mesh.off")
pv_rbc   = mir.ParticleVectors.MembraneVector("rbc", mass=1.0, mesh=mesh_rbc)
ic_rbc   = mir.InitialConditions.Membrane(
    [[0.5 * domain[0], 0.5 * domain[1], 0.5 * domain[2],   0.7071, 0.0, 0.7071, 0.0]]
)

u.registerParticleVector(pv_rbc, ic_rbc)

prm_rbc = lina_parameters(1.0)
int_rbc = mir.Interactions.MembraneForces("int_rbc", "wlc", "Kantor", **prm_rbc, stress_free=True)

if args.subStep:
    integrator = mir.Integrators.SubStep('substep_membrane', substeps, int_rbc)
    u.registerIntegrator(integrator)
    u.setIntegrator(integrator, pv_rbc)
else:
    u.setIntegrator(vv, pv_rbc)
    u.registerInteraction(int_rbc)
    u.setInteraction(int_rbc, pv_rbc, pv_rbc)


bb = mir.Bouncers.Mesh("bounce_rbc", kbt=0.0)
u.registerBouncer(bb)
u.setBouncer(bb, pv_rbc, pv_sol)


if args.vis:
    dump_every = int(0.1 / dt)
<<<<<<< HEAD
    u.registerPlugins(ymr.Plugins.createDumpParticles('partDump', pvSolvent, dump_every, [], 'h5/solvent-'))
    u.registerPlugins(ymr.Plugins.createDumpMesh("mesh_dump", pvRbc, dump_every, path="ply/"))
=======
    u.registerPlugins(mir.Plugins.createDumpParticles('partDump', pv_sol, dump_every, [], 'h5/solvent-'))
    u.registerPlugins(mdump = mir.Plugins.createDumpMesh("mesh_dump", pv_rbc, dump_every, path="ply/"))
>>>>>>> d008eb58

tend = int(5.0 / dt)
    
u.run(tend)

if pv_rbc is not None:
    rbc_pos = pv_rbc.getCoordinates()
    np.savetxt("pos.rbc.txt", rbc_pos)


# nTEST: bounce.membrane.mesh
# set -eu
# cd bounce/membrane
# rm -rf pos.rbc.txt pos.rbc.out.txt 
# cp ../../../data/rbc_mesh.off .
<<<<<<< HEAD
# ymr.run --runargs "-n 2" ./mesh.py
=======
# mir.run --runargs "-n 2" ./mesh.py
>>>>>>> d008eb58
# mv pos.rbc.txt pos.rbc.out.txt 

# nTEST: bounce.membrane.mesh.substep
# set -eu
# cd bounce/membrane
# rm -rf pos.rbc.txt pos.rbc.out.txt 
# cp ../../../data/rbc_mesh.off .
<<<<<<< HEAD
# ymr.run --runargs "-n 2" ./mesh.py --subStep
=======
# mir.run --runargs "-n 2" ./mesh.py --subStep
>>>>>>> d008eb58
# mv pos.rbc.txt pos.rbc.out.txt <|MERGE_RESOLUTION|>--- conflicted
+++ resolved
@@ -21,11 +21,7 @@
 ranks  = (1, 1, 1)
 domain = (8, 8, 8)
 
-<<<<<<< HEAD
-u = ymr.ymero(ranks, domain, dt, debug_level=3, log_filename='log', no_splash=True)
-=======
 u = mir.mirheo(ranks, domain, dt, debug_level=3, log_filename='log', no_splash=True)
->>>>>>> d008eb58
 
 nparts = 1000
 pos = np.random.normal(loc   = [0.5, 0.5 * domain[1] + 1.0, 0.5 * domain[2]],
@@ -73,13 +69,8 @@
 
 if args.vis:
     dump_every = int(0.1 / dt)
-<<<<<<< HEAD
-    u.registerPlugins(ymr.Plugins.createDumpParticles('partDump', pvSolvent, dump_every, [], 'h5/solvent-'))
-    u.registerPlugins(ymr.Plugins.createDumpMesh("mesh_dump", pvRbc, dump_every, path="ply/"))
-=======
     u.registerPlugins(mir.Plugins.createDumpParticles('partDump', pv_sol, dump_every, [], 'h5/solvent-'))
     u.registerPlugins(mdump = mir.Plugins.createDumpMesh("mesh_dump", pv_rbc, dump_every, path="ply/"))
->>>>>>> d008eb58
 
 tend = int(5.0 / dt)
     
@@ -95,11 +86,7 @@
 # cd bounce/membrane
 # rm -rf pos.rbc.txt pos.rbc.out.txt 
 # cp ../../../data/rbc_mesh.off .
-<<<<<<< HEAD
-# ymr.run --runargs "-n 2" ./mesh.py
-=======
 # mir.run --runargs "-n 2" ./mesh.py
->>>>>>> d008eb58
 # mv pos.rbc.txt pos.rbc.out.txt 
 
 # nTEST: bounce.membrane.mesh.substep
@@ -107,9 +94,5 @@
 # cd bounce/membrane
 # rm -rf pos.rbc.txt pos.rbc.out.txt 
 # cp ../../../data/rbc_mesh.off .
-<<<<<<< HEAD
-# ymr.run --runargs "-n 2" ./mesh.py --subStep
-=======
 # mir.run --runargs "-n 2" ./mesh.py --subStep
->>>>>>> d008eb58
 # mv pos.rbc.txt pos.rbc.out.txt 