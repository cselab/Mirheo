/*
 *  redistribute-particles.cu
 *  Part of uDeviceX/mpi-dpd/
 *
 *  Created and authored by Diego Rossinelli on 2015-02-09.
 *  Copyright 2015. All rights reserved.
 *
 *  Users are NOT authorized
 *  to employ the present software for their own publications
 *  before getting a written permission from the author of this file.
 */

#include <cassert>
#include <vector>
#include <algorithm>

#include "common-kernels.h"
#include "scan.h"
#include "redistribute-particles.h"

#ifndef WARPSIZE
#define WARPSIZE 32
#endif

using namespace std;

namespace RedistributeParticlesKernels
{
    __constant__ RedistributeParticles::PackBuffer pack_buffers[27];

    __constant__ RedistributeParticles::UnpackBuffer unpack_buffers[27];

    __device__ int pack_count[27], pack_start_padded[28];

    __constant__ int unpack_start[28], unpack_start_padded[28];

    __device__ bool failed;

    int ntexparticles = 0;
    float2 * texparticledata;
    texture<float, cudaTextureType1D> texAllParticles;
    texture<float2, cudaTextureType1D> texAllParticlesFloat2;

#if !defined(__CUDA_ARCH__)
#warning __CUDA_ARCH__ not defined! assuming 350
#define _ACCESS(x) __ldg(x)
#elif __CUDA_ARCH__ >= 350
#define _ACCESS(x) __ldg(x)
#else
#define _ACCESS(x) (*(x))
#endif

    __global__ void setup()
    {
	if (threadIdx.x == 0)
	    failed = false;

	if (threadIdx.x < 27)
	    pack_count[threadIdx.x] = 0;
    }

    __global__ void scatter_halo_indices_pack(const int np)
    {
	const int pid = threadIdx.x + blockDim.x * blockIdx.x;

	if (pid < np)
	{
	    float xp[3];
	    for(int c = 0; c < 3; ++c)
		xp[c] = tex1Dfetch(texAllParticles, 6 * pid + c);

	    const int L[3] = { XSIZE_SUBDOMAIN, YSIZE_SUBDOMAIN, ZSIZE_SUBDOMAIN };

	    int vcode[3];
	    for(int c = 0; c < 3; ++c)
		vcode[c] = (2 + (xp[c] >= -L[c]/2) + (xp[c] >= L[c]/2)) % 3;

	    const int code = vcode[0] + 3 * (vcode[1] + 3 * vcode[2]);
	    assert(code >= 0 && code < 27);

	    if (code > 0)
	    {
		const int entry = atomicAdd(pack_count + code, 1);

		if (entry < pack_buffers[code].capacity)
		    pack_buffers[code].scattered_indices[entry] = pid;
	    }
	}
    }

    __global__ void tiny_scan(const int nparticles, const int bulkcapacity, int * const packsizes, bool * const failureflag)
    {
	assert(blockDim.x > 27 && gridDim.x == 1);

	const int tid = threadIdx.x;

	int myval = 0, mycount = 0;

	if (tid < 27)
	{
	    myval = mycount = pack_count[threadIdx.x];
	    if (tid > 0)
		packsizes[tid] = mycount;

	    if (mycount > pack_buffers[tid].capacity)
	    {
		failed = true;
		*failureflag = true;
	    }
	}

	//myval = 32 * ((myval + 31) / 32);

	for(int L = 1; L < 32; L <<= 1)
	    myval += (tid >= L) * __shfl_up(myval, L) ;

	if (tid < 28)
	    pack_start_padded[tid] = myval - mycount;

	if (tid == 26)
	{
	    pack_start_padded[tid + 1] = myval;

	    const int nbulk = nparticles - myval;
	    packsizes[0] = nbulk;

	    if (nbulk > bulkcapacity)
	    {
		failed = true;
		*failureflag = true;
	    }
	}
    }

#ifndef NDEBUG
    __global__ void check_scan()
    {
	assert(blockDim.x == 1 && gridDim.x == 1);

	for(int i = 1; i < 28; ++i)
	    assert(pack_start_padded[i - 1] <= pack_start_padded[i]);
    }
#endif

    __global__ void pack(const int nparticles, const int nfloat2s)
    {

	assert(blockDim.x * gridDim.x >= nfloat2s);

	if (failed)
	    return;

	const int gid = threadIdx.x + blockDim.x * blockIdx.x;
	const int slot = gid / 3;

	const int tid = threadIdx.x;

	__shared__ int start[28]; //, count[27];

	if (tid < 28)
	    start[tid] = pack_start_padded[tid];

	//if (tid < 27)
	//   count[tid] = pack_count[tid];

	__syncthreads();

	const int key9 = 9 * (slot >= start[9]) + 9 * (slot >= start[18]);
	const int key3 = 3 * (slot >= start[key9 + 3]) + 3 * (slot >= start[key9 + 6]);
	const int key1 = (slot >= start[key9 + key3 + 1]) + (slot >= start[key9 + key3 + 2]);

	const int idpack = key9 + key3 + key1;

	if (slot >= start[27])
	    return;

	const int offset = slot - start[idpack];

	//if (offset >= count[idpack])
	//    return;

	assert (offset >= 0 && offset < pack_buffers[idpack].capacity);

	const int pid = _ACCESS(pack_buffers[idpack].scattered_indices + offset);
	assert(pid < nparticles && pid >= 0);

	const int c = gid % 3;
	const int d = c + 3 * offset;
	assert (d < pack_buffers[idpack].capacity * 3);

	pack_buffers[idpack].buffer[d] = tex1Dfetch(texAllParticlesFloat2, c + 3 * pid);
    }

    __global__ void subindex_remote(const uint nparticles_padded,
				    const uint nparticles, int * const partials, float2 * const dstbuf, uchar4 * const subindices)
    {
	assert(blockDim.x * gridDim.x >= nparticles_padded && blockDim.x == 128);

	const uint warpid = threadIdx.x >> 5;

	const uint localbase = 32 * (warpid + 4 * blockIdx.x);

	if (localbase >= nparticles_padded)
	    return;

	const uint key9 = 9 * (localbase >= unpack_start_padded[9]) + 9 * (localbase >= unpack_start_padded[18]);
	const uint key3 = 3 * (localbase >= unpack_start_padded[key9 + 3]) + 3 * (localbase >= unpack_start_padded[key9 + 6]);
	const uint key1 = (localbase >= unpack_start_padded[key9 + key3 + 1]) + (localbase >= unpack_start_padded[key9 + key3 + 2]);
	const int code = key9 + key3 + key1;
	assert(code >= 1 && code < 28);
	assert(localbase >= unpack_start_padded[code] && localbase < unpack_start_padded[code + 1]);

	const int unpackbase = localbase - unpack_start_padded[code];
	assert (unpackbase >= 0);
	assert(unpackbase < unpack_buffers[code].capacity);

	const uint nunpack = min(32, unpack_start[code + 1] - unpack_start[code] - unpackbase);

	if (nunpack == 0)
	    return;

	float2 data0, data1, data2;

	read_AOS6f(unpack_buffers[code].buffer + 3 * unpackbase, nunpack, data0, data1, data2);

	const uint laneid = threadIdx.x & 0x1f;

	int xcid, ycid, zcid, subindex;

	if (laneid < nunpack)
	{
	    data0.x += XSIZE_SUBDOMAIN * ((code + 1) % 3 - 1);
	    data0.y += YSIZE_SUBDOMAIN * ((code / 3 + 1) % 3 - 1);
	    data1.x += ZSIZE_SUBDOMAIN * ((code / 9 + 1) % 3 - 1);

	    xcid = (int)floor((double)data0.x + XSIZE_SUBDOMAIN / 2);
	    ycid = (int)floor((double)data0.y + YSIZE_SUBDOMAIN / 2);
	    zcid = (int)floor((double)data1.x + ZSIZE_SUBDOMAIN / 2);

	    assert(xcid >= 0 && xcid < XSIZE_SUBDOMAIN &&
		   ycid >= 0 && ycid < YSIZE_SUBDOMAIN &&
		   zcid >= 0 && zcid < ZSIZE_SUBDOMAIN );

	    const int cid = xcid + XSIZE_SUBDOMAIN * (ycid + YSIZE_SUBDOMAIN * zcid);

	    subindex = atomicAdd(partials + cid, 1);

	    assert(subindex < 255);
	}

	const uint dstbase = unpack_start[code] + unpackbase;

	write_AOS6f(dstbuf + 3 * dstbase, nunpack, data0, data1, data2);

	if (laneid < nunpack)
	    subindices[dstbase + laneid] = make_uchar4(xcid, ycid, zcid, subindex);
    }

    __global__ void scatter_indices(const bool remote, const uchar4 * const subindices, const int nparticles,
				    const int * const starts, uint * const scattered_indices, const int nscattered)
    {
	assert(blockDim.x * gridDim.x >= nparticles);

	uint pid = threadIdx.x + blockDim.x * blockIdx.x;

	if (pid >= nparticles)
	    return;

	const uchar4 entry = subindices[pid];

	const int subindex = entry.w;

	if (subindex != 255)
	{
	    const int cid = entry.x + XSIZE_SUBDOMAIN * (entry.y + YSIZE_SUBDOMAIN * entry.z);
	    const int base = _ACCESS(starts + cid);

	    pid |= remote << 31;

	    assert(base + subindex < nscattered);

	    //if (pid == 0)
	    //	printf("pid %d: base: %d subindex %d cid %d\n", pid, base, subindex, cid);

	    scattered_indices[base + subindex] = pid;
	}
    }

    __forceinline__ __device__ void xchg_aos2f(const int srclane0, const int srclane1, const int start, float& s0, float& s1)
    {
	const float t0 = __shfl(s0, srclane0);
	const float t1 = __shfl(s1, srclane1);

	s0 = start == 0 ? t0 : t1;
	s1 = start == 0 ? t1 : t0;

	s1 = __shfl_xor(s1, 1);
    }

    __forceinline__ __device__ void xchg_aos4f(const int srclane0, const int srclane1, const int start, float3& s0, float3& s1)
    {
	xchg_aos2f(srclane0, srclane1, start, s0.x, s1.x);
	xchg_aos2f(srclane0, srclane1, start, s0.y, s1.y);
	xchg_aos2f(srclane0, srclane1, start, s0.z, s1.z);
    }

    __global__ void gather_particles(const uint * const scattered_indices,
				     const float2 * const remoteparticles, const int nremoteparticles,
				     const int noldparticles,
				     const int nparticles,
				     float2 * const dstbuf,
				     float4 * const xyzouvwo,
				     ushort4 * const xyzo_half)
    {
	assert(blockDim.x == 128);

	const int warpid = threadIdx.x >> 5;
	const int tid = threadIdx.x & 0x1f;

	const int base = 32 * (warpid + 4 * blockIdx.x);
	const int pid = base + tid;

	const bool valid = (pid < nparticles);

	uint spid;

	if (valid)
	    spid = scattered_indices[pid];

	float2 data0, data1, data2;

	if (valid)
	{
	    const bool remote = (spid >> 31) & 1;

	    spid &= ~(1 << 31);

	    if (remote)
	    {
		assert(spid < nremoteparticles);
		data0 = _ACCESS(remoteparticles + 0 + 3 * spid);
		data1 = _ACCESS(remoteparticles + 1 + 3 * spid);
		data2 = _ACCESS(remoteparticles + 2 + 3 * spid);
	    }
	    else
	    {
		if (spid >= noldparticles)
		    cuda_printf("ooops pid %d spid %d noldp%d\n", pid, spid, noldparticles);

		assert(spid < noldparticles);
		data0 = tex1Dfetch(texAllParticlesFloat2, 0 + 3 * spid);
		data1 = tex1Dfetch(texAllParticlesFloat2, 1 + 3 * spid);
		data2 = tex1Dfetch(texAllParticlesFloat2, 2 + 3 * spid);
	    }
	}

	const int nsrc = min(32, nparticles - base);


	{
	    //if (tid < nsrc) {xyzouvwo[2 * (base + tid) + 0] = make_float4(data0.x, data0.y, data1.x, 0);
	    //	xyzouvwo[2 * (base + tid) + 1] = make_float4(data1.y, data2.x, data2.y, 0);}


	    const int srclane0 = (32 * ((tid) & 0x1) + tid) >> 1;
	    const int srclane1 = (32 * ((tid + 1) & 0x1) + tid) >> 1;
	    const int start = tid % 2;
	    const int destbase = 2 * base;

	    float3 s0 = make_float3(data0.x, data0.y, data1.x);
	    float3 s1 = make_float3(data1.y, data2.x, data2.y);

	    xchg_aos4f(srclane0, srclane1, start, s0, s1);

	    if (tid < 2 * nsrc)
		xyzouvwo[destbase + tid] = make_float4(s0.x, s0.y, s0.z, 0);

	    if (tid + 32 < 2 * nsrc)
		xyzouvwo[destbase + tid + 32] = make_float4(s1.x, s1.y, s1.z, 0);
	}

	if (tid < nsrc)
	{
	    xyzo_half[base + tid] = make_ushort4(
		__float2half_rn(data0.x),
		__float2half_rn(data0.y),
		__float2half_rn(data1.x), 0);
	}

	write_AOS6f(dstbuf + 3 * base, nsrc, data0, data1, data2);
    }

#ifndef NDEBUG
    __global__ void check(const int * const starts, const int * const counts, const Particle * const p, const int np)
    {
	const int gid = threadIdx.x + blockDim.x * blockIdx.x;

	if (gid >= XSIZE_SUBDOMAIN * YSIZE_SUBDOMAIN* ZSIZE_SUBDOMAIN)
	    return;

	const int count = counts[gid];
	const int start = starts[gid];


	const int xcid = gid % XSIZE_SUBDOMAIN;
	const int ycid = (gid / XSIZE_SUBDOMAIN) % YSIZE_SUBDOMAIN;
	const int zcid = gid / XSIZE_SUBDOMAIN / YSIZE_SUBDOMAIN ;

	const float xmin[3] = { xcid - XSIZE_SUBDOMAIN / 2,
				ycid - YSIZE_SUBDOMAIN / 2,
				zcid - ZSIZE_SUBDOMAIN / 2 };

	for(int i = 0; i < count; ++i)
	{
	    const int pid = start + i;

	    assert(pid < np && pid >= 0);

	    for(int c = 0; c < 3; ++c)
	    {
		assert(!isnan(p[pid].x[c]));

		if (!(p[pid].x[c] >= xmin[c] && p[pid].x[c] < xmin[c] + 1))
		{
		    printf("oooops pid %d c %d is %f of cell %d with count %d at entry %d not win [%f, %f[\n", pid, c, p[pid].x[c], gid, count, i,
			   xmin[c], xmin[c] + 1);
		}

		assert(p[pid].x[c] >= xmin[c] && p[pid].x[c] < xmin[c] + 1);
	    }
	}
    }
#endif

#undef _ACCESS
}

RedistributeParticles::RedistributeParticles(MPI_Comm _cartcomm):
failure(1), packsizes(27), nactiveneighbors(26), firstcall(true),
compressed_cellcounts(XSIZE_SUBDOMAIN * YSIZE_SUBDOMAIN * ZSIZE_SUBDOMAIN),
subindices(1.5 * numberdensity * XSIZE_SUBDOMAIN * YSIZE_SUBDOMAIN * ZSIZE_SUBDOMAIN),
subindices_remote(1.5 * numberdensity * (XSIZE_SUBDOMAIN * YSIZE_SUBDOMAIN * ZSIZE_SUBDOMAIN -
					 (XSIZE_SUBDOMAIN - 2) * (YSIZE_SUBDOMAIN - 2) * (ZSIZE_SUBDOMAIN - 2)))
{
    safety_factor = getenv("RDP_COMM_FACTOR") ? atof(getenv("RDP_COMM_FACTOR")) : 1.2;

    MPI_CHECK(MPI_Comm_dup(_cartcomm, &cartcomm) );

    MPI_CHECK( MPI_Comm_rank(cartcomm, &myrank) );
    MPI_CHECK( MPI_Cart_get(cartcomm, 3, dims, periods, coords) );

    for(int i = 0; i < 27; ++i)
    {
	const int d[3] = { (i + 1) % 3 - 1, (i / 3 + 1) % 3 - 1, (i / 9 + 1) % 3 - 1 };

	recv_tags[i] = (3 - d[0]) % 3 + 3 * ((3 - d[1]) % 3 + 3 * ((3 - d[2]) % 3));

	int coordsneighbor[3];
	for(int c = 0; c < 3; ++c)
	    coordsneighbor[c] = coords[c] + d[c];

	MPI_CHECK( MPI_Cart_rank(cartcomm, coordsneighbor, neighbor_ranks + i) );

	const int nhalodir[3] =  {
	    d[0] != 0 ? 1 : XSIZE_SUBDOMAIN,
	    d[1] != 0 ? 1 : YSIZE_SUBDOMAIN,
	    d[2] != 0 ? 1 : ZSIZE_SUBDOMAIN
	};

	const int nhalocells = nhalodir[0] * nhalodir[1] * nhalodir[2];

	const int estimate = numberdensity * safety_factor * nhalocells;

	CUDA_CHECK(cudaMalloc(&packbuffers[i].scattered_indices, sizeof(int) * estimate));

	if (i && estimate)
	{
	    CUDA_CHECK(cudaHostAlloc(&pinnedhost_sendbufs[i], sizeof(float) * 6 * estimate, cudaHostAllocMapped));
	    CUDA_CHECK(cudaHostGetDevicePointer(&packbuffers[i].buffer, pinnedhost_sendbufs[i], 0));

	    CUDA_CHECK(cudaHostAlloc(&pinnedhost_recvbufs[i], sizeof(float) * 6 * estimate, cudaHostAllocMapped));
	    CUDA_CHECK(cudaHostGetDevicePointer(&unpackbuffers[i].buffer, pinnedhost_recvbufs[i], 0));
	}
	else
	{
      	    CUDA_CHECK(cudaMalloc(&packbuffers[i].buffer, sizeof(float) * 6 * estimate));
	    unpackbuffers[i].buffer = packbuffers[i].buffer;

	    pinnedhost_sendbufs[i] = NULL;
	    pinnedhost_recvbufs[i] = NULL;
	}

	packbuffers[i].capacity = estimate;
	unpackbuffers[i].capacity = estimate;
	default_message_sizes[i] = estimate;
    }

    RedistributeParticlesKernels::texAllParticles.channelDesc = cudaCreateChannelDesc<float>();
    RedistributeParticlesKernels::texAllParticles.filterMode = cudaFilterModePoint;
    RedistributeParticlesKernels::texAllParticles.mipmapFilterMode = cudaFilterModePoint;
    RedistributeParticlesKernels::texAllParticles.normalized = 0;

    RedistributeParticlesKernels::texAllParticlesFloat2.channelDesc = cudaCreateChannelDesc<float2>();
    RedistributeParticlesKernels::texAllParticlesFloat2.filterMode = cudaFilterModePoint;
    RedistributeParticlesKernels::texAllParticlesFloat2.mipmapFilterMode = cudaFilterModePoint;
    RedistributeParticlesKernels::texAllParticlesFloat2.normalized = 0;

    CUDA_CHECK(cudaEventCreate(&evpacking, cudaEventDisableTiming));
    CUDA_CHECK(cudaEventCreate(&evsizes, cudaEventDisableTiming));
    //CUDA_CHECK(cudaEventCreate(&evcompaction, cudaEventDisableTiming));

CUDA_CHECK( cudaFuncSetCacheConfig( RedistributeParticlesKernels::gather_particles, cudaFuncCachePreferL1 ) );
}

void RedistributeParticles::_post_recv()
{
    for(int i = 1, c = 0; i < 27; ++i)
    	if (default_message_sizes[i])
	    MPI_CHECK( MPI_Irecv(recv_sizes + i, 1, MPI_INTEGER, neighbor_ranks[i], basetag + recv_tags[i], cartcomm, recvcountreq + c++) );
	else
	    recv_sizes[i] = 0;

    for(int i = 1, c = 0; i < 27; ++i)
	if (default_message_sizes[i])
	    MPI_CHECK( MPI_Irecv(pinnedhost_recvbufs[i], default_message_sizes[i] * 6, MPI_FLOAT,
				 neighbor_ranks[i], basetag + recv_tags[i] + 333, cartcomm, recvmsgreq + c++) );
}

void RedistributeParticles::_adjust_send_buffers(const int requested_capacities[27])
{
    for(int i = 0; i < 27; ++i)
    {
	if (requested_capacities[i] <= packbuffers[i].capacity)
	    continue;

	const int capacity = requested_capacities[i];

	CUDA_CHECK(cudaFree(packbuffers[i].scattered_indices));
	CUDA_CHECK(cudaMalloc(&packbuffers[i].scattered_indices, sizeof(int) * capacity));

	if (i)
	{
	    CUDA_CHECK(cudaFreeHost(pinnedhost_sendbufs[i]));

	    CUDA_CHECK(cudaHostAlloc(&pinnedhost_sendbufs[i], sizeof(float) * 6 * capacity, cudaHostAllocMapped));
	    CUDA_CHECK(cudaHostGetDevicePointer(&packbuffers[i].buffer, pinnedhost_sendbufs[i], 0));

	    packbuffers[i].capacity = capacity;
	}
	else
	{
	    CUDA_CHECK(cudaFree(packbuffers[i].buffer));

	    CUDA_CHECK(cudaMalloc(&packbuffers[i].buffer, sizeof(float) * 6 * capacity));
	    unpackbuffers[i].buffer = packbuffers[i].buffer;

	    assert(pinnedhost_sendbufs[i] == NULL);

	    packbuffers[i].capacity = capacity;
	    unpackbuffers[i].capacity = capacity;
	}
    }
}

bool RedistributeParticles::_adjust_recv_buffers(const int requested_capacities[27])
{
    bool haschanged = false;

    for(int i = 0; i < 27; ++i)
    {
	if (requested_capacities[i] <= unpackbuffers[i].capacity)
	    continue;

	haschanged = true;

	const int capacity = requested_capacities[i];

	if (i)
	{
	    //preserve-resize policy
	    float * const old = pinnedhost_recvbufs[i];

	    CUDA_CHECK(cudaHostAlloc(&pinnedhost_recvbufs[i], sizeof(float) * 6 * capacity, cudaHostAllocMapped));
	    CUDA_CHECK(cudaHostGetDevicePointer(&unpackbuffers[i].buffer, pinnedhost_recvbufs[i], 0));

	    CUDA_CHECK(cudaMemcpy(pinnedhost_recvbufs[i], old, sizeof(float) * 6 * unpackbuffers[i].capacity,
				  cudaMemcpyHostToHost));

	    CUDA_CHECK(cudaFreeHost(old));
	}
	else
	{
	    printf("RedistributeParticles::_adjust_recv_buffers i==0 ooooooooooooooops %d , req %d!!\n", unpackbuffers[i].capacity, capacity);
	    abort();
	    //CUDA_CHECK(cudaFree(unpackbuffers[i].buffer));
	    //CUDA_CHECK(cudaMalloc(&unpackbuffers[i].buffer, sizeof(float) * 6 * capacity));
	    //assert(pinnedhost_recvbufs[i] == NULL);
	}

	unpackbuffers[i].capacity = capacity;
    }

    return haschanged;
}

void RedistributeParticles::pack(const Particle * const particles, const int nparticles, cudaStream_t mystream)
{
    NVTX_RANGE("RDP/pack");

    bool secondchance = false;

    if (firstcall)
	_post_recv();

    size_t textureoffset;
    if (nparticles)
    CUDA_CHECK(cudaBindTexture(&textureoffset, &RedistributeParticlesKernels::texAllParticles, particles,
			       &RedistributeParticlesKernels::texAllParticles.channelDesc,
			       sizeof(float) * 6 * nparticles));

    if (nparticles)
    CUDA_CHECK(cudaBindTexture(&textureoffset, &RedistributeParticlesKernels::texAllParticlesFloat2, particles,
			       &RedistributeParticlesKernels::texAllParticlesFloat2.channelDesc,
			       sizeof(float) * 6 * nparticles));

    RedistributeParticlesKernels::ntexparticles = nparticles;
    RedistributeParticlesKernels::texparticledata = (float2 *)particles;

pack_attempt:

    CUDA_CHECK(cudaMemcpyToSymbolAsync(RedistributeParticlesKernels::pack_buffers, packbuffers,
					   sizeof(PackBuffer) * 27, 0, cudaMemcpyHostToDevice, mystream));

    *failure.data = false;
    RedistributeParticlesKernels::setup<<<1, 32, 0, mystream>>>();

    if (nparticles)
	RedistributeParticlesKernels::scatter_halo_indices_pack<<< (nparticles + 127) / 128, 128, 0, mystream>>>(nparticles);

    RedistributeParticlesKernels::tiny_scan<<<1, 32, 0, mystream>>>(nparticles, packbuffers[0].capacity, packsizes.devptr, failure.devptr);

    CUDA_CHECK(cudaEventRecord(evsizes, mystream));

#ifndef NDEBUG
    RedistributeParticlesKernels::check_scan<<<1, 1, 0, mystream>>>();
#endif

    if (nparticles)
	RedistributeParticlesKernels::pack<<< (3 * nparticles + 127) / 128, 128, 0, mystream>>> (nparticles, nparticles * 3);

    CUDA_CHECK(cudaEventRecord(evpacking, mystream));

    CUDA_CHECK(cudaEventSynchronize(evsizes));

    if (*failure.data)
    {
	//wait for packing to finish
	CUDA_CHECK(cudaEventSynchronize(evpacking));

	printf("RedistributeParticles::pack RANK %d ...FAILED! Recovering now...\n", myrank);

	_adjust_send_buffers(packsizes.data);

	if (myrank == 0)
	    for(int i = 0; i < 27; ++i)
		printf("ASD: %d\n", packsizes.data[i]);

	if (secondchance)
	{
	    printf("...non siamo qui a far la ceretta allo yeti.\n");
	    abort();
	}

	if (!secondchance)
	    secondchance = true;

	goto pack_attempt;
    }

    CUDA_CHECK(cudaPeekAtLastError());
}

void RedistributeParticles::send()
{
    NVTX_RANGE("RDP/send", NVTX_C2);

    if (!firstcall)
	_waitall(sendcountreq, nactiveneighbors);

    for(int i = 0; i < 27; ++i)
	send_sizes[i] = packsizes.data[i];

    nbulk = recv_sizes[0] = send_sizes[0];

    {
	int c = 0;
	for(int i = 1; i < 27; ++i)
	    if (default_message_sizes[i])
		MPI_CHECK( MPI_Isend(send_sizes + i, 1, MPI_INTEGER, neighbor_ranks[i], basetag + i, cartcomm, sendcountreq + c++) );

	assert(c == nactiveneighbors);
    }

    CUDA_CHECK(cudaEventSynchronize(evpacking));

    if (!firstcall)
	_waitall(sendmsgreq, nsendmsgreq);

    nsendmsgreq = 0;
    for(int i = 1; i < 27; ++i)
	if (default_message_sizes[i])
	{
	    MPI_CHECK( MPI_Isend(pinnedhost_sendbufs[i], default_message_sizes[i] * 6, MPI_FLOAT, neighbor_ranks[i], basetag + i + 333,
				 cartcomm, sendmsgreq + nsendmsgreq) );

	    ++nsendmsgreq;
	}

    for(int i = 1; i < 27; ++i)
	if (default_message_sizes[i] && send_sizes[i] > default_message_sizes[i])
	{
	    const int count = send_sizes[i] - default_message_sizes[i];

	    MPI_CHECK( MPI_Isend(pinnedhost_sendbufs[i] + default_message_sizes[i] * 6, count * 6, MPI_FLOAT,
				 neighbor_ranks[i], basetag + i + 666, cartcomm, sendmsgreq + nsendmsgreq) );
	    ++nsendmsgreq;
	}

    assert(nactiveneighbors <= nsendmsgreq && nsendmsgreq <= 2 * nactiveneighbors);
}

void RedistributeParticles::bulk(const int nparticles, int * const cellstarts, int * const cellcounts, cudaStream_t mystream)
{
    CUDA_CHECK(cudaMemsetAsync(cellcounts, 0, sizeof(int) * XSIZE_SUBDOMAIN * YSIZE_SUBDOMAIN * ZSIZE_SUBDOMAIN, mystream));
/*    CUDA_CHECK(cudaPeekAtLastError());
    dim3 bs(8, 8, 8);

    dim3 gs((XSIZE_SUBDOMAIN + bs.x - 1) / bs.x,
	    (YSIZE_SUBDOMAIN + bs.y - 1) / bs.y,
	    (ZSIZE_SUBDOMAIN + bs.z - 1) / bs.z);

    subindices.resize(nparticles);
*/
    subindices.resize(nparticles);

    if (nparticles)
<<<<<<< HEAD
    subindex_local<false><<< (nparticles + 127) / 128, 128, 0, mystream>>>
=======
    subindex_local<<< (nparticles + 127) / 128, 128, 0, mystream>>>
>>>>>>> 25d65afa
	(nparticles, RedistributeParticlesKernels::texparticledata, cellcounts, subindices.data);
/*
#ifndef NDEBUG
    CUDA_CHECK(cudaDeviceSynchronize());

    {
	const int n =  XSIZE_SUBDOMAIN * YSIZE_SUBDOMAIN * ZSIZE_SUBDOMAIN;
	int * c = new int[n];
	cudaMemcpy(c, cellcounts, sizeof(int) * n, cudaMemcpyDeviceToHost);
	for(int i = 0; i < n; ++i)
	    assert(c[i] == 4);
	delete [] c;

	int * w = new unit4[n];
	cudaMemcpy(c, cellcounts, sizeof(int) * n, cudaMemcpyDeviceToHost);
	for(int i = 0; i < n; ++i)
	    assert(c[i] == 4);
	delete [] c;

    }
    #endif*/
    //RedistributeParticlesKernels::subindex_local<0><<<gs, bs, 0, mystream>>>(nparticles, cellstarts, cellcounts, subindices.data);
    //RedistributeParticlesKernels::subindex_local<1><<<gs, bs, 0, mystream>>>(nparticles, cellstarts, cellcounts, subindices.data);

    CUDA_CHECK(cudaPeekAtLastError());
}

int RedistributeParticles::recv_count(cudaStream_t mystream, float& host_idle_time)
{
    CUDA_CHECK(cudaPeekAtLastError());

    NVTX_RANGE("RDP/recv-count", NVTX_C3);

    host_idle_time += _waitall(recvcountreq, nactiveneighbors);

    {
	static int usize[27], ustart[28], ustart_padded[28];

	usize[0] = 0;
	for(int i = 1; i < 27; ++i)
	    usize[i] = recv_sizes[i] * (default_message_sizes[i] > 0);

	ustart[0] = 0;
	for(int i = 1; i < 28; ++i)
	    ustart[i] = ustart[i - 1] + usize[i - 1];

	nexpected = nbulk + ustart[27];
	nhalo = ustart[27];

	ustart_padded[0] = 0;
	for(int i = 1; i < 28; ++i)
	    ustart_padded[i] = ustart_padded[i - 1] + 32 * ((usize[i - 1] + 31) / 32);

	nhalo_padded = ustart_padded[27];

	CUDA_CHECK(cudaMemcpyToSymbolAsync(RedistributeParticlesKernels::unpack_start, ustart,
					   sizeof(int) * 28, 0, cudaMemcpyHostToDevice, mystream));

	CUDA_CHECK(cudaMemcpyToSymbolAsync(RedistributeParticlesKernels::unpack_start_padded, ustart_padded,
					   sizeof(int) * 28, 0, cudaMemcpyHostToDevice, mystream));
    }

    {
	remote_particles.resize(nhalo);
	subindices_remote.resize(nhalo);
	scattered_indices.resize(nexpected);
    }

    firstcall = false;

    return nexpected;
}

void RedistributeParticles::recv_unpack(Particle * const particles, float4 * const xyzouvwo, ushort4 * const xyzo_half, const int nparticles,
					int * const cellstarts, int * const cellcounts, cudaStream_t mystream, float& host_idling_time)
{
    NVTX_RANGE("RDP/recv-unpack", NVTX_C4);

    assert(nparticles == nexpected);

    host_idling_time += _waitall(recvmsgreq, nactiveneighbors);

    const bool haschanged = true;
    _adjust_recv_buffers(recv_sizes);

    if (haschanged)
	CUDA_CHECK(cudaMemcpyToSymbolAsync(RedistributeParticlesKernels::unpack_buffers, unpackbuffers,
					       sizeof(UnpackBuffer) * 27, 0, cudaMemcpyHostToDevice, mystream));

    for(int i = 1; i < 27; ++i)
	if (default_message_sizes[i] && recv_sizes[i] > default_message_sizes[i])
	{
	    const int count = recv_sizes[i] - default_message_sizes[i];

	    MPI_Status status;
	    MPI_CHECK( MPI_Recv(pinnedhost_recvbufs[i] + default_message_sizes[i] * 6, count * 6, MPI_FLOAT,
				neighbor_ranks[i], basetag + recv_tags[i] + 666, cartcomm, &status) );
	}

    CUDA_CHECK(cudaPeekAtLastError());

#ifndef NDEBUG
    CUDA_CHECK(cudaMemset(remote_particles.data, 0xff, sizeof(Particle) * remote_particles.size));
#endif

    if (nhalo)
	RedistributeParticlesKernels::subindex_remote<<< (nhalo_padded + 127) / 128, 128, 0, mystream >>>
	    (nhalo_padded, nhalo, cellcounts, (float2 *)remote_particles.data, subindices_remote.data);

    if (compressed_cellcounts.size)
    compress_counts<<< (compressed_cellcounts.size + 127) / 128, 128, 0, mystream >>>
	(compressed_cellcounts.size, (int4 *)cellcounts, (uchar4 *)compressed_cellcounts.data);

    scan(compressed_cellcounts.data, compressed_cellcounts.size, mystream, (uint *)cellstarts);

#ifndef NDEBUG
    CUDA_CHECK(cudaMemset(scattered_indices.data, 0xff, sizeof(int) * scattered_indices.size));
#endif

    if (subindices.size)
    RedistributeParticlesKernels::scatter_indices<<< (subindices.size + 127) / 128, 128, 0, mystream>>>
	(false, subindices.data, subindices.size, cellstarts, scattered_indices.data, scattered_indices.size);

    if (nhalo)
	RedistributeParticlesKernels::scatter_indices<<< (nhalo + 127) / 128, 128, 0, mystream>>>
	    (true, subindices_remote.data, nhalo, cellstarts, scattered_indices.data, scattered_indices.size);

    assert(scattered_indices.size == nparticles);

    if (nparticles)
    RedistributeParticlesKernels::gather_particles<<< (nparticles + 127) / 128, 128, 0, mystream>>>
	(scattered_indices.data, (float2 *)remote_particles.data, nhalo,
	 RedistributeParticlesKernels::ntexparticles, nparticles, (float2 *)particles, xyzouvwo, xyzo_half);

    CUDA_CHECK(cudaPeekAtLastError());

#ifndef NDEBUG
    RedistributeParticlesKernels::check<<<(XSIZE_SUBDOMAIN * YSIZE_SUBDOMAIN * ZSIZE_SUBDOMAIN + 127) / 128, 128, 0, mystream>>>(cellstarts, cellcounts, particles, nparticles);
#endif

    _post_recv();

    CUDA_CHECK(cudaPeekAtLastError());
}

void RedistributeParticles::_cancel_recv()
{
    if (!firstcall)
    {
	_waitall(sendcountreq, nactiveneighbors);
	_waitall(sendmsgreq, nsendmsgreq);

	for(int i = 0; i < nactiveneighbors; ++i)
	    MPI_CHECK( MPI_Cancel(recvcountreq + i) );

	for(int i = 0; i < nactiveneighbors; ++i)
	    MPI_CHECK( MPI_Cancel(recvmsgreq + i) );

	firstcall = true;
    }
}

void RedistributeParticles::adjust_message_sizes(ExpectedMessageSizes sizes)
{
    _cancel_recv();

    nactiveneighbors = 0;
    for(int i = 1; i < 27; ++i)
    {
	const int d[3] = { (i + 1) % 3, (i / 3 + 1) % 3, (i / 9 + 1) % 3 };
       	const int entry = d[0] + 3 * (d[1] + 3 * d[2]);

	int estimate = (int)ceil(safety_factor * sizes.msgsizes[entry]);
	estimate = 32 * ((estimate + 31) / 32);

	default_message_sizes[i] = estimate;
	nactiveneighbors += (estimate > 0);
    }

    _adjust_send_buffers(default_message_sizes);
    _adjust_recv_buffers(default_message_sizes);
}

RedistributeParticles::~RedistributeParticles()
{
    CUDA_CHECK(cudaEventDestroy(evpacking));
    CUDA_CHECK(cudaEventDestroy(evsizes));

    _cancel_recv();

    for(int i = 0; i < 27; ++i)
    {
	CUDA_CHECK(cudaFree(packbuffers[i].scattered_indices));

	if (i)
	    CUDA_CHECK(cudaFreeHost(packbuffers[i].buffer));
	else
	    CUDA_CHECK(cudaFree(packbuffers[i].buffer));
    }
}<|MERGE_RESOLUTION|>--- conflicted
+++ resolved
@@ -744,11 +744,7 @@
     subindices.resize(nparticles);
 
     if (nparticles)
-<<<<<<< HEAD
-    subindex_local<false><<< (nparticles + 127) / 128, 128, 0, mystream>>>
-=======
     subindex_local<<< (nparticles + 127) / 128, 128, 0, mystream>>>
->>>>>>> 25d65afa
 	(nparticles, RedistributeParticlesKernels::texparticledata, cellcounts, subindices.data);
 /*
 #ifndef NDEBUG
