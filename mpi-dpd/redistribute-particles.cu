#include <cassert>
#include <vector>
#include <algorithm>

#include "redistribute-particles.h"

#ifndef WARPSIZE
#define WARPSIZE 32
#endif

using namespace std;

namespace RedistributeParticlesKernels
{
    __constant__ RedistributeParticles::PackBuffer pack_buffers[27];
    
    __constant__ RedistributeParticles::UnpackBuffer unpack_buffers[27];
    
    __device__ int pack_count[27], pack_start[28];

    __constant__ int unpack_start[28];

    __device__ bool failed;
    
    texture<float, cudaTextureType1D> texAllParticles;
 
    __global__ void setup()
    {
	if (threadIdx.x == 0)
	    failed = false;
	
	if (threadIdx.x < 27)
	    pack_count[threadIdx.x] = 0;
    }
    
    __global__ void scatter_halo_indices(const int np, bool * const failureflag)
    {
	const int pid = threadIdx.x + blockDim.x * blockIdx.x;

	if (pid < np)
	{
	    float xp[3];
	    for(int c = 0; c < 3; ++c)
		xp[c] = tex1Dfetch(texAllParticles, 6 * pid + c);

	    const int L[3] = { XSIZE_SUBDOMAIN, YSIZE_SUBDOMAIN, ZSIZE_SUBDOMAIN };

	    int vcode[3];
	    for(int c = 0; c < 3; ++c)
		vcode[c] = (2 + (xp[c] >= -L[c]/2) + (xp[c] >= L[c]/2)) % 3;
	
	    const int code = vcode[0] + 3 * (vcode[1] + 3 * vcode[2]);
	    assert(code >= 0 && code < 27);

	    if (code > 0)
	    {
		const int entry = atomicAdd(pack_count + code, 1);
		
		if (entry >= pack_buffers[code].capacity)
		{
		    *failureflag = true;
		    
		    failed = true;
		    
		    //printf("failure for pid %d, look, capacity is %d, my entry is %d\n", pid, buffers[code].capacity, entry);
		}
		else
		    pack_buffers[code].scattered_indices[entry] = pid;
	    }
	}
    }

    __global__ void tiny_scan(const int nparticles, int * const packsizes)
    {
	assert(blockDim.x > 27 && gridDim.x == 1);
	
	const int tid = threadIdx.x;

	int myval = 0, mycount = 0;
	
	if (tid < 27)
	    myval = mycount = pack_count[threadIdx.x];

	if (tid < 27)
	    packsizes[tid] = mycount;

	for(int L = 1; L < 32; L <<= 1)
	    myval += (tid >= L) * __shfl_up(myval, L) ;

	pack_start[tid] = myval - mycount;

	if (tid == 26)
	{
	    //printf("halo particles: %d\n", myval);
	    pack_start[tid + 1] = myval;
	    packsizes[0] = nparticles - myval;
	    //printf("bulk size from device %d\n", nparticles - myval);
	}
    }

#ifndef NDEBUG
    __global__ void check_scan()
    {
	assert(blockDim.x == 1 && gridDim.x == 1);

	for(int i = 1; i < 28; ++i)
	    assert(pack_start[i - 1] <= pack_start[i]);
	
	//for(int i = 0; i < 28; ++i)
	//    printf("%d: %d (count %d), capacity %d\n", i, start[i], i < 27 ? count[i] : 0, i < 27 ? buffers[i].capacity : 0);

	//if (failed)
	//    printf("current status is: FAILED\n");
    }
#endif

    __global__ void pack(const int nparticles, const int nfloats)
    {
	assert(blockDim.x * gridDim.x >= nfloats);

	if (failed)
	    return;
	
	const int gid = threadIdx.x + blockDim.x * blockIdx.x;
	const int slot = gid / 6;

	const int tid = threadIdx.x;
	
	__shared__ int start[28];

	if (tid < 28)
	    start[tid] = pack_start[tid];

	__syncthreads();

	const int key9 = 9 * (slot >= start[9]) + 9 * (slot >= start[18]);
	const int key3 = 3 * (slot >= start[key9 + 3]) + 3 * (slot >= start[key9 + 6]);
	const int key1 = (slot >= start[key9 + key3 + 1]) + (slot >= start[key9 + key3 + 2]);

	const int idpack = key9 + key3 + key1;

	if (slot >= pack_start[27])
	    return;

	const int offset = slot - pack_start[idpack];
	assert (offset >= 0 && offset < pack_buffers[idpack].capacity);
	
	const int pid = pack_buffers[idpack].scattered_indices[offset];
	assert(pid < nparticles && pid >= 0);

	const int c = gid % 6;
	const int d = c + 6 * offset;
	assert (d < pack_buffers[idpack].capacity * 6);	
	   
	pack_buffers[idpack].buffer[d] = tex1Dfetch(texAllParticles, c + 6 * pid);
    }

    __device__ void bitonic_warp(int& key, int& val)
    {
	const int lane = threadIdx.x & (WARPSIZE - 1);

#pragma unroll
	for(int D = 1; D <= 16; D <<= 1)
#pragma unroll
	    for(int L = D; L >= 1; L >>= 1)
	    { 
		const int mask = L == D ? 2 * D - 1 : L;
		
		const int otherkey = __shfl_xor(key, mask);
		const int otherval = __shfl_xor(val, mask);
		
		const bool exchange =  (2 * (int)(lane < (lane ^ mask)) - 1) * (key - otherkey) > 0;
		
		if (exchange)
		{
		    key = otherkey;
		    val = otherval;
		}
	    }
    }

    __device__ int count_warp(int p)
    {
	for(int L = WARPSIZE / 2; L > 0; L >>=1)
	    p += __shfl_xor(p, L);

	return p;
    }
    
    template<int STRIPESIZE, int ILP>
    __global__ void recompact_bulk(const int np)
    {
	assert(STRIPESIZE == blockDim.x);
	assert(WARPSIZE == warpSize);
	assert(STRIPESIZE % WARPSIZE == 0);

	const int tid = threadIdx.x;
	const int lid = threadIdx.x & (WARPSIZE - 1);
	const int gid = threadIdx.x + STRIPESIZE * blockIdx.x;
     
	int tagged = gid >= np;

	const int L[3] = { XSIZE_SUBDOMAIN, YSIZE_SUBDOMAIN, ZSIZE_SUBDOMAIN };

	if (gid < np)
	    for(int c = 0; c < 3; ++c)
	    {
		const float val = tex1Dfetch(texAllParticles, c + 6 * gid);
		tagged += (int)(val < -L[c] / 2 || val >= L[c] / 2);
	    }
			
	__shared__ int global_offset, local_offset, values[STRIPESIZE];

	if (tid == 0)
	    local_offset = 0;	   

	const int ntags = __syncthreads_count(tagged > 0);
	const int nvalid = STRIPESIZE - ntags;

	if (tid == 0)
	    global_offset = atomicAdd(&pack_count[0], nvalid);
	
	if (ntags)
	{
	    int pid = gid;
	    bitonic_warp(tagged, pid);
	    const int ngoodones = count_warp(!tagged);
	    
	    int warp_offset;

	    if (lid == 0)
		warp_offset = atomicAdd(&local_offset, ngoodones);

	    warp_offset = __shfl(warp_offset, 0);
		
	    if (!tagged)
		values[warp_offset + lid] = pid;

	    assert(warp_offset + lid < nvalid && warp_offset + lid >= 0 || tagged);

	    __syncthreads();

	    const int start = 6 * global_offset;
	    const int stop = start + 6 * nvalid;
	    	    
	    for(int dbase = start + tid; dbase < stop; dbase += STRIPESIZE * ILP)
	    {
		float data[ILP];
#pragma unroll
		for(int i = 0; i < ILP; ++i)
		{
		    const int d = dbase + i * STRIPESIZE;
		    const int c = d % 6;
		    const int s =  (d - start) / 6;
		    assert(s >= 0);
		    assert(s < STRIPESIZE || d >= stop);
		    data[i] = d < stop ? tex1Dfetch(texAllParticles, c + 6 * values[s]) : 0;
		}
#pragma unroll
		for(int i = 0; i < ILP; ++i)
		{
		    const int d = dbase + i * STRIPESIZE;
		    assert(d < pack_buffers[0].capacity * 6);
		    assert(d >= 0);
		    
		    if (d < stop)
			pack_buffers[0].buffer[d] = data[i];
		}
	    }
	}
	else
	{
	    __syncthreads();
	    
	    const int start = 6 * global_offset;
	    const int stop = start + 6 * nvalid;
	    const int srcbase = -start + 6 * STRIPESIZE * blockIdx.x;
	    
	    for(int d = start + tid; d < stop; d += STRIPESIZE * ILP)
	    {
		float data[ILP];

#pragma unroll
		for(int i = 0; i < ILP; ++i)
		{
		    const int s = d + i * STRIPESIZE;
		    data[i] = s < stop ? tex1Dfetch(texAllParticles, srcbase + s) : 0;
		}

#pragma unroll
		for(int i = 0; i < ILP; ++i)
		{
		    const int dest = d + i * STRIPESIZE;
		    if (dest < stop)
		    {
			assert(dest < pack_buffers[0].capacity * 6);
			assert(dest >= 0);
			pack_buffers[0].buffer[dest] = data[i];
		    }
		}
	    }
	}
    }

    __global__ void unpack(float * dstbuf, const int nfloats, const int nparticles, const int base)
    {
	assert(blockDim.x * gridDim.x >= nfloats);
	
	const int gid = threadIdx.x + blockDim.x * blockIdx.x + base;

	if (gid >= nfloats + base)
	    return;
	
	const int slot = gid / 6;
	
	const int key9 = 9 * (slot >= unpack_start[9]) + 9 * (slot >= unpack_start[18]);
	const int key3 = 3 * (slot >= unpack_start[key9 + 3]) + 3 * (slot >= unpack_start[key9 + 6]);
	const int key1 = (slot >= unpack_start[key9 + key3 + 1]) + (slot >= unpack_start[key9 + key3 + 2]);
	const int code = key9 + key3 + key1;
	
	assert(slot >= unpack_start[code] && slot < unpack_start[code + 1]);
	
	const int offset = slot - unpack_start[code];
	assert (offset >= 0 && offset < unpack_buffers[code].capacity);
	
	const int c = gid % 6;
	assert(c >= 0 && c < 6);

	const int s = c + 6 * offset;
	assert (s < unpack_buffers[code].capacity * 6);
	const float value = unpack_buffers[code].buffer[s];
	
	const int shift =
	    XSIZE_SUBDOMAIN * (c == 0) * ((code + 1) % 3 - 1) +
	    YSIZE_SUBDOMAIN * (c == 1) * ((code / 3 + 1) % 3 - 1) +
	    ZSIZE_SUBDOMAIN * (c == 2) * ((code / 9 + 1) % 3 - 1);

	dstbuf[gid] = value + shift;

	//if (!(c >= 3 || fabs(dstbuf[gid]) <= L /2))
	//    printf("error! pid %d c %d code %d x: %f = original %f + shift %f\n", slot, c, code, dstbuf[gid], old, shift);
#ifndef NDEBUG
	const int L[3] = { XSIZE_SUBDOMAIN, YSIZE_SUBDOMAIN, ZSIZE_SUBDOMAIN };
	assert(c >= 3 || fabs(dstbuf[gid]) <= L[c] /2);
#endif
    }

#ifndef NDEBUG
    __global__ void check(const Particle * const p, const int np)
    {
	assert(blockDim.x * gridDim.x >= np);

	const int L[3] = { XSIZE_SUBDOMAIN, YSIZE_SUBDOMAIN, ZSIZE_SUBDOMAIN };	

	const int pid = threadIdx.x + blockDim.x * blockIdx.x;

	if (pid < np)
	    for(int c = 0; c < 3; ++c)
	    {
		if (!(p[pid].x[c] >= -L[c]/2 && p[pid].x[c] < L[c]/2))
		{
		     printf("oooops pid %d component %d is %f\n", pid, c, p[pid].x[c]);
		}
		
		assert(p[pid].x[c] >= -L[c]/2 && p[pid].x[c] < L[c]/2);
	    }
    }
#endif
}

RedistributeParticles::RedistributeParticles(MPI_Comm _cartcomm): 
failure(1), packsizes(27), firstcall(true)
{
    MPI_CHECK(MPI_Comm_dup(_cartcomm, &cartcomm) );

    MPI_CHECK( MPI_Cart_get(cartcomm, 3, dims, periods, coords) );

    for(int i = 0; i < 27; ++i)
    {
	const int d[3] = { (i + 1) % 3 - 1, (i / 3 + 1) % 3 - 1, (i / 9 + 1) % 3 - 1 };

	recv_tags[i] = (3 - d[0]) % 3 + 3 * ((3 - d[1]) % 3 + 3 * ((3 - d[2]) % 3));

	int coordsneighbor[3];
	for(int c = 0; c < 3; ++c)
	    coordsneighbor[c] = coords[c] + d[c];
		
	MPI_CHECK( MPI_Cart_rank(cartcomm, coordsneighbor, neighbor_ranks + i) );
	
	const int nhalodir[3] =  { 
		d[0] != 0 ? 1 : XSIZE_SUBDOMAIN, 
		d[1] != 0 ? 1 : YSIZE_SUBDOMAIN, 
		d[2] != 0 ? 1 : ZSIZE_SUBDOMAIN 
	    };

	const int nhalocells = nhalodir[0] * nhalodir[1] * nhalodir[2];
<<<<<<< HEAD
	const int estimate = 3 * 2 * nhalocells;
=======
	const float safety_factor = getenv("RDP_COMM_FACTOR") ? atof(getenv("RDP_COMM_FACTOR")) : 1.2;
	const int estimate = numberdensity * safety_factor * nhalocells;
>>>>>>> 0ae83c38
	
	CUDA_CHECK(cudaMalloc(&packbuffers[i].scattered_indices, sizeof(int) * estimate));
	
	if (i)
	{
	    CUDA_CHECK(cudaHostAlloc(&pinnedhost_sendbufs[i], sizeof(float) * 6 * estimate, cudaHostAllocMapped));
	    CUDA_CHECK(cudaHostGetDevicePointer(&packbuffers[i].buffer, pinnedhost_sendbufs[i], 0));

	    CUDA_CHECK(cudaHostAlloc(&pinnedhost_recvbufs[i], sizeof(float) * 6 * estimate, cudaHostAllocMapped));
	    CUDA_CHECK(cudaHostGetDevicePointer(&unpackbuffers[i].buffer, pinnedhost_recvbufs[i], 0));
	}
	else
	{
	    CUDA_CHECK(cudaMalloc(&packbuffers[i].buffer, sizeof(float) * 6 * estimate));
	    unpackbuffers[i].buffer = packbuffers[i].buffer;

	    pinnedhost_sendbufs[i] = NULL;
	    pinnedhost_recvbufs[i] = NULL;
	}
	
	packbuffers[i].capacity = estimate;
	unpackbuffers[i].capacity = estimate;
	default_message_sizes[i] = estimate;
    }
    
    RedistributeParticlesKernels::texAllParticles.channelDesc = cudaCreateChannelDesc<float>();
    RedistributeParticlesKernels::texAllParticles.filterMode = cudaFilterModePoint;
    RedistributeParticlesKernels::texAllParticles.mipmapFilterMode = cudaFilterModePoint;
    RedistributeParticlesKernels::texAllParticles.normalized = 0;

    CUDA_CHECK(cudaEventCreate(&evpacking, cudaEventDisableTiming));
    CUDA_CHECK(cudaEventCreate(&evsizes, cudaEventDisableTiming));
    CUDA_CHECK(cudaEventCreate(&evcompaction, cudaEventDisableTiming));
}

void RedistributeParticles::_post_recv()
{
    for(int i = 1; i < 27; ++i)
	MPI_CHECK( MPI_Irecv(recv_sizes + i, 1, MPI_INTEGER, neighbor_ranks[i], basetag + recv_tags[i], cartcomm, recvcountreq + i) );
    
    for(int i = 1; i < 27; ++i)
	MPI_CHECK( MPI_Irecv(pinnedhost_recvbufs[i], default_message_sizes[i] * 6, MPI_FLOAT, 
			     neighbor_ranks[i], basetag + recv_tags[i] + 333, cartcomm, recvmsgreq + i) );
}

void RedistributeParticles::_adjust_send_buffers(const int requested_capacities[27])
{
    for(int i = 0; i < 27; ++i)
    {
	if (requested_capacities[i] <= packbuffers[i].capacity)
	    continue;

	const int capacity = requested_capacities[i];
	
	CUDA_CHECK(cudaFree(packbuffers[i].scattered_indices));
	CUDA_CHECK(cudaMalloc(&packbuffers[i].scattered_indices, sizeof(int) * capacity));
	
	if (i)
	{
	    CUDA_CHECK(cudaFreeHost(pinnedhost_sendbufs[i]));
	   	    
	    CUDA_CHECK(cudaHostAlloc(&pinnedhost_sendbufs[i], sizeof(float) * 6 * capacity, cudaHostAllocMapped));
	    CUDA_CHECK(cudaHostGetDevicePointer(&packbuffers[i].buffer, pinnedhost_sendbufs[i], 0));

	    packbuffers[i].capacity = capacity;
	}
	else
	{
	    CUDA_CHECK(cudaFree(packbuffers[i].buffer));
	    
	    CUDA_CHECK(cudaMalloc(&packbuffers[i].buffer, sizeof(float) * 6 * capacity));
	    unpackbuffers[i].buffer = packbuffers[i].buffer;
	    
	    assert(pinnedhost_sendbufs[i] == NULL);

	    packbuffers[i].capacity = capacity;
	    unpackbuffers[i].capacity = capacity;
	}
    }
}

void RedistributeParticles::_adjust_recv_buffers(const int requested_capacities[27])
{
    for(int i = 0; i < 27; ++i)
    {
	if (requested_capacities[i] <= unpackbuffers[i].capacity)
	    continue;

	const int capacity = requested_capacities[i];
	
	if (i)
	{
	    //preserve-resize policy
	    float * const old = pinnedhost_recvbufs[i];
	    
	    CUDA_CHECK(cudaHostAlloc(&pinnedhost_recvbufs[i], sizeof(float) * 6 * capacity, cudaHostAllocMapped));
	    CUDA_CHECK(cudaHostGetDevicePointer(&unpackbuffers[i].buffer, pinnedhost_recvbufs[i], 0));

	    CUDA_CHECK(cudaMemcpy(pinnedhost_recvbufs[i], old, sizeof(float) * 6 * unpackbuffers[i].capacity,
				  cudaMemcpyHostToHost));
	    
	    CUDA_CHECK(cudaFreeHost(old));
	}
	else
	{
	    printf("ooooooooooooooops %d , req %d!!\n", unpackbuffers[i].capacity, capacity);
	    exit(-1);
	    CUDA_CHECK(cudaFree(unpackbuffers[i].buffer));
	    
	    CUDA_CHECK(cudaMalloc(&unpackbuffers[i].buffer, sizeof(float) * 6 * capacity));
	    assert(pinnedhost_recvbufs[i] == NULL);
	}
	
	unpackbuffers[i].capacity = capacity;
    }
}

int RedistributeParticles::stage1(const Particle * const particles, const int nparticles, cudaStream_t mystream)
{
    if (firstcall)
	_post_recv();
      
    size_t textureoffset;
    CUDA_CHECK(cudaBindTexture(&textureoffset, &RedistributeParticlesKernels::texAllParticles, particles, 
			       &RedistributeParticlesKernels::texAllParticles.channelDesc,
			       sizeof(float) * 6 * nparticles));
pack_attempt:
    
    CUDA_CHECK(cudaMemcpyToSymbolAsync(RedistributeParticlesKernels::pack_buffers, packbuffers,
				       sizeof(PackBuffer) * 27, 0, cudaMemcpyHostToDevice, mystream));

    *failure.data = false;

    RedistributeParticlesKernels::setup<<<1, 32, 0, mystream>>>();
    
    RedistributeParticlesKernels::scatter_halo_indices<<< (nparticles + 127) / 128, 128, 0, mystream>>>(nparticles, failure.devptr);
    
    RedistributeParticlesKernels::tiny_scan<<<1, 32, 0, mystream>>>(nparticles, packsizes.devptr);

    CUDA_CHECK(cudaEventRecord(evsizes));
    
#ifndef NDEBUG
    RedistributeParticlesKernels::check_scan<<<1, 1, 0, mystream>>>();
#endif 
    
    RedistributeParticlesKernels::pack<<< (6 * nparticles + 127) / 128, 128, 0, mystream>>> (nparticles, nparticles * 6);

    CUDA_CHECK(cudaEventRecord(evpacking));
    
    CUDA_CHECK(cudaEventSynchronize(evsizes));
        
    if (*failure.data)
    {
	//wait for packing to finish
	CUDA_CHECK(cudaEventSynchronize(evpacking));

	printf("...FAILED! Recovering now...\n");

	_adjust_send_buffers(packsizes.devptr);

	goto pack_attempt;
    }

    CUDA_CHECK(cudaPeekAtLastError());

    //CUDA_CHECK(cudaMemset(packbuffers[0].buffer, 0xff, sizeof(float) * 6 * packbuffers[0].capacity));
    
    enum { BS = 128, ILP = 2 };
    RedistributeParticlesKernels::recompact_bulk<BS, ILP><<< (nparticles + BS - 1) / BS, BS, 0, mystream>>>(nparticles);

    CUDA_CHECK(cudaEventRecord(evcompaction));

    if (!firstcall)
	_waitall(sendcountreq + 1, 26);
    
    for(int i = 0; i < 27; ++i)
	send_sizes[i] = packsizes.data[i];

    nbulk = recv_sizes[0] = send_sizes[0];
        
    for(int i = 1; i < 27; ++i)
	MPI_CHECK( MPI_Isend(send_sizes + i, 1, MPI_INTEGER, neighbor_ranks[i], basetag + i, cartcomm, sendcountreq + i) );

    CUDA_CHECK(cudaEventSynchronize(evpacking));
      
    if (!firstcall)
	_waitall(sendmsgreq, nsendmsgreq);
    
    nsendmsgreq = 0;
    for(int i = 1; i < 27; ++i, ++nsendmsgreq)
	MPI_CHECK( MPI_Isend(pinnedhost_sendbufs[i], default_message_sizes[i] * 6, MPI_FLOAT, neighbor_ranks[i], basetag + i + 333,
			     cartcomm, sendmsgreq + nsendmsgreq) );

    for(int i = 1; i < 27; ++i)
	if (send_sizes[i] > default_message_sizes[i])
	{
	    const int count = send_sizes[i] - default_message_sizes[i];
	    
	    MPI_CHECK( MPI_Isend(pinnedhost_sendbufs[i] + default_message_sizes[i] * 6, count * 6, MPI_FLOAT,
				 neighbor_ranks[i], basetag + i + 666, cartcomm, sendmsgreq + nsendmsgreq) );
	    ++nsendmsgreq;
	}
    
    _waitall(recvcountreq + 1, 26);

    {
	int ustart[28];
	
	ustart[0] = 0;	
	for(int i = 1; i < 28; ++i)
	    ustart[i] = ustart[i - 1] + recv_sizes[i - 1];
	
	CUDA_CHECK(cudaMemcpyToSymbolAsync(RedistributeParticlesKernels::unpack_start, ustart,
					   sizeof(int) * 28, 0, cudaMemcpyHostToDevice, mystream));
    }

    nexpected = 0;
    for(int i = 0; i < 27; ++i)
	nexpected += recv_sizes[i];

    nhalo = nexpected - nbulk;
    
    CUDA_CHECK(cudaEventSynchronize(evcompaction));

    firstcall = false;
    
    return nexpected;
}
    
void RedistributeParticles::stage2(Particle * const particles, const int nparticles, cudaStream_t mystream)
{
    assert(nparticles == nexpected);
    
    _waitall(recvmsgreq + 1, 26);
    
    _adjust_recv_buffers(recv_sizes);

    CUDA_CHECK(cudaMemcpyToSymbolAsync(RedistributeParticlesKernels::unpack_buffers, unpackbuffers,
				       sizeof(UnpackBuffer) * 27, 0, cudaMemcpyHostToDevice, mystream));
    
    for(int i = 1; i < 27; ++i)
	if (recv_sizes[i] > default_message_sizes[i])
	{
	    const int count = recv_sizes[i] - default_message_sizes[i];
	    
	    MPI_Status status;
	    MPI_CHECK( MPI_Recv(pinnedhost_recvbufs[i] + default_message_sizes[i] * 6, count * 6, MPI_FLOAT,
				neighbor_ranks[i], basetag + recv_tags[i] + 666, cartcomm, &status) );
	}

    CUDA_CHECK(cudaMemcpyAsync(particles, packbuffers[0].buffer, sizeof(Particle) * nbulk, cudaMemcpyDeviceToDevice, mystream));

    if (nhalo)
	RedistributeParticlesKernels::unpack<<<(nhalo * 6 + 127) / 128, 128, 0, mystream>>>((float *)particles, nhalo * 6,
										 nhalo, nbulk * 6);	
    
#ifndef NDEBUG
    RedistributeParticlesKernels::check<<<(nparticles + 127) / 128, 128, 0, mystream>>>(particles, nparticles);
#endif
    
    _post_recv();
    
    CUDA_CHECK(cudaPeekAtLastError());
}

RedistributeParticles::~RedistributeParticles()
{
    if (!firstcall)
    {
	for(int i = 1; i < 27; ++i)
	    MPI_CHECK( MPI_Cancel(recvcountreq + i) );
    
	for(int i = 1; i < 27; ++i)
	    MPI_CHECK( MPI_Cancel(recvmsgreq + i) );
    }
    
    for(int i = 0; i < 27; ++i)
    {
	CUDA_CHECK(cudaFree(packbuffers[i].scattered_indices));

	if (i)
	    CUDA_CHECK(cudaFreeHost(packbuffers[i].buffer));
	else
	    CUDA_CHECK(cudaFree(packbuffers[i].buffer));
    }
}
<|MERGE_RESOLUTION|>--- conflicted
+++ resolved
@@ -394,12 +394,8 @@
 	    };
 
 	const int nhalocells = nhalodir[0] * nhalodir[1] * nhalodir[2];
-<<<<<<< HEAD
-	const int estimate = 3 * 2 * nhalocells;
-=======
 	const float safety_factor = getenv("RDP_COMM_FACTOR") ? atof(getenv("RDP_COMM_FACTOR")) : 1.2;
 	const int estimate = numberdensity * safety_factor * nhalocells;
->>>>>>> 0ae83c38
 	
 	CUDA_CHECK(cudaMalloc(&packbuffers[i].scattered_indices, sizeof(int) * estimate));
 	
