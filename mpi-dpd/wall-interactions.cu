--- conflicted
+++ resolved
@@ -1,4 +1,4 @@
- #include <sys/stat.h>
+#include <sys/stat.h>
 #include <sys/types.h>
 
 #include <cmath>
@@ -6,6 +6,8 @@
 #include <thrust/device_vector.h>
 #include <thrust/sort.h>
 #include <thrust/count.h>
+
+
 
 #include "io.h"
 #include "halo-exchanger.h"
@@ -31,6 +33,7 @@
     {
 	const int L[3] = { XSIZE_SUBDOMAIN, YSIZE_SUBDOMAIN, ZSIZE_SUBDOMAIN };
 	const int MARGIN[3] = { XMARGIN_WALL, YMARGIN_WALL, ZMARGIN_WALL };
+
 	float p[3] = {x, y, z};
 	
 	float texcoord[3];
@@ -48,6 +51,7 @@
     {
 	const int L[3] = { XSIZE_SUBDOMAIN, YSIZE_SUBDOMAIN, ZSIZE_SUBDOMAIN };
 	const int MARGIN[3] = { XMARGIN_WALL, YMARGIN_WALL, ZMARGIN_WALL };
+
 	const float p[3] = {x, y, z};
 	
 	float tc[3];
@@ -198,6 +202,7 @@
 	    return;
 
 	Particle p = particles[pid];
+
 	const int L[3] = { XSIZE_SUBDOMAIN, YSIZE_SUBDOMAIN, ZSIZE_SUBDOMAIN };
 	const int MARGIN[3] = { XMARGIN_WALL, YMARGIN_WALL, ZMARGIN_WALL };
 
@@ -226,6 +231,7 @@
 	    return;
 
 	Particle p = particles[pid];
+	
 	const int L[3] = { XSIZE_SUBDOMAIN, YSIZE_SUBDOMAIN, ZSIZE_SUBDOMAIN };
 	const int MARGIN[3] = { XMARGIN_WALL, YMARGIN_WALL, ZMARGIN_WALL };
 	
@@ -443,11 +449,13 @@
 	}
 };
 
+
 ComputeInteractionsWall::ComputeInteractionsWall(MPI_Comm cartcomm, Particle* const p, const int n, int& nsurvived):
     cartcomm(cartcomm), arrSDF(NULL), solid(NULL), solid_size(0), 
     cells(XSIZE_SUBDOMAIN + 2 * XMARGIN_WALL, YSIZE_SUBDOMAIN + 2 * YMARGIN_WALL, ZSIZE_SUBDOMAIN + 2 * ZMARGIN_WALL)
 {
     MPI_CHECK( MPI_Comm_rank(cartcomm, &myrank));
+
     MPI_CHECK( MPI_Cart_get(cartcomm, 3, dims, periods, coords) );
     
     float * field = new float[ XTEXTURESIZE * YTEXTURESIZE * ZTEXTURESIZE];
@@ -505,7 +513,7 @@
     }
     
     CUDA_CHECK(cudaPeekAtLastError());
-    
+
     cudaChannelFormatDesc fmt = cudaCreateChannelDesc<float>();
     CUDA_CHECK(cudaMalloc3DArray (&arrSDF, &fmt, make_cudaExtent(XTEXTURESIZE, YTEXTURESIZE, ZTEXTURESIZE)));
 
@@ -618,7 +626,7 @@
 	for(int i = 0; i < 26; ++i)
 	{
 	    const int d[3] = { (i + 2) % 3 - 1, (i / 3 + 2) % 3 - 1, (i / 9 + 2) % 3 - 1 };
-
+	    
 	    for(int j = 0; j < remote[i].size(); ++j)
 	    {
 		Particle p = remote[i][j];
@@ -673,11 +681,7 @@
 void ComputeInteractionsWall::bounce(Particle * const p, const int n, cudaStream_t stream)
 {
     if (n > 0)
-<<<<<<< HEAD
-	SolidWallsKernel::bounce<<< (n + 127) / 128, 128>>>(p, n, myrank, dt);
-=======
 	SolidWallsKernel::bounce<<< (n + 127) / 128, 128, 0, stream>>>(p, n, myrank, dt);
->>>>>>> 0ae83c38
     
     CUDA_CHECK(cudaPeekAtLastError());
 }
@@ -688,11 +692,7 @@
     //cellsstart and cellscount IGNORED for now
     
     if (n > 0 && solid_size > 0)
-<<<<<<< HEAD
-	SolidWallsKernel::interactions<<< (n + 127) / 128, 128>>>(p, n, acc, cells.start, cells.count,solid, solid_size, trunk.get_float(), aij, gammadpd, sigmaf);
-=======
 	SolidWallsKernel::interactions<<< (n + 127) / 128, 128, 0, stream>>>(p, n, acc, cells.start, cells.count,solid, solid_size, trunk.get_float(), aij, gammadpd, sigmaf);
->>>>>>> 0ae83c38
 
     CUDA_CHECK(cudaPeekAtLastError());
 }
