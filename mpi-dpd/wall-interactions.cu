--- conflicted
+++ resolved
@@ -292,8 +292,6 @@
 
     if (solid_size > 0)
 	cells.build(solid, solid_size);
-<<<<<<< HEAD
-=======
 
     {
 	const int n = solid_local.size();
@@ -307,7 +305,6 @@
 
 	delete [] phost;
     }
->>>>>>> 2facb997
 }
 
 void ComputeInteractionsWall::bounce(Particle * const p, const int n)
