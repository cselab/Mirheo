--- conflicted
+++ resolved
@@ -78,14 +78,10 @@
     void _post_recv();
     void _cancel_recv();
 
-    bool _adjust_send_buffers(const int capacities[27]);
+    void _adjust_send_buffers(const int capacities[27]);
     void _adjust_recv_buffers(const int capacities[27]);
-<<<<<<< HEAD
-   
-=======
 
     PinnedHostBuffer<bool> failure;
->>>>>>> 4fe3441c
     PinnedHostBuffer<int> packsizes;
    
     float * pinnedhost_sendbufs[27], * pinnedhost_recvbufs[27];
