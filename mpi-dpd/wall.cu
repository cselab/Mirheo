--- conflicted
+++ resolved
@@ -248,12 +248,6 @@
 
             cuda_printf("Warning rank %d sdf: %f (%.4f %.4f %.4f), from: sdf %f (%.4f %.4f %.4f)...   ",
                     rank, currsdf, x, y, z, sdf(xold, yold, zold), xold, yold, zold);
-<<<<<<< HEAD
-
-	    const float3 mygrad = grad_sdf(x, y, z);
-	    const float mysdf = currsdf;
-=======
->>>>>>> 25d65afa
 
             const float3 mygrad = grad_sdf(x, y, z);
             const float mysdf = currsdf;
@@ -262,12 +256,6 @@
             y -= mysdf * mygrad.y;
             z -= mysdf * mygrad.z;
 
-<<<<<<< HEAD
-                    cuda_printf("rescued in %d steps\n", 9-l);
-
-		    return;
-		}
-=======
             for(int l = 8; l >= 1; --l)
             {
                 if (sdf(x, y, z) < 0)
@@ -275,7 +263,6 @@
                     u  = -u;
                     v  = -v;
                     w  = -w;
->>>>>>> 25d65afa
 
                     cuda_printf("rescued in %d steps\n", 9-l);
 
@@ -721,71 +708,6 @@
     }
 
     void sample(const float start[3], const float spacing[3], const int nsize[3],
-<<<<<<< HEAD
-		float * const output, const float amplitude_rescaling)
-	{
-	    NVTX_RANGE("WALL/sample", NVTX_C7);
-
-	    Bspline<4> bsp;
-
-	    for(int iz = 0; iz < nsize[2]; ++iz)
-		for(int iy = 0; iy < nsize[1]; ++iy)
-		    for(int ix = 0; ix < nsize[0]; ++ix)
-		    {
-			const float x[3] = {
-			    start[0] + (ix  + 0.5f) * spacing[0] - 0.5f,
-			    start[1] + (iy  + 0.5f) * spacing[1] - 0.5f,
-			    start[2] + (iz  + 0.5f) * spacing[2] - 0.5f
-			};
-
-			int anchor[3];
-			for(int c = 0; c < 3; ++c)
-			    anchor[c] = (int)floor(x[c]);
-
-			float w[3][4];
-			for(int c = 0; c < 3; ++c)
-			    for(int i = 0; i < 4; ++i)
-				w[c][i] = bsp.eval<0>(x[c] - (anchor[c] - 1 + i) + 2);
-
-			float tmp[4][4];
-			for(int sz = 0; sz < 4; ++sz)
-			    for(int sy = 0; sy < 4; ++sy)
-			    {
-				float s = 0;
-
-				for(int sx = 0; sx < 4; ++sx)
-				{
-				    const int l[3] = {sx, sy, sz};
-
-				    int g[3];
-				    for(int c = 0; c < 3; ++c)
-                                    g[c] = (l[c] - 1 + anchor[c] + N[c]) % N[c];
-
-				    s += w[0][sx] * data[g[0] + N[0] * (g[1] + N[1] * g[2])];
-				}
-
-				tmp[sz][sy] = s;
-			    }
-
-			float partial[4];
-			for(int sz = 0; sz < 4; ++sz)
-			{
-			    float s = 0;
-
-			    for(int sy = 0; sy < 4; ++sy)
-				s += w[1][sy] * tmp[sz][sy];
-
-			    partial[sz] = s;
-			}
-
-			float val = 0;
-			for(int sz = 0; sz < 4; ++sz)
-			    val += w[2][sz] * partial[sz];
-
-			output[ix + nsize[0] * (iy + nsize[1] * iz)] = val * amplitude_rescaling;
-		    }
-	}
-=======
             float * const output, const float amplitude_rescaling)
     {
         NVTX_RANGE("WALL/sample", NVTX_C7);
@@ -849,7 +771,6 @@
                     output[ix + nsize[0] * (iy + nsize[1] * iz)] = val * amplitude_rescaling;
                 }
     }
->>>>>>> 25d65afa
 
     ~FieldSampler()
     {
@@ -1199,13 +1120,8 @@
 {
     NVTX_RANGE("WALL/bounce", NVTX_C3)
 
-<<<<<<< HEAD
-	if (n > 0)
+	        if (n > 0)
 	    SolidWallsKernel::bounce<<< (n + 127) / 128, 128, 0, stream>>>((float2 *)p, n, myrank, deltat);
-=======
-	        if (n > 0)
-	            SolidWallsKernel::bounce<<< (n + 127) / 128, 128, 0, stream>>>((float2 *)p, n, myrank, dt);
->>>>>>> 25d65afa
 
     CUDA_CHECK(cudaPeekAtLastError());
 }
