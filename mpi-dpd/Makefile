-include .cache.Makefile

<<<<<<< HEAD
NVCCFLAGS += -g -I/opt/openmpi/include -arch sm_35 -O3 -use_fast_math -lineinfo -DNDEBUG
=======
NVCC ?= nvcc

ARCH_VAL ?= compute_35
CODE_VAL ?= sm_35

NVCCFLAGS += -g -I/opt/openmpi/include -arch $(ARCH_VAL) -code $(CODE_VAL) -g -O3 -use_fast_math -lineinfo -DNDEBUG
>>>>>>> 10afe112
NVCCFLAGS += -I../cuda-dpd-sem/dpd -L/opt/openmpi/lib -L../cuda-dpd-sem/dpd/

OBJS = main.o dpd-interactions.o redistribute-particles.o halo-exchanger.o common.o wall-interactions.o
LIBS=  -lcuda-dpd -lcudart

ifneq (,$(findstring openmpi,$(shell which $(CXX))))
	LIBS +=  -lmpi_cxx -lmpi
else
	LIBS += -lmpichcxx -lmpich -lcudart
endif

test: $(OBJS) libcuda-dpd
	echo HELLO
	$(NVCC) $(NVCCFLAGS) $(OBJS) $(LIBS) -o test

%.o: %.cu %.h common.h
	$(NVCC) $(NVCCFLAGS) -c $< -o $@

main.o: main.cu common.h
	$(NVCC) $(NVCCFLAGS) -c $< -o $@

libcuda-dpd: 
	make -C ../cuda-dpd-sem/dpd libcuda-dpd.so nonperiodic=1

clean:
	rm -f test *.o

cleanall: clean
	make -C ../cuda-dpd-sem/dpd clean

#we want to give always a try to make a new libcuda-dpd - too complicated to track dependecies there
.PHONY = clean libcuda-dpd<|MERGE_RESOLUTION|>--- conflicted
+++ resolved
@@ -1,29 +1,22 @@
 -include .cache.Makefile
 
-<<<<<<< HEAD
-NVCCFLAGS += -g -I/opt/openmpi/include -arch sm_35 -O3 -use_fast_math -lineinfo -DNDEBUG
-=======
 NVCC ?= nvcc
 
 ARCH_VAL ?= compute_35
 CODE_VAL ?= sm_35
 
-NVCCFLAGS += -g -I/opt/openmpi/include -arch $(ARCH_VAL) -code $(CODE_VAL) -g -O3 -use_fast_math -lineinfo -DNDEBUG
->>>>>>> 10afe112
-NVCCFLAGS += -I../cuda-dpd-sem/dpd -L/opt/openmpi/lib -L../cuda-dpd-sem/dpd/
+NVCCFLAGS +=  -arch $(ARCH_VAL) -code $(CODE_VAL) -O3 -use_fast_math -lineinfo -g 
+#-DNDEBUG
+CXXFLAGS += -I../cuda-dpd-sem/dpd  -L../cuda-dpd-sem/dpd  -g -O3 
+#-DNDEBUG
+NVCCFLAGS += -I../cuda-dpd-sem/dpd  -L../cuda-dpd-sem/dpd 
 
 OBJS = main.o dpd-interactions.o redistribute-particles.o halo-exchanger.o common.o wall-interactions.o
-LIBS=  -lcuda-dpd -lcudart
-
-ifneq (,$(findstring openmpi,$(shell which $(CXX))))
-	LIBS +=  -lmpi_cxx -lmpi
-else
-	LIBS += -lmpichcxx -lmpich -lcudart
-endif
+LIBS = -lcuda-dpd -lcudart
 
 test: $(OBJS) libcuda-dpd
 	echo HELLO
-	$(NVCC) $(NVCCFLAGS) $(OBJS) $(LIBS) -o test
+	$(CXX) $(CXXFLAGS) $(OBJS) $(LIBS) -o test
 
 %.o: %.cu %.h common.h
 	$(NVCC) $(NVCCFLAGS) -c $< -o $@
@@ -32,7 +25,7 @@
 	$(NVCC) $(NVCCFLAGS) -c $< -o $@
 
 libcuda-dpd: 
-	make -C ../cuda-dpd-sem/dpd libcuda-dpd.so nonperiodic=1
+	make -C ../cuda-dpd-sem/dpd libcuda-dpd.so nonperiodic=1  CXX="$(CXX)" NVCC="$(NVCC)"
 
 clean:
 	rm -f test *.o
