/*
 *  main.cu
 *  Part of uDeviceX/mpi-dpd/
 *
 *  Created and authored by Diego Rossinelli on 2014-11-14.
 *  Copyright 2015. All rights reserved.
 *
 *  Users are NOT authorized
 *  to employ the present software for their own publications
 *  before getting a written permission from the author of this file.
 */

#include <cstdio>
#include <cassert>
#include <csignal>
#include <mpi.h>
#include <errno.h>
#if defined(REPORT_TOPOLOGY)
#include <pmi.h>
#endif

#include "argument-parser.h"
#include "simulation.h"
#include "dumper.h"

bool currently_profiling = false;
<<<<<<< HEAD
float tend;
bool walls, pushtheflow, doublepoiseuille, rbcs, ctcs, xyz_dumps, hdf5field_dumps, hdf5part_dumps, is_mps_enabled, adjust_message_sizes, contactforces;
int steps_per_report, steps_per_dump, wall_creation_stepid, nvtxstart, nvtxstop, nsubsteps;
=======
float tend, couette;
bool walls, pushtheflow, doublepoiseuille, rbcs, ctcs, xyz_dumps, hdf5field_dumps,
    hdf5part_dumps, is_mps_enabled, adjust_message_sizes, contactforces, stress;
int steps_per_report, steps_per_dump, wall_creation_stepid, nvtxstart, nvtxstop;
>>>>>>> 25d65afa

LocalComm localcomm;

namespace SignalHandling
{
    volatile sig_atomic_t graceful_exit = 0, graceful_signum = 0;

    void signal_handler(int signum)
    {
        graceful_exit = 1;
        graceful_signum = signum;
    }

    void setup()
    {
        struct sigaction action;
        memset(&action, 0, sizeof(struct sigaction));
        action.sa_handler = signal_handler;
        sigaction(SIGUSR1, &action, NULL);
    }

    bool check_termination_request()
    {
        return graceful_exit;
    }
}

int main(int argc, char ** argv)
{
    int ranks[3];

    //parsing of the positional arguments
    if (argc < 4)
    {
        printf("usage: ./mpi-dpd <xranks> <yranks> <zranks>\n");
        exit(-1);
    }
    else
        for(int i = 0; i < 3; ++i)
            ranks[i] = atoi(argv[1 + i]);

    ArgumentParser argp(vector<string>(argv + 4, argv + argc));

    tend = argp("-tend").asDouble(50);
    walls = argp("-walls").asBool(false);
    pushtheflow = argp("-pushtheflow").asBool(false);
    doublepoiseuille = argp("-doublepoiseuille").asBool(false);
    rbcs = argp("-rbcs").asBool(false);
    ctcs = argp("-ctcs").asBool(false);
    xyz_dumps = argp("-xyz_dumps").asBool(false);
    hdf5field_dumps = argp("-hdf5field_dumps").asBool(false);
    steps_per_report = argp("-steps_per_report").asInt(1000);
    steps_per_dump = argp("-steps_per_dump").asInt(1000);
    wall_creation_stepid = argp("-wall_creation_stepid").asInt(5000);
    nvtxstart = argp("-nvtxstart").asInt(10400);
    nvtxstop = argp("-nvtxstop").asInt(10500);
    adjust_message_sizes = argp("-adjust_message_sizes").asBool(false);
    contactforces = argp("-contactforces").asBool(false);
<<<<<<< HEAD
    nsubsteps = argp("-nsubsteps").asInt(0);
=======
    stress = argp("-stress").asBool(false);
    couette = argp("-couette").asDouble(0);

#ifndef _NO_DUMPS_
    const bool mpi_thread_safe = argp("-mpi_thread_safe").asBool(true);
#else
    const bool mpi_thread_safe = argp("-mpi_thread_safe").asBool(false);
#endif
>>>>>>> 25d65afa

    SignalHandling::setup();

#ifdef _USE_NVTX_
    nvtxNameOsThread(pthread_self(), "MASTER_THREAD");
#endif

    CUDA_CHECK(cudaSetDevice(0));

    CUDA_CHECK(cudaDeviceReset());

    {
        is_mps_enabled = false;

        const char * mps_variables[] = {
                "CRAY_CUDA_MPS",
                "CUDA_MPS",
                "CRAY_CUDA_PROXY",
                "CUDA_PROXY"
        };

        for(int i = 0; i < 4; ++i)
            is_mps_enabled |= getenv(mps_variables[i])!= NULL && atoi(getenv(mps_variables[i])) != 0;
    }

    int nranks, rank;


    MPI_CHECK(MPI_Init(&argc, &argv));
    MPI_CHECK( MPI_Comm_size(MPI_COMM_WORLD, &nranks) );
    MPI_CHECK( MPI_Comm_rank(MPI_COMM_WORLD, &rank) );

    MPI_Comm  iocomm, activecomm, intercomm, splitcomm;

    assert(nranks & 0x1 == 0);
    int computeTask = (rank+1) % 2;
    MPI_CHECK( MPI_Comm_split(MPI_COMM_WORLD, computeTask, rank, &splitcomm) );
    if (computeTask)
        MPI_CHECK( MPI_Comm_dup(splitcomm, &activecomm) );
    else
        MPI_CHECK( MPI_Comm_dup(splitcomm, &iocomm) );

    if (computeTask)
        MPI_CHECK( MPI_Intercomm_create(activecomm, 0, MPI_COMM_WORLD, 1, 0, &intercomm) );
    else
        MPI_CHECK( MPI_Intercomm_create(iocomm,     0, MPI_COMM_WORLD, 0, 0, &intercomm) );


#if defined(CUSTOM_REORDERING)
    activecomm = setup_reorder_comm(MPI_COMM_WORLD, rank, nranks);
#endif

    bool reordering = true;

    const char * env_reorder = getenv("MPICH_RANK_REORDER_METHOD");

    //reordering of the ranks according to the computational domain and environment variables
    if (computeTask && atoi(env_reorder ? env_reorder : "-1") == atoi("3"))
    {
        reordering = false;

        const bool usefulrank = rank < ranks[0] * ranks[1] * ranks[2];

        MPI_CHECK(MPI_Comm_split(MPI_COMM_WORLD, usefulrank, rank, &activecomm)) ;

        MPI_CHECK(MPI_Barrier(activecomm));

        if (!usefulrank)
        {
            printf("rank %d has been thrown away\n", rank);
            fflush(stdout);

            MPI_CHECK(MPI_Barrier(activecomm));

            MPI_Finalize();

            return 0;
        }

        MPI_CHECK(MPI_Barrier(MPI_COMM_WORLD));
    }

    MPI_Comm cartcomm, iocartcomm;

    int periods[] = {1, 1, 1};

    if (computeTask)
        MPI_CHECK( MPI_Cart_create(activecomm, 3, ranks, periods, (int)reordering, &cartcomm) );
    else
        MPI_CHECK( MPI_Cart_create(iocomm, 3, ranks, periods, (int)reordering, &iocartcomm) );

    activecomm = cartcomm;

    //print the rank-to-node mapping
    if (computeTask)
    {
        char name[1024];
        int len;
        MPI_CHECK(MPI_Get_processor_name(name, &len));

        int dims[3], periods[3], coords[3];
        MPI_CHECK( MPI_Cart_get(cartcomm, 3, dims, periods, coords) );

        MPI_CHECK(MPI_Barrier(activecomm));
#if defined(REPORT_TOPOLOGY)
        int nid;
        int rc = PMI_Get_nid(rank, &nid);
        pmi_mesh_coord_t xyz;
        PMI_Get_meshcoord((uint16_t) nid, &xyz);
        printf("RANK %d: (%d, %d, %d) -> %s (%d, %d, %d)\n", rank, coords[0], coords[1], coords[2], name, xyz.mesh_x, xyz.mesh_y, xyz.mesh_z);
#else
        printf("RANK %d: (%d, %d, %d) -> %s\n", rank, coords[0], coords[1], coords[2], name);
#endif
        fflush(stdout);

        MPI_CHECK(MPI_Barrier(activecomm));
    }

    //RAII
    {
        if (computeTask)
        {
            MPI_CHECK(MPI_Barrier(activecomm));

            if (rank == 0)
            {
                argp.print_arguments();
                fflush(stdout);
            }

            localcomm.initialize(activecomm);

            MPI_CHECK(MPI_Barrier(activecomm));

            Simulation simulation(cartcomm, activecomm, intercomm, SignalHandling::check_termination_request);
            simulation.run();
        }
        else
        {
            Dumper dumper(iocomm, iocartcomm, intercomm);
            dumper.do_dump();
        }
    }

    if (computeTask)
    {
        if (activecomm != cartcomm)
            MPI_CHECK(MPI_Comm_free(&activecomm));

        MPI_CHECK(MPI_Comm_free(&cartcomm));
        MPI_CHECK(MPI_Comm_free(&intercomm));
    }
    else
    {
        MPI_CHECK(MPI_Comm_free(&iocomm));
        MPI_CHECK(MPI_Comm_free(&intercomm));
    }

    MPI_CHECK(MPI_Finalize());

    if (computeTask)
    {
        CUDA_CHECK(cudaDeviceSynchronize());

        CUDA_CHECK(cudaDeviceReset());
    }

    return 0;
}<|MERGE_RESOLUTION|>--- conflicted
+++ resolved
@@ -24,16 +24,10 @@
 #include "dumper.h"
 
 bool currently_profiling = false;
-<<<<<<< HEAD
-float tend;
-bool walls, pushtheflow, doublepoiseuille, rbcs, ctcs, xyz_dumps, hdf5field_dumps, hdf5part_dumps, is_mps_enabled, adjust_message_sizes, contactforces;
-int steps_per_report, steps_per_dump, wall_creation_stepid, nvtxstart, nvtxstop, nsubsteps;
-=======
 float tend, couette;
 bool walls, pushtheflow, doublepoiseuille, rbcs, ctcs, xyz_dumps, hdf5field_dumps,
     hdf5part_dumps, is_mps_enabled, adjust_message_sizes, contactforces, stress;
-int steps_per_report, steps_per_dump, wall_creation_stepid, nvtxstart, nvtxstop;
->>>>>>> 25d65afa
+int steps_per_report, steps_per_dump, wall_creation_stepid, nvtxstart, nvtxstop, nsubsteps;
 
 LocalComm localcomm;
 
@@ -43,21 +37,21 @@
 
     void signal_handler(int signum)
     {
-        graceful_exit = 1;
-        graceful_signum = signum;
+	graceful_exit = 1;
+	graceful_signum = signum;
     }
 
     void setup()
     {
-        struct sigaction action;
-        memset(&action, 0, sizeof(struct sigaction));
-        action.sa_handler = signal_handler;
-        sigaction(SIGUSR1, &action, NULL);
+	struct sigaction action;
+	memset(&action, 0, sizeof(struct sigaction));
+	action.sa_handler = signal_handler;
+	sigaction(SIGUSR1, &action, NULL);
     }
 
     bool check_termination_request()
     {
-        return graceful_exit;
+	return graceful_exit;
     }
 }
 
@@ -68,12 +62,12 @@
     //parsing of the positional arguments
     if (argc < 4)
     {
-        printf("usage: ./mpi-dpd <xranks> <yranks> <zranks>\n");
-        exit(-1);
-    }
-    else
-        for(int i = 0; i < 3; ++i)
-            ranks[i] = atoi(argv[1 + i]);
+	printf("usage: ./mpi-dpd <xranks> <yranks> <zranks>\n");
+	exit(-1);
+    }
+    else
+    	for(int i = 0; i < 3; ++i)
+	    ranks[i] = atoi(argv[1 + i]);
 
     ArgumentParser argp(vector<string>(argv + 4, argv + argc));
 
@@ -92,18 +86,9 @@
     nvtxstop = argp("-nvtxstop").asInt(10500);
     adjust_message_sizes = argp("-adjust_message_sizes").asBool(false);
     contactforces = argp("-contactforces").asBool(false);
-<<<<<<< HEAD
-    nsubsteps = argp("-nsubsteps").asInt(0);
-=======
     stress = argp("-stress").asBool(false);
     couette = argp("-couette").asDouble(0);
-
-#ifndef _NO_DUMPS_
-    const bool mpi_thread_safe = argp("-mpi_thread_safe").asBool(true);
-#else
-    const bool mpi_thread_safe = argp("-mpi_thread_safe").asBool(false);
-#endif
->>>>>>> 25d65afa
+    nsubsteps = argp("-nsubsteps").asInt(0);
 
     SignalHandling::setup();
 
@@ -116,25 +101,25 @@
     CUDA_CHECK(cudaDeviceReset());
 
     {
-        is_mps_enabled = false;
-
-        const char * mps_variables[] = {
-                "CRAY_CUDA_MPS",
-                "CUDA_MPS",
-                "CRAY_CUDA_PROXY",
-                "CUDA_PROXY"
-        };
-
-        for(int i = 0; i < 4; ++i)
-            is_mps_enabled |= getenv(mps_variables[i])!= NULL && atoi(getenv(mps_variables[i])) != 0;
+	is_mps_enabled = false;
+
+	const char * mps_variables[] = {
+	    "CRAY_CUDA_MPS",
+	    "CUDA_MPS",
+	    "CRAY_CUDA_PROXY",
+	    "CUDA_PROXY"
+	};
+
+	for(int i = 0; i < 4; ++i)
+	    is_mps_enabled |= getenv(mps_variables[i])!= NULL && atoi(getenv(mps_variables[i])) != 0;
     }
 
     int nranks, rank;
 
 
     MPI_CHECK(MPI_Init(&argc, &argv));
-    MPI_CHECK( MPI_Comm_size(MPI_COMM_WORLD, &nranks) );
-    MPI_CHECK( MPI_Comm_rank(MPI_COMM_WORLD, &rank) );
+	MPI_CHECK( MPI_Comm_size(MPI_COMM_WORLD, &nranks) );
+	MPI_CHECK( MPI_Comm_rank(MPI_COMM_WORLD, &rank) );
 
     MPI_Comm  iocomm, activecomm, intercomm, splitcomm;
 
@@ -143,7 +128,7 @@
     MPI_CHECK( MPI_Comm_split(MPI_COMM_WORLD, computeTask, rank, &splitcomm) );
     if (computeTask)
         MPI_CHECK( MPI_Comm_dup(splitcomm, &activecomm) );
-    else
+	else
         MPI_CHECK( MPI_Comm_dup(splitcomm, &iocomm) );
 
     if (computeTask)
@@ -163,25 +148,25 @@
     //reordering of the ranks according to the computational domain and environment variables
     if (computeTask && atoi(env_reorder ? env_reorder : "-1") == atoi("3"))
     {
-        reordering = false;
-
-        const bool usefulrank = rank < ranks[0] * ranks[1] * ranks[2];
-
-        MPI_CHECK(MPI_Comm_split(MPI_COMM_WORLD, usefulrank, rank, &activecomm)) ;
-
-        MPI_CHECK(MPI_Barrier(activecomm));
-
-        if (!usefulrank)
-        {
-            printf("rank %d has been thrown away\n", rank);
-            fflush(stdout);
-
-            MPI_CHECK(MPI_Barrier(activecomm));
-
-            MPI_Finalize();
-
-            return 0;
-        }
+	reordering = false;
+
+	const bool usefulrank = rank < ranks[0] * ranks[1] * ranks[2];
+
+	MPI_CHECK(MPI_Comm_split(MPI_COMM_WORLD, usefulrank, rank, &activecomm)) ;
+
+	MPI_CHECK(MPI_Barrier(activecomm));
+
+	if (!usefulrank)
+	{
+	    printf("rank %d has been thrown away\n", rank);
+	    fflush(stdout);
+
+	    MPI_CHECK(MPI_Barrier(activecomm));
+
+	    MPI_Finalize();
+
+	    return 0;
+	}
 
         MPI_CHECK(MPI_Barrier(MPI_COMM_WORLD));
     }
@@ -191,7 +176,7 @@
     int periods[] = {1, 1, 1};
 
     if (computeTask)
-        MPI_CHECK( MPI_Cart_create(activecomm, 3, ranks, periods, (int)reordering, &cartcomm) );
+    MPI_CHECK( MPI_Cart_create(activecomm, 3, ranks, periods, (int)reordering, &cartcomm) );
     else
         MPI_CHECK( MPI_Cart_create(iocomm, 3, ranks, periods, (int)reordering, &iocartcomm) );
 
@@ -200,47 +185,47 @@
     //print the rank-to-node mapping
     if (computeTask)
     {
-        char name[1024];
-        int len;
-        MPI_CHECK(MPI_Get_processor_name(name, &len));
-
-        int dims[3], periods[3], coords[3];
-        MPI_CHECK( MPI_Cart_get(cartcomm, 3, dims, periods, coords) );
-
-        MPI_CHECK(MPI_Barrier(activecomm));
+	char name[1024];
+	int len;
+	MPI_CHECK(MPI_Get_processor_name(name, &len));
+
+	int dims[3], periods[3], coords[3];
+	MPI_CHECK( MPI_Cart_get(cartcomm, 3, dims, periods, coords) );
+
+	MPI_CHECK(MPI_Barrier(activecomm));
 #if defined(REPORT_TOPOLOGY)
-        int nid;
-        int rc = PMI_Get_nid(rank, &nid);
-        pmi_mesh_coord_t xyz;
-        PMI_Get_meshcoord((uint16_t) nid, &xyz);
-        printf("RANK %d: (%d, %d, %d) -> %s (%d, %d, %d)\n", rank, coords[0], coords[1], coords[2], name, xyz.mesh_x, xyz.mesh_y, xyz.mesh_z);
+	int nid;
+	int rc = PMI_Get_nid(rank, &nid);
+	pmi_mesh_coord_t xyz;
+	PMI_Get_meshcoord((uint16_t) nid, &xyz);
+	printf("RANK %d: (%d, %d, %d) -> %s (%d, %d, %d)\n", rank, coords[0], coords[1], coords[2], name, xyz.mesh_x, xyz.mesh_y, xyz.mesh_z);
 #else
-        printf("RANK %d: (%d, %d, %d) -> %s\n", rank, coords[0], coords[1], coords[2], name);
-#endif
-        fflush(stdout);
-
-        MPI_CHECK(MPI_Barrier(activecomm));
+	printf("RANK %d: (%d, %d, %d) -> %s\n", rank, coords[0], coords[1], coords[2], name);
+#endif
+	fflush(stdout);
+
+	MPI_CHECK(MPI_Barrier(activecomm));
     }
 
     //RAII
     {
         if (computeTask)
         {
-            MPI_CHECK(MPI_Barrier(activecomm));
-
-            if (rank == 0)
-            {
-                argp.print_arguments();
-                fflush(stdout);
-            }
-
-            localcomm.initialize(activecomm);
-
-            MPI_CHECK(MPI_Barrier(activecomm));
-
+	MPI_CHECK(MPI_Barrier(activecomm));
+
+	if (rank == 0)
+	{
+	    argp.print_arguments();
+	    fflush(stdout);
+	}
+
+	localcomm.initialize(activecomm);
+
+	MPI_CHECK(MPI_Barrier(activecomm));
+	
             Simulation simulation(cartcomm, activecomm, intercomm, SignalHandling::check_termination_request);
-            simulation.run();
-        }
+	simulation.run();
+    }
         else
         {
             Dumper dumper(iocomm, iocartcomm, intercomm);
@@ -250,10 +235,10 @@
 
     if (computeTask)
     {
-        if (activecomm != cartcomm)
-            MPI_CHECK(MPI_Comm_free(&activecomm));
-
-        MPI_CHECK(MPI_Comm_free(&cartcomm));
+    if (activecomm != cartcomm)
+	MPI_CHECK(MPI_Comm_free(&activecomm));
+
+    MPI_CHECK(MPI_Comm_free(&cartcomm));
         MPI_CHECK(MPI_Comm_free(&intercomm));
     }
     else
@@ -266,9 +251,9 @@
 
     if (computeTask)
     {
-        CUDA_CHECK(cudaDeviceSynchronize());
-
-        CUDA_CHECK(cudaDeviceReset());
+    CUDA_CHECK(cudaDeviceSynchronize());
+
+    CUDA_CHECK(cudaDeviceReset());
     }
 
     return 0;
