--- conflicted
+++ resolved
@@ -30,12 +30,8 @@
 #include "redistribute-particles.h"
 #include "redistribute-rbcs.h"
 #include "rbc-interactions.h"
-<<<<<<< HEAD
-#include "logistic.h"
-
-=======
->>>>>>> e78a825b
 #include "ctc.h"
+#include "../cuda-dpd-sem/dpd-rng.h"
 
 bool currently_profiling = false;
 static const int blocksignal = false;
@@ -187,14 +183,8 @@
 	    ComputeInteractionsCTC ctc_interactions(cartcomm);
 	    ComputeInteractionsWall * wall = NULL;
 
-<<<<<<< HEAD
-            // in production runs replace the numbers with 4 unique ones that are same across ranks
-            KISS rng_trunk( 0x26F94D92, 0x383E7D1E, 0x46144B48, 0x6DDD73CB );
-=======
-            //Side not of Yu-Hang:
-	    //in production runs replace the numbers with 4 unique ones that are same across ranks
-            //KISS rng_trunk( 0x26F94D92, 0x383E7D1E, 0x46144B48, 0x6DDD73CB );
->>>>>>> e78a825b
+		// in production runs replace the numbers with 4 unique ones that are same across ranks
+		Logistic::KISS rng_trunk( 0x26F94D92, 0x383E7D1E, 0x46144B48, 0x6DDD73CB );
 	    
 	    cudaStream_t mainstream;
 	    CUDA_CHECK(cudaStreamCreate(&mainstream));
