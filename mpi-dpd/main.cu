--- conflicted
+++ resolved
@@ -24,13 +24,10 @@
 
 bool currently_profiling = false;
 float tend;
-<<<<<<< HEAD
-bool walls, pushtheflow, doublepoiseuille, rbcs, ctcs, xyz_dumps, hdf5field_dumps, hdf5part_dumps, is_mps_enabled;
-bool mpich_multithread_safety;
-=======
 bool walls, pushtheflow, doublepoiseuille, rbcs, ctcs, xyz_dumps, hdf5field_dumps, hdf5part_dumps, is_mps_enabled, adjust_message_sizes;
->>>>>>> 1b7ed632
 int steps_per_report, steps_per_dump, wall_creation_stepid, nvtxstart, nvtxstop;
+
+LocalComm localcomm;
 
 namespace SignalHandling
 {
@@ -84,10 +81,6 @@
     wall_creation_stepid = argp("-wall_creation_stepid").asInt(5000);
     nvtxstart = argp("-nvtxstart").asInt(10400);
     nvtxstop = argp("-nvtxstop").asInt(10500);
-<<<<<<< HEAD
-    mpich_multithread_safety = argp("-safety").asBool(true);
-    
-=======
     adjust_message_sizes = argp("-adjust_message_sizes").asBool(false);
 
 #ifndef _NO_DUMPS_
@@ -96,7 +89,6 @@
     const bool mpi_thread_safe = argp("-mpi_thread_safe").asBool(true);
 #endif
 
->>>>>>> 1b7ed632
     SignalHandling::setup();
 
 #ifdef _USE_NVTX_
@@ -128,29 +120,18 @@
 	//needed for the asynchronous data dumps
 	setenv("MPICH_MAX_THREAD_SAFETY", "multiple", 0);
 
-	if (mpich_multithread_safety) {
-		int provided_safety_level;
-		MPI_CHECK( MPI_Init_thread(&argc, &argv, MPI_THREAD_MULTIPLE, &provided_safety_level));
-
-		MPI_CHECK( MPI_Comm_size(MPI_COMM_WORLD, &nranks) );
-		MPI_CHECK( MPI_Comm_rank(MPI_COMM_WORLD, &rank) );
-
-		if (provided_safety_level != MPI_THREAD_MULTIPLE)
-		{
-		    if (rank == 0)
-			printf("ooooooooops MPI thread safety level is just %d. Aborting now.\n", provided_safety_level);
-		    abort();
-		}
-		else
-		    if (rank == 0)
-			printf("I have set MPICH_MAX_THREAD_SAFETY=multiple\n");
-	} else {
-		MPI_CHECK( MPI_Init(&argc, &argv) );
-                MPI_CHECK( MPI_Comm_size(MPI_COMM_WORLD, &nranks) );
-                MPI_CHECK( MPI_Comm_rank(MPI_COMM_WORLD, &rank) );
+	int provided_safety_level;
+	MPI_CHECK( MPI_Init_thread(&argc, &argv, MPI_THREAD_MULTIPLE, &provided_safety_level));
+
+	MPI_CHECK( MPI_Comm_size(MPI_COMM_WORLD, &nranks) );
+	MPI_CHECK( MPI_Comm_rank(MPI_COMM_WORLD, &rank) );
+
+	if (provided_safety_level != MPI_THREAD_MULTIPLE)
+	{
+	    if (rank == 0)
+		printf("ooooooooops MPI thread safety level is just %d. Aborting now.\n", provided_safety_level);
+	    abort();
 	}
-<<<<<<< HEAD
-=======
 	else
 	    if (rank == 0)
 		printf("I have set MPICH_MAX_THREAD_SAFETY=multiple\n");
@@ -160,7 +141,6 @@
 	MPI_CHECK(MPI_Init(&argc, &argv));
 	MPI_CHECK( MPI_Comm_size(MPI_COMM_WORLD, &nranks) );
 	MPI_CHECK( MPI_Comm_rank(MPI_COMM_WORLD, &rank) );
->>>>>>> 1b7ed632
 
 	const char * env_thread_safety = getenv("MPICH_MAX_THREAD_SAFETY");
 
@@ -242,8 +222,10 @@
 	    fflush(stdout);
 	}
 
-	MPI_CHECK(MPI_Barrier(activecomm));
-
+	localcomm.initialize(activecomm);
+
+	MPI_CHECK(MPI_Barrier(activecomm));
+	
 	Simulation simulation(cartcomm, activecomm, SignalHandling::check_termination_request);
 
 	simulation.run();
