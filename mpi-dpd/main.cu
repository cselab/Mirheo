--- conflicted
+++ resolved
@@ -83,11 +83,7 @@
 	MPI_CHECK( MPI_Cart_create(MPI_COMM_WORLD, 3, ranks, periods, 1, &cartcomm) );
 	
 	{
-<<<<<<< HEAD
-	    vector<Particle> ic(L * L * L * 3);
-=======
 	    vector<Particle> ic(XSIZE_SUBDOMAIN * YSIZE_SUBDOMAIN * ZSIZE_SUBDOMAIN * 4);
->>>>>>> 6f56ad8b
 	    
 	    const int L[3] = { XSIZE_SUBDOMAIN, YSIZE_SUBDOMAIN, ZSIZE_SUBDOMAIN };
 	    for(int i = 0; i < ic.size(); ++i)
