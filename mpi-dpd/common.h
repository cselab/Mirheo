--- conflicted
+++ resolved
@@ -29,11 +29,7 @@
 
 const int numberdensity = 4;
 const float dt = 0.001;
-<<<<<<< HEAD
-const float tend = 0.01;
-=======
 const float tend = 50;
->>>>>>> 17f04575
 const float kBT = 0.0945;
 const float gammadpd = 45;
 const float sigma = sqrt(2 * gammadpd * kBT); 
@@ -48,7 +44,7 @@
 const bool hdf5field_dumps = false;
 const bool hdf5part_dumps = false;
 const int steps_per_report = 1000;
-const int steps_per_dump = 1;
+const int steps_per_dump = 1000;
 const int wall_creation_stepid = 5000;
 
 #include <cstdlib>
