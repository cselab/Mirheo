--- conflicted
+++ resolved
@@ -11,11 +11,7 @@
 
 const int numberdensity = 4;
 const float dt = 0.001;
-<<<<<<< HEAD
-const float tend = 0.1;
-=======
 const float tend = 50;
->>>>>>> c2570503
 const float kBT = 0.0945;
 const float gammadpd = 45;
 const float sigma = sqrt(2 * gammadpd * kBT);
@@ -30,14 +26,10 @@
 const bool hdf5field_dumps = false;
 const bool hdf5part_dumps = false;
 const int steps_per_report = 1000;
-<<<<<<< HEAD
-const int steps_per_dump = 1;
-=======
 const int steps_per_dump = 1000;
 const int wall_creation_stepid = 5000;
 
 extern bool currently_profiling;
->>>>>>> c2570503
 
 #include <cstdlib>
 #include <cstdio>
