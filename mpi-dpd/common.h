#pragma once

enum { 
    XSIZE_SUBDOMAIN = 48, 
<<<<<<< HEAD
    YSIZE_SUBDOMAIN = 32, 
    ZSIZE_SUBDOMAIN = 32,
=======
    YSIZE_SUBDOMAIN = 48, 
    ZSIZE_SUBDOMAIN = 48,
>>>>>>> 0ae83c38
    XMARGIN_WALL = 24,
    YMARGIN_WALL = 0,
    ZMARGIN_WALL = 0,
};

<<<<<<< HEAD
=======
const int numberdensity = 4;
>>>>>>> 0ae83c38
const float dt = 0.001;
const float tend = 500;
const float kBT = 0.0945;
const float gammadpd = 45;
const float sigma = sqrt(2 * gammadpd * kBT);
const float sigmaf = sigma / sqrt(dt);
const float aij = 2.5;
const float hydrostatic_a = 0.05;
const bool walls = false;
const bool pushtheflow = false;
const bool rbcs = false;
const bool ctcs = false;
const bool xyz_dumps = false;
const bool hdf5field_dumps = false;
const bool hdf5part_dumps = false;
const int steps_per_report = 1000;
const int steps_per_dump = 1000;


#include <cstdlib>
#include <cstdio>
#include <cmath>
#include <cassert>

#include <unistd.h>
#include <cuda_runtime.h>

#define CUDA_CHECK(ans) do { cudaAssert((ans), __FILE__, __LINE__); } while(0)
inline void cudaAssert(cudaError_t code, const char *file, int line)
{
    if (code != cudaSuccess) 
    {
	fprintf(stderr,"GPUassert: %s %s %d\n", cudaGetErrorString(code), file, line);
	
	abort();
    }
}

#include <mpi.h>

#define MPI_CHECK(ans) do { mpiAssert((ans), __FILE__, __LINE__); } while(0)

inline void mpiAssert(int code, const char *file, int line, bool abort=true)
{
    if (code != MPI_SUCCESS) 
    {
	char error_string[2048];
	int length_of_error_string = sizeof(error_string);
	MPI_Error_string(code, error_string, &length_of_error_string);
	 
	printf("mpiAssert: %s %d %s\n", file, line, error_string);
	 	 
	MPI_Abort(MPI_COMM_WORLD, code);
    }
}

//AoS is the currency for dpd simulations (because of the spatial locality).
//AoS - SoA conversion might be performed within the hpc kernels.
struct Particle
{
    float x[3], u[3];

    static bool initialized;
    static MPI_Datatype mytype;

    static MPI_Datatype datatype()
	{
	    if (!initialized)
	    {
		MPI_CHECK( MPI_Type_contiguous(6, MPI_FLOAT, &mytype));

		MPI_CHECK(MPI_Type_commit(&mytype));

		initialized = true;
	    }

	    return mytype;
	}
};

struct Acceleration
{
    float a[3];

    static bool initialized;
    static MPI_Datatype mytype;

    static MPI_Datatype datatype()
	{
	    if (!initialized)
	    {
		MPI_CHECK( MPI_Type_contiguous(3, MPI_FLOAT, &mytype));

		MPI_CHECK(MPI_Type_commit(&mytype));

		initialized = true;
	    }

	    return mytype;
	}
};

//container for the gpu particles during the simulation
template<typename T>
struct SimpleDeviceBuffer
{
    int capacity, size;
    
    T * data;
    
SimpleDeviceBuffer(int n = 0): capacity(0), size(0), data(NULL) { resize(n);}
    
    ~SimpleDeviceBuffer()
	{
	    if (data != NULL)
		CUDA_CHECK(cudaFree(data));
	    
	    data = NULL;
	}
    
    void resize(const int n)
	{
	    assert(n >= 0);
	    
	    size = n;
	    
	    if (capacity >= n)
		return;
	    
	    if (data != NULL)
		CUDA_CHECK(cudaFree(data));
	    
	    capacity = n;
	    
	    CUDA_CHECK(cudaMalloc(&data, sizeof(T) * capacity));
	    
#ifndef NDEBUG
	    CUDA_CHECK(cudaMemset(data, 0, sizeof(T) * capacity));
#endif
	}
    
    void preserve_resize(const int n)
	{
	    assert(n >= 0);
	    
	    T * old = data;
	    
	    const int oldsize = size;
	    
	    size = n;
	    
	    if (capacity >= n)
		return;
	    
	    capacity = n;
	    
	    CUDA_CHECK(cudaMalloc(&data, sizeof(T) * capacity));
	    
	    if (old != NULL)
	    {
		CUDA_CHECK(cudaMemcpy(data, old, sizeof(T) * oldsize, cudaMemcpyDeviceToDevice));
		CUDA_CHECK(cudaFree(old));
	    }
	}
};

template<typename T>
struct PinnedHostBuffer
{
    int capacity, size;
    
    T * data, * devptr;
    
PinnedHostBuffer(int n = 0): capacity(0), size(0), data(NULL), devptr(NULL) { resize(n);}

    ~PinnedHostBuffer()
	{
	    if (data != NULL)
		CUDA_CHECK(cudaFreeHost(data));
	    
	    data = NULL;
	}

    void resize(const int n)
	{
	    assert(n >= 0);

	    size = n;
	    
	    if (capacity >= n)
		return;	    

	    if (data != NULL)
		CUDA_CHECK(cudaFreeHost(data));

	    capacity = n;
	    
	    CUDA_CHECK(cudaHostAlloc(&data, sizeof(T) * capacity, cudaHostAllocMapped));
	    
	    CUDA_CHECK(cudaHostGetDevicePointer(&devptr, data, 0));
	}

    void preserve_resize(const int n)
	{
	    assert(n >= 0);
	    
	    T * old = data;
	    
	    const int oldsize = size;
	    
	    size = n;
	    
	    if (capacity >= n)
		return;
	    
	    capacity = n;

	    data = NULL;
	    CUDA_CHECK(cudaHostAlloc(&data, sizeof(T) * capacity, cudaHostAllocMapped));
	    
	    if (old != NULL)
	    {
		CUDA_CHECK(cudaMemcpy(data, old, sizeof(T) * oldsize, cudaMemcpyHostToHost));
		CUDA_CHECK(cudaFreeHost(old));
	    }

	    CUDA_CHECK(cudaHostGetDevicePointer(&devptr, data, 0));
	}
};

#include <cuda-dpd.h>

//container for the cell lists, which contains only two integer vectors of size ncells.
//the start[cell-id] array gives the entry in the particle array associated to first particle belonging to cell-id
//count[cell-id] tells how many particles are inside cell-id.
//building the cell lists involve a reordering of the particle array (!)
struct CellLists
{
    const int ncells, LX, LY, LZ;

    int * start, * count;
    
CellLists(const int LX, const int LY, const int LZ): ncells(LX * LY * LZ), LX(LX), LY(LY), LZ(LZ)
	{
	    CUDA_CHECK(cudaMalloc(&start, sizeof(int) * ncells));
	    CUDA_CHECK(cudaMalloc(&count, sizeof(int) * ncells));
	}

    void build(Particle * const p, const int n, cudaStream_t stream);
	    	    
    ~CellLists()
	{
	    CUDA_CHECK(cudaFree(start));
	    CUDA_CHECK(cudaFree(count));
	}
};


void diagnostics(MPI_Comm comm, Particle * _particles, int n, float dt, int idstep, Acceleration * _acc);

void report_host_memory_usage(MPI_Comm comm, FILE * foutput);<|MERGE_RESOLUTION|>--- conflicted
+++ resolved
@@ -2,24 +2,16 @@
 
 enum { 
     XSIZE_SUBDOMAIN = 48, 
-<<<<<<< HEAD
-    YSIZE_SUBDOMAIN = 32, 
-    ZSIZE_SUBDOMAIN = 32,
-=======
     YSIZE_SUBDOMAIN = 48, 
     ZSIZE_SUBDOMAIN = 48,
->>>>>>> 0ae83c38
     XMARGIN_WALL = 24,
     YMARGIN_WALL = 0,
     ZMARGIN_WALL = 0,
 };
 
-<<<<<<< HEAD
-=======
 const int numberdensity = 4;
->>>>>>> 0ae83c38
 const float dt = 0.001;
-const float tend = 500;
+const float tend = 50;
 const float kBT = 0.0945;
 const float gammadpd = 45;
 const float sigma = sqrt(2 * gammadpd * kBT);
