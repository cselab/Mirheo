--- conflicted
+++ resolved
@@ -20,28 +20,19 @@
 {
     assert(XSIZE_SUBDOMAIN % 2 == 0 && YSIZE_SUBDOMAIN % 2 == 0 && ZSIZE_SUBDOMAIN % 2 == 0);
     assert(XSIZE_SUBDOMAIN >= 2 && YSIZE_SUBDOMAIN >= 2 && ZSIZE_SUBDOMAIN >= 2);
-
-<<<<<<< HEAD
-    if (!rbcs)
-	return;
-    
+    
+    if (rbcs)
+    {
     CudaRBC::Extent host_extent;
     CudaRBC::setup(nvertices, host_extent);
-    
-=======
-    if (rbcs)
-    {
-	CudaRBC::Extent host_extent;
-	CudaRBC::setup(nvertices, host_extent);
-    }
-
->>>>>>> c40dffec
+    }
+    
     MPI_CHECK(MPI_Comm_dup(_cartcomm, &cartcomm));
 	    
     MPI_CHECK( MPI_Comm_rank(cartcomm, &myrank));
-    
+	    
     MPI_CHECK( MPI_Cart_get(cartcomm, 3, dims, periods, coords) );
-    
+	    
     rankneighbors[0] = myrank;
     for(int i = 1; i < 27; ++i)
     {
@@ -50,18 +41,18 @@
 	int coordsneighbor[3];
 	for(int c = 0; c < 3; ++c)
 	    coordsneighbor[c] = coords[c] + d[c];
-	
+		
 	MPI_CHECK( MPI_Cart_rank(cartcomm, coordsneighbor, rankneighbors + i) );
-	
+
 	for(int c = 0; c < 3; ++c)
 	    coordsneighbor[c] = coords[c] - d[c];
-	
+
 	MPI_CHECK( MPI_Cart_rank(cartcomm, coordsneighbor, anti_rankneighbors + i) );
-	
+
 	//recvbufs[i].resize(nvertices * 10);
 	//sendbufs[i].resize(nvertices * 10);
     }
-    
+
     CUDA_CHECK(cudaEventCreate(&evextents, cudaEventDisableTiming));
 }
 
