#include <vector>

#include "redistribute-particles.h"
#include "redistribute-rbcs.h"

<<<<<<< HEAD
RedistributeRBCs::RedistributeRBCs(MPI_Comm _cartcomm): nvertices(CudaRBC::get_nvertices()), stream(0)
=======
RedistributeRBCs::RedistributeRBCs(MPI_Comm _cartcomm): nvertices(CudaRBC::get_nvertices())
>>>>>>> 0ae83c38
{
    assert(XSIZE_SUBDOMAIN % 2 == 0 && YSIZE_SUBDOMAIN % 2 == 0 && ZSIZE_SUBDOMAIN % 2 == 0);
    assert(XSIZE_SUBDOMAIN >= 2 && YSIZE_SUBDOMAIN >= 2 && ZSIZE_SUBDOMAIN >= 2);

    MPI_CHECK(MPI_Comm_dup(_cartcomm, &cartcomm));
	    
    MPI_CHECK( MPI_Comm_rank(cartcomm, &myrank));
	    
    MPI_CHECK( MPI_Cart_get(cartcomm, 3, dims, periods, coords) );
	    
    rankneighbors[0] = myrank;
    for(int i = 1; i < 27; ++i)
    {
	int d[3] = { (i + 1) % 3 - 1, (i / 3 + 1) % 3 - 1, (i / 9 + 1) % 3 - 1 };
	
	int coordsneighbor[3];
	for(int c = 0; c < 3; ++c)
	    coordsneighbor[c] = coords[c] + d[c];
		
	MPI_CHECK( MPI_Cart_rank(cartcomm, coordsneighbor, rankneighbors + i) );

	for(int c = 0; c < 3; ++c)
	    coordsneighbor[c] = coords[c] - d[c];

	MPI_CHECK( MPI_Cart_rank(cartcomm, coordsneighbor, anti_rankneighbors + i) );

	//recvbufs[i].resize(nvertices * 10);
	//sendbufs[i].resize(nvertices * 10);
    }

    CUDA_CHECK(cudaEventCreate(&evextents, cudaEventDisableTiming));
}

void RedistributeRBCs::_compute_extents(const Particle * const xyzuvw, const int nrbcs, cudaStream_t stream)
{
    for(int i = 0; i < nrbcs; ++i)
	CudaRBC::extent_nohost(stream, (float *)(xyzuvw + nvertices * i), extents.devptr + i);
}

int RedistributeRBCs::stage1(const Particle * const xyzuvw, const int nrbcs, cudaStream_t stream)
{
    extents.resize(nrbcs);
 
    _compute_extents(xyzuvw, nrbcs, stream);

    CUDA_CHECK(cudaEventRecord(evextents));
    CUDA_CHECK(cudaEventSynchronize(evextents));

    std::vector<int> reordering_indices[27];

    for(int i = 0; i < nrbcs; ++i)
    {
	const CudaRBC::Extent ext = extents.data[i];
	
	float p[3] = {
	    0.5 * (ext.xmin + ext.xmax),
	    0.5 * (ext.ymin + ext.ymax),
	    0.5 * (ext.zmin + ext.zmax)
	};
	
	const int L[3] = { XSIZE_SUBDOMAIN, YSIZE_SUBDOMAIN, ZSIZE_SUBDOMAIN };

	int vcode[3];
	for(int c = 0; c < 3; ++c)
	    vcode[c] = (2 + (p[c] >= -L[c]/2) + (p[c] >= L[c]/2)) % 3;
	
	const int code = vcode[0] + 3 * (vcode[1] + 3 * vcode[2]);

	reordering_indices[code].push_back(i);
    }

    for(int i = 0; i < 27; ++i)
	sendbufs[i].resize(reordering_indices[i].size() * nvertices);

    for(int i = 0; i < 27; ++i)
	for(int j = 0; j < reordering_indices[i].size(); ++j)
	    CUDA_CHECK(cudaMemcpyAsync(sendbufs[i].devptr + nvertices * j, xyzuvw + nvertices * reordering_indices[i][j],
				       sizeof(Particle) * nvertices, cudaMemcpyDeviceToDevice, stream));

    CUDA_CHECK(cudaStreamSynchronize(stream));

    MPI_Request sendcountreq[26];
    for(int i = 1; i < 27; ++i)
	MPI_CHECK( MPI_Isend(&sendbufs[i].size, 1, MPI_INTEGER, rankneighbors[i], i + 1024, cartcomm, &sendcountreq[i-1]) );

    arriving = 0;
    for(int i = 1; i < 27; ++i)
    {
	int count;
	
	MPI_Status status;
	MPI_CHECK( MPI_Recv(&count, 1, MPI_INTEGER, anti_rankneighbors[i], i + 1024, cartcomm, &status) );

	arriving += count;
	recvbufs[i].resize(count);
    }
    
    arriving /= nvertices;
    notleaving = sendbufs[0].size / nvertices;

    if (arriving)
	printf("YEE something is arriving to rank %d (arriving %d)\n", myrank, arriving);
  
    MPI_Status statuses[26];	    
    MPI_CHECK( MPI_Waitall(26, sendcountreq, statuses) );


    for(int i = 1; i < 27; ++i)
	if (recvbufs[i].size > 0)
	{
	    MPI_Request request;

	    MPI_CHECK(MPI_Irecv(recvbufs[i].data, recvbufs[i].size, Particle::datatype(),
				anti_rankneighbors[i], i + 1155, cartcomm, &request));

	    recvreq.push_back(request);
	}

    for(int i = 1; i < 27; ++i)
	if (sendbufs[i].size > 0)
	{
	    MPI_Request request;

	    MPI_CHECK(MPI_Isend(sendbufs[i].data, sendbufs[i].size, Particle::datatype(),
				rankneighbors[i], i + 1155, cartcomm, &request));

	    sendreq.push_back(request);
	}

    return notleaving + arriving;
}

namespace ParticleReorderingRBC
{
    __global__ void shift(const Particle * const psrc, const int np, const int code, const int rank, 
			  const bool check, Particle * const pdst)
    {
	assert(blockDim.x * gridDim.x >= np);
	
	int pid = threadIdx.x + blockDim.x * blockIdx.x;
	
	int d[3] = { (code + 1) % 3 - 1, (code / 3 + 1) % 3 - 1, (code / 9 + 1) % 3 - 1 };
	
	if (pid >= np)
	    return;
	
#ifndef NDEBUG
	Particle old = psrc[pid];
#endif
	Particle pnew = psrc[pid];

	const int L[3] = {XSIZE_SUBDOMAIN, YSIZE_SUBDOMAIN, ZSIZE_SUBDOMAIN};

	for(int c = 0; c < 3; ++c)
	    pnew.x[c] -= d[c] * L[c];

	pdst[pid] = pnew;

#ifndef NDEBUG
	if (check)
	{
	    int vcode[3];
	    for(int c = 0; c < 3; ++c)
		vcode[c] = (2 + (pnew.x[c] >= -L[c]/2) + (pnew.x[c] >= L[c]/2)) % 3;
		
	    int newcode = vcode[0] + 3 * (vcode[1] + 3 * vcode[2]);

	    if(newcode != 0)
		printf("rank %d) particle %d: ouch: new code is %d %d %d arriving from code %d -> %d %d %d \np: %f %f %f (before: %f %f %f)\n", 
		       rank,  pid, vcode[0], vcode[1], vcode[2], code,
		       d[0], d[1], d[2], pnew.x[0], pnew.x[1], pnew.x[2],
		       old.x[0], old.x[1], old.x[2]);
	    
	    assert(newcode == 0);
	}
#endif
    }
}

void RedistributeRBCs::stage2(Particle * const xyzuvw, const int nrbcs, cudaStream_t stream)
{
    assert(notleaving + arriving == nrbcs);

    MPI_Status statuses[26];
    MPI_CHECK(MPI_Waitall(recvreq.size(), &recvreq.front(), statuses) );
    MPI_CHECK(MPI_Waitall(sendreq.size(), &sendreq.front(), statuses) );
    
    recvreq.clear();
    sendreq.clear();
   
    CUDA_CHECK(cudaMemcpyAsync(xyzuvw, sendbufs[0].devptr, notleaving * nvertices * sizeof(Particle), 
			       cudaMemcpyDeviceToDevice, stream));
    
    for(int i = 1, s = notleaving * nvertices; i < 27; ++i)
    {
	const int count =  recvbufs[i].size;

	if (count > 0)
	    ParticleReorderingRBC::shift<<< (count + 127) / 128, 128, 0, stream >>>
		(recvbufs[i].devptr, count, i, myrank, false, xyzuvw + s);

	assert(s <= nrbcs * nvertices);

	s += recvbufs[i].size;
    }

    CUDA_CHECK(cudaPeekAtLastError());
}

RedistributeRBCs::~RedistributeRBCs()
{    
    MPI_CHECK(MPI_Comm_free(&cartcomm));
}<|MERGE_RESOLUTION|>--- conflicted
+++ resolved
@@ -3,11 +3,7 @@
 #include "redistribute-particles.h"
 #include "redistribute-rbcs.h"
 
-<<<<<<< HEAD
-RedistributeRBCs::RedistributeRBCs(MPI_Comm _cartcomm): nvertices(CudaRBC::get_nvertices()), stream(0)
-=======
 RedistributeRBCs::RedistributeRBCs(MPI_Comm _cartcomm): nvertices(CudaRBC::get_nvertices())
->>>>>>> 0ae83c38
 {
     assert(XSIZE_SUBDOMAIN % 2 == 0 && YSIZE_SUBDOMAIN % 2 == 0 && ZSIZE_SUBDOMAIN % 2 == 0);
     assert(XSIZE_SUBDOMAIN >= 2 && YSIZE_SUBDOMAIN >= 2 && ZSIZE_SUBDOMAIN >= 2);
