#pragma once

#include <mpi.h>

#include "common.h"

class HaloExchanger
{
    MPI_Comm cartcomm;
    MPI_Request sendreq[26], recvreq[26], sendcellsreq[26], recvcellsreq[26];
    
    //mpi send and recv informations
    int recv_tags[26], nlocal;
    SimpleDeviceBuffer<int> tmpstart[26], tmpcount[26];

protected:
    
    struct SendHalo
    {
	SimpleDeviceBuffer<int> scattered_entries, cellstarts, tmpstart, tmpcount;
	SimpleDeviceBuffer<Particle> buf;
    } sendhalos[26];

    int L, myrank, nranks, dims[3], periods[3], coords[3], dstranks[26];
    
    //zero-copy allocation for acquiring the message offsets in the gpu send buffer
    int * required_send_bag_size, * required_send_bag_size_host;
        
    //plain copy of the offsets for the cpu (i speculate that reading multiple times the zero-copy entries is slower)
    int nsendreq, nrecvreq;

<<<<<<< HEAD
    SimpleDeviceBuffer<Particle> sendbufs[26], recvbufs[26];  
    SimpleDeviceBuffer<int> scattered_entries[26], sendcellstarts[26], recvcellstarts[26];
    int3 halosize[26];
=======
    MPI_Request sendreq[26], recvreq[26];

    //SimpleDeviceBuffer<int> scattered_entries[26], sendcellstarts[26], tmpstart[26], tmpcount[26];

    SimpleDeviceBuffer<Particle> /*sendbufs[26],*/  recvbufs[26];

>>>>>>> 601c52ee
    //cuda-sync after to wait for packing of the halo, mpi non-blocking
    void pack_and_post(const Particle * const p, const int n, const int * const cellsstart, const int * const cellscount);

    //mpi-sync for the surrounding halos, shift particle coord to the sysref of this rank
    void wait_for_messages();
    
    int nof_sent_particles();
    
public:
    
    HaloExchanger(MPI_Comm cartcomm, int L);
    
    ~HaloExchanger();

    SimpleDeviceBuffer<Particle> exchange(const Particle * const plocal, int nlocal, const int * const cellsstart, const int * const cellscount);
};<|MERGE_RESOLUTION|>--- conflicted
+++ resolved
@@ -11,8 +11,7 @@
     
     //mpi send and recv informations
     int recv_tags[26], nlocal;
-    SimpleDeviceBuffer<int> tmpstart[26], tmpcount[26];
-
+    
 protected:
     
     struct SendHalo
@@ -21,6 +20,13 @@
 	SimpleDeviceBuffer<Particle> buf;
     } sendhalos[26];
 
+    struct RecvHalo
+    {
+	SimpleDeviceBuffer<int> cellstarts;
+	SimpleDeviceBuffer<Particle> buf;
+    } recvhalos[26];
+    
+   
     int L, myrank, nranks, dims[3], periods[3], coords[3], dstranks[26];
     
     //zero-copy allocation for acquiring the message offsets in the gpu send buffer
@@ -29,18 +35,8 @@
     //plain copy of the offsets for the cpu (i speculate that reading multiple times the zero-copy entries is slower)
     int nsendreq, nrecvreq;
 
-<<<<<<< HEAD
-    SimpleDeviceBuffer<Particle> sendbufs[26], recvbufs[26];  
-    SimpleDeviceBuffer<int> scattered_entries[26], sendcellstarts[26], recvcellstarts[26];
     int3 halosize[26];
-=======
-    MPI_Request sendreq[26], recvreq[26];
-
-    //SimpleDeviceBuffer<int> scattered_entries[26], sendcellstarts[26], tmpstart[26], tmpcount[26];
-
-    SimpleDeviceBuffer<Particle> /*sendbufs[26],*/  recvbufs[26];
-
->>>>>>> 601c52ee
+    
     //cuda-sync after to wait for packing of the halo, mpi non-blocking
     void pack_and_post(const Particle * const p, const int n, const int * const cellsstart, const int * const cellscount);
 
@@ -48,7 +44,10 @@
     void wait_for_messages();
     
     int nof_sent_particles();
-    
+
+    cudaStream_t streams[7];
+    int code2stream[26];
+     
 public:
     
     HaloExchanger(MPI_Comm cartcomm, int L);
