--- conflicted
+++ resolved
@@ -75,53 +75,6 @@
     int ncells;
     
     __constant__ int cellpackstarts[27];
-<<<<<<< HEAD
-    /*
-    __global__ void count_all(const int * const cellsstart, const int * const cellscount,
-			  const int3 halo_offset, const int3 halo_size,
-			  int * const output_start, int * const output_count)
-    {
-	assert(blockDim.x * gridDim.x >= n);
-
-	const int gid = threadIdx.x + blockDim.x * blockIdx.x;
-
-	const int key9 = 9 * ((gid >= cellpackstarts[9]) + (gid >= cellpackstarts[18]));
-	const int key3 = 3 * ((gid >= cellpackstarts[key9 + 3]) + (gid >= cellpackstarts[key9 + 6]));
-	const int key1 = (gid >= cellpackstarts[key9 + key3 + 1]) + (gid >= cellpackstarts[key9 + key3 + 2]);
-	const int idpa = key9 + key3 + key1;
-
-	if (idpack >= cellpackstarts[27])
-	    return;
-
-	const int offset = gid - cellpackstarts[idpack];
-
-	const int gid = threadIdx.x + blockDim.x * blockIdx.x;
-	const int3 tmp = make_int3(gid % halo_size.x, (gid / halo_size.x) % halo_size.y, (gid / (halo_size.x * halo_size.y)));
-	 
-	const int3 dst = make_int3(halo_offset.x + tmp.x,
-				   halo_offset.y + tmp.y,
-				   halo_offset.z + tmp.z);
-
-	const int nsize = halo_size.x * halo_size.y * halo_size.z;
-	 
-	if (gid < nsize)
-	{
-	    assert(dst.x >= 0 && dst.x < XSIZE_SUBDOMAIN);
-	    assert(dst.y >= 0 && dst.y < YSIZE_SUBDOMAIN);
-	    assert(dst.z >= 0 && dst.z < ZSIZE_SUBDOMAIN);
-	    
-	    const int srcentry = dst.x + XSIZE_SUBDOMAIN * (dst.y + YSIZE_SUBDOMAIN * dst.z);
-
-	    assert(srcentry < XSIZE_SUBDOMAIN * YSIZE_SUBDOMAIN * ZSIZE_SUBDOMAIN);
-
-	    output_start[gid] = cellsstart[srcentry];
-	    output_count[gid] = cellscount[srcentry];
-	}
-	else
-	    if (gid == nsize)
-		output_start[gid] = output_count[gid] = 0;
-		}*/
-=======
 
     struct CellPackSOA { int * start, * count; };
     
@@ -192,7 +145,6 @@
 	    cellpacks[code].count[dstcid] = 0;
 	}    
     }
->>>>>>> 3e1d68f0
 
     __global__ void count(const int * const cellsstart, const int * const cellscount,
 			  const int3 halo_offset, const int3 halo_size,
@@ -390,10 +342,6 @@
 	if (cellid == ncells)
 	    *required_bag_size = base_dst;
     }
-<<<<<<< HEAD
-}
-
-=======
 
     
 #ifndef NDEBUG
@@ -492,7 +440,6 @@
 	sendhalos[i].scattered_entries.size = nrequired;
     }
 }
->>>>>>> 3e1d68f0
 
 void HaloExchanger::pack_and_post(const Particle * const p, const int n, const int * const cellsstart, const int * const cellscount)
 {
@@ -505,19 +452,6 @@
 	
 	if (firstpost)
 	{
-<<<<<<< HEAD
-	    int cellpackstarts[27];
-
-	    cellpackstarts[0] = 0;
-	    for(int i = 0, s = 0; i < 26; ++i)
-		cellpackstarts[i + 1] =  (s += sendhalos[i].dcellstarts.size * (sendhalos[i].expected > 0));
-	
-	    PackingHalo::ncells = cellpackstarts[26];
-
-	    CUDA_CHECK(cudaMemcpyToSymbolAsync(PackingHalo::cellpackstarts, cellpackstarts, sizeof(cellpackstarts), 0, cudaMemcpyHostToDevice));
-	}
-
-=======
 	    {
 		int cellpackstarts[27];
 
@@ -547,7 +481,6 @@
 #if 1
 	PackingHalo::count_all<<<(PackingHalo::ncells + 127) / 128, 128 >>>(cellsstart, cellscount, PackingHalo::ncells);
 #else
->>>>>>> 3e1d68f0
 	for(int i = 0; i < 26; ++i)
 	    if (sendhalos[i].expected)
 	    {
@@ -571,9 +504,6 @@
 		     make_int3(halo_size[0], halo_size[1], halo_size[2]), 
 		     sendhalos[i].tmpstart.data, sendhalos[i].tmpcount.data);
 	    }
-<<<<<<< HEAD
-
-=======
 #endif
 
 #if 1
@@ -592,7 +522,6 @@
 	CUDA_CHECK(cudaDeviceSynchronize());
     
 #else
->>>>>>> 3e1d68f0
 	for(int i = 0; i < 26; ++i)
 	    if (sendhalos[i].expected)
 		scan.exclusive(streams[code2stream[i]], (uint*)sendhalos[i].dcellstarts.data, (uint*)sendhalos[i].tmpcount.data,
@@ -632,15 +561,11 @@
 					   sizeof(int) * sendhalos[i].dcellstarts.size, 
 					   cudaMemcpyDeviceToDevice, streams[code2stream[i]]));
 #endif
-<<<<<<< HEAD
-	
-=======
 
 #if 1
 	_pack_all(p, n, firstpost, 0);
 	_consolidate_packs(p, n);	
 #else
->>>>>>> 3e1d68f0
 	for(int pass = 0; pass < 2; ++pass)
 	{
 	    bool needsync = pass == 0;
@@ -864,41 +789,6 @@
     }
 #endif
     
-<<<<<<< HEAD
-#ifndef NDEBUG
-    __global__ void check_send_particles(Particle * p, int n, int code)
-    {
-	assert(blockDim.x * gridDim.x >= n);
-
-	const int L[3] = { XSIZE_SUBDOMAIN, YSIZE_SUBDOMAIN, ZSIZE_SUBDOMAIN };
-
-	const int pid = threadIdx.x + blockDim.x * blockIdx.x;
-
-	if (pid >= n)
-	    return;
-
-	assert(p[pid].x[0] >= -L[0] / 2 || p[pid].x[0] < L[0] / 2 ||
-	       p[pid].x[1] >= -L[1] / 2 || p[pid].x[1] < L[1] / 2 || 
-	       p[pid].x[2] >= -L[2] / 2 || p[pid].x[2] < L[2] / 2);
-
-	const int d[3] = { (code + 2) % 3 - 1, (code / 3 + 2) % 3 - 1, (code / 9 + 2) % 3 - 1 };
-
-	for(int c = 0; c < 3; ++c)
-	{
-	    const float halo_start = max(d[c] * L[c] - L[c]/2 - 1, -L[c]/2);
-	    const float halo_end = min(d[c] * L[c] + L[c]/2 + 1, L[c]/2);
-	    const float eps = 1e-5;
-	    if (!(p[pid].x[c] >= halo_start - eps && p[pid].x[c] < halo_end + eps))
-		printf("oooops particle %d: %e %e %e component %d not within %f , %f eps %f\n", 
-		       pid, p[pid].x[0], p[pid].x[1], p[pid].x[2],
-		       c, halo_start, halo_end, eps);
-	    
-	    assert(p[pid].x[c] >= halo_start - eps && p[pid].x[c] < halo_end + eps);
-	}
-    }
-#endif
-=======
->>>>>>> 3e1d68f0
 }
 
 void HaloExchanger::wait_for_messages()
