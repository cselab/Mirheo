#include <cstring>
#include <algorithm>

#include "halo-exchanger.h"
 
using namespace std;

HaloExchanger::HaloExchanger(MPI_Comm _cartcomm, const int basetag):  basetag(basetag), firstpost(true)
{
    assert(XSIZE_SUBDOMAIN % 2 == 0 && YSIZE_SUBDOMAIN % 2 == 0 && ZSIZE_SUBDOMAIN % 2 == 0);
    assert(XSIZE_SUBDOMAIN >= 2 && YSIZE_SUBDOMAIN >= 2 && ZSIZE_SUBDOMAIN >= 2);

    MPI_CHECK( MPI_Comm_dup(_cartcomm, &cartcomm));

    MPI_CHECK( MPI_Comm_rank(cartcomm, &myrank));
    MPI_CHECK( MPI_Comm_size(cartcomm, &nranks));

    MPI_CHECK( MPI_Cart_get(cartcomm, 3, dims, periods, coords) );

    for(int i = 0; i < 26; ++i)
    {
	int d[3] = { (i + 2) % 3 - 1, (i / 3 + 2) % 3 - 1, (i / 9 + 2) % 3 - 1 };

	recv_tags[i] = (2 - d[0]) % 3 + 3 * ((2 - d[1]) % 3 + 3 * ((2 - d[2]) % 3));

	int coordsneighbor[3];
	for(int c = 0; c < 3; ++c)
	    coordsneighbor[c] = coords[c] + d[c];

	MPI_CHECK( MPI_Cart_rank(cartcomm, coordsneighbor, dstranks + i) );
 
	halosize[i].x = d[0] != 0 ? 1 : XSIZE_SUBDOMAIN;
	halosize[i].y = d[1] != 0 ? 1 : YSIZE_SUBDOMAIN;
	halosize[i].z = d[2] != 0 ? 1 : ZSIZE_SUBDOMAIN; 
	
	const int nhalocells = halosize[i].x * halosize[i].y * halosize[i].z;

<<<<<<< HEAD
	halosize[i].x = d[0] != 0 ? 1 : XSIZE_SUBDOMAIN;
	halosize[i].y = d[1] != 0 ? 1 : YSIZE_SUBDOMAIN;
	halosize[i].z = d[2] != 0 ? 1 : ZSIZE_SUBDOMAIN; 
	
	const int nhalocells = halosize[i].x * halosize[i].y * halosize[i].z;

	int estimate = 6 * nhalocells;
=======
	const float safety_factor = getenv("HEX_COMM_FACTOR") ? atof(getenv("HEX_COMM_FACTOR")) : 1.2;
	int estimate = numberdensity * safety_factor * nhalocells;
>>>>>>> 0ae83c38
	estimate = 32 * ((estimate + 31) / 32);

	recvhalos[i].setup(estimate, nhalocells);
	sendhalos[i].setup(estimate, nhalocells);
    }

    CUDA_CHECK(cudaHostAlloc((void **)&required_send_bag_size_host, sizeof(int) * 26, cudaHostAllocMapped));
    CUDA_CHECK(cudaHostGetDevicePointer(&required_send_bag_size, required_send_bag_size_host, 0));

    for(int i = 0; i < 7; ++i)
	CUDA_CHECK(cudaStreamCreate(streams + i));

    for(int i = 0, ctr = 1; i < 26; ++i)
    {
	int d[3] = { (i + 2) % 3 - 1, (i / 3 + 2) % 3 - 1, (i / 9 + 2) % 3 - 1 };

	const bool isface = abs(d[0]) + abs(d[1]) + abs(d[2]) == 1;

	code2stream[i] = 0;

	if (isface)
	{
	    code2stream[i] = ctr;
	    ctr++;
	}
    }
}

namespace PackingHalo
{
    __global__ void count(const int * const cellsstart, const int * const cellscount,
			  const int3 halo_offset, const int3 halo_size,
			  int * const output_start, int * const output_count)
    {
	assert(halo_size.x * halo_size.y * halo_size.z <= blockDim.x * gridDim.x);

	const int gid = threadIdx.x + blockDim.x * blockIdx.x;

	const int3 tmp = make_int3(gid % halo_size.x, (gid / halo_size.x) % halo_size.y, (gid / (halo_size.x * halo_size.y)));
	 
	const int3 dst = make_int3(halo_offset.x + tmp.x,
				   halo_offset.y + tmp.y,
				   halo_offset.z + tmp.z);

	const int nsize = halo_size.x * halo_size.y * halo_size.z;
	 
	if (gid < nsize)
	{
	    assert(dst.x >= 0 && dst.x < XSIZE_SUBDOMAIN);
	    assert(dst.y >= 0 && dst.y < YSIZE_SUBDOMAIN);
	    assert(dst.z >= 0 && dst.z < ZSIZE_SUBDOMAIN);
	    
	    const int srcentry = dst.x + XSIZE_SUBDOMAIN * (dst.y + YSIZE_SUBDOMAIN * dst.z);

	    assert(srcentry < XSIZE_SUBDOMAIN * YSIZE_SUBDOMAIN * ZSIZE_SUBDOMAIN);

	    output_start[gid] = cellsstart[srcentry];
	    output_count[gid] = cellscount[srcentry];
	}
	else
	    if (gid == nsize)
		output_start[gid] = output_count[gid] = 0;
    }
    
#ifndef NDEBUG
    __device__ void halo_particle_check(const Particle p, const int pid, const int code)
     {
	 const int d[3] = { (code + 2) % 3 - 1, (code / 3 + 2) % 3 - 1, (code / 9 + 2) % 3 - 1 };
	 const int L[3] = { XSIZE_SUBDOMAIN, YSIZE_SUBDOMAIN, ZSIZE_SUBDOMAIN };

	 for(int c = 0; c < 3; ++c)
	 {
	     const float halo_start = max(d[c] * L[c] - L[c]/2 - 1, -L[c]/2);
	     const float halo_end = min(d[c] * L[c] + L[c]/2 + 1, L[c]/2);
	     const float eps = 1e-5;
	     if (!(p.x[c] >= halo_start - eps && p.x[c] < halo_end + eps))
	     {
		 printf("fill particles (pack) oooops particle %d: %e %e %e component %d not within %f , %f eps %e\n", pid, 
			p.x[0], p.x[1], p.x[2], c, halo_start, halo_end, eps);
		 
	     }
	     
	     assert(p.x[c] >= halo_start - eps && p.x[c] < halo_end + eps);
	 }
     }
#endif

    __global__ void fill(const Particle * const particles, const int np, const int ncells,
			 const int * const start_src, const int * const count_src,
			 const int * const start_dst, 
			 Particle * const dbag, Particle * const hbag, const int bagsize, int * const scattered_entries, 
			 int * const required_bag_size, const int code)
    {
	assert(sizeof(Particle) == 6 * sizeof(float));
	assert(blockDim.x == warpSize);

	const int cellid = (threadIdx.x >> 4) + 2 * blockIdx.x;

	if (cellid > ncells)
	    return;
	
	const int tid = threadIdx.x & 0xf;
	
	const int base_src = start_src[cellid];
	const int base_dst = start_dst[cellid];
	const int nsrc = min(count_src[cellid], bagsize - base_dst);
	
	const int nfloats = nsrc * 6;
	for(int i = 2 * tid; i < nfloats; i += warpSize)
	{
	    const int lpid = i / 6;
	    const int dpid = base_dst + lpid;
	    const int spid = base_src + lpid;
	    assert(spid < np && spid >= 0);

	    const int c = i % 6;
	    
	    float2 word = *(float2 *)&particles[spid].x[c];
	    *(float2 *)&dbag[dpid].x[c] = word;
	    *(float2 *)&hbag[dpid].x[c] = word;

#ifndef NDEBUG
	    halo_particle_check(particles[spid], spid, code)   ;
#endif
	}

	for(int lpid = tid; lpid < nsrc; lpid += warpSize / 2)
	{
	    const int dpid = base_dst + lpid;
	    const int spid = base_src + lpid;

	    scattered_entries[dpid] = spid;
	}
	
	if (cellid == ncells)
	    *required_bag_size = base_dst;
    }
   
    __constant__ Particle * srcpacks[26], * dstpacks[26];
    __constant__ int packstarts[27];

    __global__ void shift_recv_particles_float(const int np)
    {
	assert(sizeof(Particle) == 6 * sizeof(float));
	assert(blockDim.x * gridDim.x >= np * 6);

	const int gid = threadIdx.x + blockDim.x * blockIdx.x;
	const int pid = gid / 6;
	const int c = gid % 6;

	const int key9 = 9 * (pid >= packstarts[8]) + 9 * (pid >= packstarts[17]);
	const int key3 = 3 * (pid >= packstarts[key9 + 2]) + 3 * (pid >= packstarts[key9 + 5]);
	const int key1 = (pid >= packstarts[key9 + key3]) + (pid >= packstarts[key9 + key3 + 1]);
	const int code = key9 + key3 + key1 - 1;

	assert(code >= 0 && code < 26);

	const int base = packstarts[code];
	const int offset = pid - base;

	const float val = *(c + (float *)&srcpacks[code][offset].x[0]);

	const int dx = (code + 2) % 3 - 1;
	const int dy = (code / 3 + 2) % 3 - 1;
	const int dz = (code / 9 + 2) % 3 - 1;

	*(c + (float *)&dstpacks[code][offset].x[0]) =  val + 
	    XSIZE_SUBDOMAIN * dx * (c == 0) + 
	    YSIZE_SUBDOMAIN * dy * (c == 1) + 
	    ZSIZE_SUBDOMAIN * dz * (c == 2);
    }

#ifndef NDEBUG
    __global__ void check_recv_particles(Particle *const particles, const int n,
					 const int code, const int rank)
    {
	assert(blockDim.x * gridDim.x >= n);

	const int pid = threadIdx.x + blockDim.x * blockIdx.x;

	if (pid >= n)
	    return;
	
	Particle myp = particles[pid];

	const int L[3] = { XSIZE_SUBDOMAIN, YSIZE_SUBDOMAIN, ZSIZE_SUBDOMAIN };
	const int d[3] = { (code + 2) % 3 - 1, (code / 3 + 2) % 3 - 1, (code / 9 + 2) % 3 - 1 };

	assert(myp.x[0] <= -L[0] / 2 || myp.x[0] >= L[0] / 2 ||
	       myp.x[1] <= -L[1] / 2 || myp.x[1] >= L[1] / 2 || 
	       myp.x[2] <= -L[2] / 2 || myp.x[2] >= L[2] / 2);

	for(int c = 0; c < 3; ++c)
	{
	    const float halo_start = max(d[c] * L[c] - L[c]/2, -L[c]/2 - 1);
	    const float halo_end = min(d[c] * L[c] + L[c]/2, L[c]/2 + 1);
	    const float eps = 1e-5;
	    if (!(myp.x[c] >= halo_start - eps && myp.x[c] <= halo_end + eps))
		printf("ooops RANK %d: shift_recv_particle: pid %d \npos %f %f %f vel: %f %f %f halo_start-end: %f %f\neps: %f, code %d c: %d direction %d %d %d\n",
		       rank, pid, myp.x[0], myp.x[1], myp.x[2]
		       ,myp.u[0], myp.u[1], myp.u[2], halo_start, halo_end, eps, code, c,
		       d[0], d[1], d[2]);

	    assert(myp.x[c] >= halo_start - eps && myp.x[c] <= halo_end + eps);
	}
    }
#endif
    
#ifndef NDEBUG
    __global__ void check_send_particles(Particle * p, int n, int code)
    {
	assert(blockDim.x * gridDim.x >= n);

	const int L[3] = { XSIZE_SUBDOMAIN, YSIZE_SUBDOMAIN, ZSIZE_SUBDOMAIN };

	const int pid = threadIdx.x + blockDim.x * blockIdx.x;

	if (pid >= n)
	    return;

	assert(p[pid].x[0] >= -L[0] / 2 || p[pid].x[0] < L[0] / 2 ||
	       p[pid].x[1] >= -L[1] / 2 || p[pid].x[1] < L[1] / 2 || 
	       p[pid].x[2] >= -L[2] / 2 || p[pid].x[2] < L[2] / 2);

	const int d[3] = { (code + 2) % 3 - 1, (code / 3 + 2) % 3 - 1, (code / 9 + 2) % 3 - 1 };

	for(int c = 0; c < 3; ++c)
	{
	    const float halo_start = max(d[c] * L[c] - L[c]/2 - 1, -L[c]/2);
	    const float halo_end = min(d[c] * L[c] + L[c]/2 + 1, L[c]/2);
	    const float eps = 1e-5;
	    if (!(p[pid].x[c] >= halo_start - eps && p[pid].x[c] < halo_end + eps))
		printf("oooops particle %d: %e %e %e component %d not within %f , %f eps %f\n", 
		       pid, p[pid].x[0], p[pid].x[1], p[pid].x[2],
		       c, halo_start, halo_end, eps);
	    
	    assert(p[pid].x[c] >= halo_start - eps && p[pid].x[c] < halo_end + eps);
	}
    }
#endif
}

void HaloExchanger::pack_and_post(const Particle * const p, const int n, const int * const cellsstart, const int * const cellscount)
{
    CUDA_CHECK(cudaPeekAtLastError());

    nlocal = n;
    
    for(int i = 0; i < 26; ++i)
    {
	const int d[3] = { (i + 2) % 3 - 1, (i / 3 + 2) % 3 - 1, (i / 9 + 2) % 3 - 1 };
	const int L[3] = { XSIZE_SUBDOMAIN, YSIZE_SUBDOMAIN, ZSIZE_SUBDOMAIN };
	
	int halo_start[3], halo_size[3];
	for(int c = 0; c < 3; ++c)
	{
	    halo_start[c] = max(d[c] * L[c] - L[c]/2 - 1, -L[c]/2);
	    halo_size[c] = min(d[c] * L[c] + L[c]/2 + 1, L[c]/2) - halo_start[c];
	}

	const int nentries = sendhalos[i].dcellstarts.size;
	
	PackingHalo::count<<< (nentries + 127) / 128, 128, 0, streams[code2stream[i]] >>>
	    (cellsstart, cellscount,  
	     make_int3(halo_start[0] + XSIZE_SUBDOMAIN / 2 , 
		       halo_start[1] + YSIZE_SUBDOMAIN / 2, 
		       halo_start[2] + ZSIZE_SUBDOMAIN / 2),
	     make_int3(halo_size[0], halo_size[1], halo_size[2]), 
	     sendhalos[i].tmpstart.data, sendhalos[i].tmpcount.data);
    }
    
    for(int i = 0; i < 26; ++i)
	scan.exclusive(streams[code2stream[i]], (uint*)sendhalos[i].dcellstarts.data, (uint*)sendhalos[i].tmpcount.data,
		       sendhalos[i].tmpcount.size);
    
    if (firstpost)
	post_expected_recv();
    else
    {
	MPI_Status statuses[26 * 2];

	MPI_CHECK( MPI_Waitall(nsendreq, sendreq, statuses) );
	MPI_CHECK( MPI_Waitall(26, sendcountreq, statuses) );
    }
      
    for(int i = 0; i < 26; ++i)
	CUDA_CHECK(cudaMemcpyAsync(sendhalos[i].hcellstarts.devptr, sendhalos[i].dcellstarts.data, 
				   sizeof(int) * sendhalos[i].dcellstarts.size, 
				   cudaMemcpyDeviceToDevice, streams[code2stream[i]]));
 
    for(int pass = 0; pass < 2; ++pass)
    {
	bool needsync = pass == 0;

	for(int i = 0; i < 26; ++i)
	{
	    bool fail = false;
	    int nrequired;

	    if (pass == 1)
	    {
		nrequired = required_send_bag_size_host[i];
		fail = sendhalos[i].dbuf.capacity < nrequired;
	    }

	    if (pass == 0 || fail)
	    {
		if (fail)
		{
		    printf("------------------- rank %d - code %d : oops now: %d, expected: %d required: %d, current capacity: %d\n", 
			   myrank, i, sendhalos[i].dbuf.size,
			   sendhalos[i].expected, nrequired, sendhalos[i].dbuf.capacity);
		    sendhalos[i].dbuf.resize(nrequired);
		    sendhalos[i].hbuf.resize(nrequired);
		    sendhalos[i].scattered_entries.resize(nrequired);
		    needsync = true;
		}
		
		const int nentries = sendhalos[i].dcellstarts.size;

		PackingHalo::fill<<<nentries, 32, 0, streams[code2stream[i]] >>>
		    (p, n, nentries - 1, sendhalos[i].tmpstart.data, sendhalos[i].tmpcount.data, sendhalos[i].dcellstarts.data,
		     sendhalos[i].dbuf.data, sendhalos[i].hbuf.data, sendhalos[i].dbuf.capacity, sendhalos[i].scattered_entries.data, required_send_bag_size + i, i);	
	    }

	    if (pass == 1)
	    {
		sendhalos[i].dbuf.size = nrequired;
		sendhalos[i].hbuf.size = nrequired;
		sendhalos[i].scattered_entries.size = nrequired;
	    }
	} 

	CUDA_CHECK(cudaPeekAtLastError());

	if (needsync)
	    for(int i = 0; i < 7; ++i)
		CUDA_CHECK(cudaStreamSynchronize(streams[i]));
    }
	
#ifndef NDEBUG
    for(int i = 0; i < 26; ++i)
    {
    	const int nd = sendhalos[i].dbuf.size;
	
	if (nd > 0)
	    PackingHalo::check_send_particles<<<(nd + 127)/ 128, 128>>>(sendhalos[i].dbuf.data, nd, i);
    }

    //CUDA_CHECK(cudaDeviceSynchronize());
    CUDA_CHECK(cudaStreamSynchronize(stream));

    CUDA_CHECK(cudaPeekAtLastError());
#endif

    spawn_local_work();
   
    for(int i = 0; i < 26; ++i)
	MPI_CHECK( MPI_Send(sendhalos[i].hcellstarts.data, sendhalos[i].hcellstarts.size, MPI_INTEGER, dstranks[i],
			     basetag + i + 350, cartcomm) );

    for(int i = 0; i < 26; ++i)
	MPI_CHECK( MPI_Isend(&sendhalos[i].hbuf.size, 1, MPI_INTEGER, dstranks[i], basetag +  i + 150, cartcomm, sendcountreq + i) );

    nsendreq = 0;
    
    for(int i = 0; i < 26; ++i)
    {
	const int count = sendhalos[i].hbuf.size;
	const int expected = sendhalos[i].expected;
	
	MPI_CHECK( MPI_Isend(sendhalos[i].hbuf.data, expected, Particle::datatype(), dstranks[i], 
			     basetag +  i, cartcomm, sendreq + nsendreq) );
	
	++nsendreq;

	if (count > expected)
	{
	    const int difference = count - expected;
	    printf("extra message from rank %d to rank %d! difference %d\n", myrank, dstranks[i], difference);
	    
	    MPI_CHECK( MPI_Isend(sendhalos[i].hbuf.data + expected, difference, Particle::datatype(), dstranks[i], 
				 basetag + i + 555, cartcomm, sendreq + nsendreq) );

	    ++nsendreq;
	}
    }

    firstpost = false;
}

void HaloExchanger::post_expected_recv()
{
    for(int i = 0; i < 26; ++i)
    {
	assert(recvhalos[i].hbuf.capacity >= recvhalos[i].expected);
	
	MPI_CHECK( MPI_Irecv(recvhalos[i].hbuf.data, recvhalos[i].expected, Particle::datatype(), dstranks[i], 
			     basetag + recv_tags[i], cartcomm, recvreq + i) );
    }

    for(int i = 0; i < 26; ++i)
	MPI_CHECK( MPI_Irecv(recvhalos[i].hcellstarts.data, recvhalos[i].hcellstarts.size, MPI_INTEGER, dstranks[i],
			     basetag + recv_tags[i] + 350, cartcomm,  recvcellsreq + i) );
    
    for(int i = 0; i < 26; ++i)
	MPI_CHECK( MPI_Irecv(recv_counts + i, 1, MPI_INTEGER, dstranks[i],
			     basetag + recv_tags[i] + 150, cartcomm, recvcountreq + i) );
}

void HaloExchanger::wait_for_messages()
{
    CUDA_CHECK(cudaPeekAtLastError());
    
    {
	MPI_Status statuses[26];

	MPI_CHECK( MPI_Waitall(26, recvreq, statuses) );    
	MPI_CHECK( MPI_Waitall(26, recvcellsreq, statuses) );
	MPI_CHECK( MPI_Waitall(26, recvcountreq, statuses) );
    }

    for(int i = 0; i < 26; ++i)
    {
	const int count = recv_counts[i];
	const int expected = recvhalos[i].expected;
	const int difference = count - expected;
	
	if (count <= expected)
	{
	    recvhalos[i].hbuf.resize(count);
	    recvhalos[i].dbuf.resize(count);
	}
	else
	{
	    printf("RANK %d waiting for RECV-extra message: count %d expected %d (difference %d) from rank %d\n", 
		   myrank, count, expected, difference, dstranks[i]);
	    
	    recvhalos[i].hbuf.preserve_resize(count);
	    recvhalos[i].dbuf.resize(count);

	    MPI_Status status;

	    MPI_Recv(recvhalos[i].hbuf.data + expected, difference, Particle::datatype(), dstranks[i], 
		     basetag + recv_tags[i] + 555, cartcomm, &status);
	}
    }

    for(int code = 0; code < 26; ++code)
	CUDA_CHECK(cudaMemcpyAsync(recvhalos[code].dcellstarts.data, recvhalos[code].hcellstarts.devptr,
				   sizeof(int) * recvhalos[code].hcellstarts.size, cudaMemcpyDeviceToDevice, streams[code2stream[code]]));

    //shift the received particles
    {
	int packstarts[27];
	
	packstarts[0] = 0;
	for(int code = 0, s = 0; code < 26; ++code)
	    packstarts[code + 1] = (s += recv_counts[code]);
	
	CUDA_CHECK(cudaMemcpyToSymbolAsync(PackingHalo::packstarts, packstarts, sizeof(packstarts), 0, cudaMemcpyHostToDevice));

	Particle * srcpacks[26];
	for(int i = 0; i < 26; ++i)
	    srcpacks[i] = recvhalos[i].hbuf.devptr;

	CUDA_CHECK(cudaMemcpyToSymbolAsync(PackingHalo::srcpacks, srcpacks, sizeof(srcpacks), 0, cudaMemcpyHostToDevice));

	Particle * dstpacks[26];
	for(int i = 0; i < 26; ++i)
	    dstpacks[i] = recvhalos[i].dbuf.data;

	CUDA_CHECK(cudaMemcpyToSymbolAsync(PackingHalo::dstpacks, dstpacks, sizeof(dstpacks), 0, cudaMemcpyHostToDevice));

	const int np = packstarts[26];

	PackingHalo::shift_recv_particles_float<<<(np * 6 + 127) / 128, 128>>>(np);
    }

    CUDA_CHECK(cudaPeekAtLastError());

#ifndef NDEBUG
    for(int code = 0; code < 26; ++code)
    {
	const int count = recv_counts[code];
	
	if (count > 0)
	    PackingHalo::check_recv_particles<<<(count + 127) / 128, 128, 0>>>(
		recvhalos[code].dbuf.data, count, code, myrank);	
    }

    CUDA_CHECK(cudaPeekAtLastError());
#endif

    post_expected_recv();
}

int HaloExchanger::nof_sent_particles()
{
    int s = 0;
    for(int i = 0; i < 26; ++i)
	s += sendhalos[i].hbuf.size;

    return s;
}

HaloExchanger::~HaloExchanger()
{
    for(int i = 0; i < 7; ++i)
	CUDA_CHECK(cudaStreamDestroy(streams[i]));
    
    CUDA_CHECK(cudaFreeHost(required_send_bag_size));

    MPI_CHECK(MPI_Comm_free(&cartcomm));

    if (!firstpost)
    {
	for(int i = 0; i < 26; ++i)
	    MPI_CHECK( MPI_Cancel(recvreq + i) );
	
	for(int i = 0; i < 26; ++i)
	    MPI_CHECK( MPI_Cancel(recvcellsreq + i) );
	
	for(int i = 0; i < 26; ++i)
	    MPI_CHECK( MPI_Cancel(recvcountreq + i) );
    }
}<|MERGE_RESOLUTION|>--- conflicted
+++ resolved
@@ -35,18 +35,8 @@
 	
 	const int nhalocells = halosize[i].x * halosize[i].y * halosize[i].z;
 
-<<<<<<< HEAD
-	halosize[i].x = d[0] != 0 ? 1 : XSIZE_SUBDOMAIN;
-	halosize[i].y = d[1] != 0 ? 1 : YSIZE_SUBDOMAIN;
-	halosize[i].z = d[2] != 0 ? 1 : ZSIZE_SUBDOMAIN; 
-	
-	const int nhalocells = halosize[i].x * halosize[i].y * halosize[i].z;
-
-	int estimate = 6 * nhalocells;
-=======
 	const float safety_factor = getenv("HEX_COMM_FACTOR") ? atof(getenv("HEX_COMM_FACTOR")) : 1.2;
 	int estimate = numberdensity * safety_factor * nhalocells;
->>>>>>> 0ae83c38
 	estimate = 32 * ((estimate + 31) / 32);
 
 	recvhalos[i].setup(estimate, nhalocells);
