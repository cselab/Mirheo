--- conflicted
+++ resolved
@@ -361,16 +361,12 @@
 	CUDA_CHECK(cudaStreamWaitEvent(computestream, evhalodone, 0));
 
 	if (nthreads)
-<<<<<<< HEAD
-	interaction_kernel<<< (nthreads + 127) / 128, 128, 0, computestream>>>(aij, gamma, sigma * invsqrtdt, nthreads, acc, n);
-=======
 	{
 	    if (sigma_xx)
 		interaction_kernel<true><<< (nthreads + 127) / 128, 128, 0, computestream>>>(aij, gamma, sigma * invsqrtdt, nthreads, acc, n);
 	    else
 		interaction_kernel<false><<< (nthreads + 127) / 128, 128, 0, computestream>>>(aij, gamma, sigma * invsqrtdt, nthreads, acc, n);
 	}
->>>>>>> 25d65afa
 
 	CUDA_CHECK(cudaPeekAtLastError());
     }
