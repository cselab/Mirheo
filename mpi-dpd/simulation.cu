/*
 *  simulation.cu
 *  Part of uDeviceX/mpi-dpd/
 *
 *  Created and authored by Diego Rossinelli on 2015-03-24.
 *  Copyright 2015. All rights reserved.
 *
 *  Users are NOT authorized
 *  to employ the present software for their own publications
 *  before getting a written permission from the author of this file.
 */

#include <sys/stat.h>

#include "simulation.h"

__global__ void make_texture( float4 * __restrict xyzouvwo, ushort4 * __restrict xyzo_half, const float * __restrict xyzuvw, const uint n )
{
    extern __shared__ volatile float  smem[];
    const uint warpid = threadIdx.x / 32;
    const uint lane = threadIdx.x % 32;

    const uint i =  (blockIdx.x * blockDim.x + threadIdx.x ) & 0xFFFFFFE0U;

    const float2 * base = ( float2* )( xyzuvw +  i * 6 );
#pragma unroll 3
    for( uint j = lane; j < 96; j += 32 ) {
        float2 u = base[j];
        // NVCC bug: no operator = between volatile float2 and float2
        asm volatile( "st.volatile.shared.v2.f32 [%0], {%1, %2};" : : "r"( ( warpid * 96 + j )*8 ), "f"( u.x ), "f"( u.y ) : "memory" );
    }
    // SMEM: XYZUVW XYZUVW ...
    uint pid = lane / 2;
    const uint x_or_v = ( lane % 2 ) * 3;
    xyzouvwo[ i * 2 + lane ] = make_float4( smem[ warpid * 192 + pid * 6 + x_or_v + 0 ],
            smem[ warpid * 192 + pid * 6 + x_or_v + 1 ],
            smem[ warpid * 192 + pid * 6 + x_or_v + 2 ], 0 );
    pid += 16;
    xyzouvwo[ i * 2 + lane + 32] = make_float4( smem[ warpid * 192 + pid * 6 + x_or_v + 0 ],
            smem[ warpid * 192 + pid * 6 + x_or_v + 1 ],
            smem[ warpid * 192 + pid * 6 + x_or_v + 2 ], 0 );

    xyzo_half[i + lane] = make_ushort4( __float2half_rn( smem[ warpid * 192 + lane * 6 + 0 ] ),
            __float2half_rn( smem[ warpid * 192 + lane * 6 + 1 ] ),
            __float2half_rn( smem[ warpid * 192 + lane * 6 + 2 ] ), 0 );
    // }
}

void Simulation::_update_helper_arrays()
{
    CUDA_CHECK( cudaFuncSetCacheConfig( make_texture, cudaFuncCachePreferShared ) );

    const int np = particles->size;

    xyzouvwo.resize(2 * np);
    xyzo_half.resize(np);

    if (np)
    make_texture <<< (np + 1023) / 1024, 1024, 1024 * 6 * sizeof( float )>>>(xyzouvwo.data, xyzo_half.data, (float *)particles->xyzuvw.data, np );

    CUDA_CHECK(cudaPeekAtLastError());
}

std::vector<Particle> Simulation::_ic()
{
    srand48(rank);

    std::vector<Particle> ic(XSIZE_SUBDOMAIN * YSIZE_SUBDOMAIN * ZSIZE_SUBDOMAIN * numberdensity);

    const int L[3] = { XSIZE_SUBDOMAIN, YSIZE_SUBDOMAIN, ZSIZE_SUBDOMAIN };

    for(int iz = 0; iz < L[2]; iz++)
        for(int iy = 0; iy < L[1]; iy++)
            for(int ix = 0; ix < L[0]; ix++)
                for(int l = 0; l < numberdensity; ++l)
                {
                    const int p = l + numberdensity * (ix + L[0] * (iy + L[1] * iz));

                    ic[p].x[0] = -L[0]/2 + ix + 0.99 * drand48();
                    ic[p].x[1] = -L[1]/2 + iy + 0.99 * drand48();
                    ic[p].x[2] = -L[2]/2 + iz + 0.99 * drand48();
                    ic[p].u[0] = 0;
                    ic[p].u[1] = 0;
                    ic[p].u[2] = 0;
                }

    /* use this to check robustness
       for(int i = 0; i < ic.size(); ++i)
       for(int c = 0; c < 3; ++c)
       {
       ic[i].x[c] = -L[c] * 0.5 + drand48() * L[c];
       ic[i].u[c] = 0;
       }
     */

    return ic;
}

void Simulation::_redistribute()
{
    double tstart = MPI_Wtime();

    redistribute.pack(particles->xyzuvw.data, particles->size, mainstream);

    CUDA_CHECK(cudaPeekAtLastError());

    if (rbcscoll)
        redistribute_rbcs.extent(rbcscoll->data(), rbcscoll->count(), mainstream);

    if (ctcscoll)
        redistribute_ctcs.extent(ctcscoll->data(), ctcscoll->count(), mainstream);

    redistribute.send();

    if (rbcscoll)
        redistribute_rbcs.pack_sendcount(rbcscoll->data(), rbcscoll->count(), mainstream);

    if (ctcscoll)
        redistribute_ctcs.pack_sendcount(ctcscoll->data(), ctcscoll->count(), mainstream);

    redistribute.bulk(particles->size, cells.start, cells.count, mainstream);

    CUDA_CHECK(cudaPeekAtLastError());

    const int newnp = redistribute.recv_count(mainstream, host_idle_time);

    int nrbcs;
    if (rbcscoll)
        nrbcs = redistribute_rbcs.post();

    int nctcs;
    if (ctcscoll)
        nctcs = redistribute_ctcs.post();

    if (rbcscoll)
        rbcscoll->resize(nrbcs);

    if (ctcscoll)
        ctcscoll->resize(nctcs);

    newparticles->resize(newnp);
    xyzouvwo.resize(newnp * 2);
    xyzo_half.resize(newnp);

    redistribute.recv_unpack(newparticles->xyzuvw.data, xyzouvwo.data, xyzo_half.data, newnp, cells.start, cells.count, mainstream, host_idle_time);

    CUDA_CHECK(cudaPeekAtLastError());

    swap(particles, newparticles);

    if (rbcscoll)
        redistribute_rbcs.unpack(rbcscoll->data(), rbcscoll->count(), mainstream);

    if (ctcscoll)
        redistribute_ctcs.unpack(ctcscoll->data(), ctcscoll->count(), mainstream);

    CUDA_CHECK(cudaPeekAtLastError());

    //localcomm.barrier();

    timings["redistribute"] += MPI_Wtime() - tstart;
}

void Simulation::_report(const bool verbose, const int idtimestep)
{
    report_host_memory_usage(activecomm, stdout);

    {
        static double t0 = MPI_Wtime(), t1;

        t1 = MPI_Wtime();

        float host_busy_time = (MPI_Wtime() - t0) - host_idle_time;

        host_busy_time *= 1e3 / steps_per_report;

        float sumval, maxval, minval;
        MPI_CHECK(MPI_Reduce(&host_busy_time, &sumval, 1, MPI_FLOAT, MPI_SUM, 0, activecomm));
        MPI_CHECK(MPI_Reduce(&host_busy_time, &maxval, 1, MPI_FLOAT, MPI_MAX, 0, activecomm));
        MPI_CHECK(MPI_Reduce(&host_busy_time, &minval, 1, MPI_FLOAT, MPI_MIN, 0, activecomm));

        int commsize;
        MPI_CHECK(MPI_Comm_size(activecomm, &commsize));

        const double imbalance = 100 * (maxval / sumval * commsize - 1);

        if (verbose && imbalance >= 0)
            printf("\x1b[93moverall imbalance: %.f%%, host workload min/avg/max: %.2f/%.2f/%.2f ms\x1b[0m\n",
                    imbalance , minval, sumval / commsize, maxval);

        localcomm.print_particles(particles->size);

        host_idle_time = 0;
        t0 = t1;
    }

    {
        static double t0 = MPI_Wtime(), t1;

        t1 = MPI_Wtime();

        if (verbose)
        {
            printf("\x1b[92mbeginning of time step %d (%.3f ms)\x1b[0m\n", idtimestep, (t1 - t0) * 1e3 / steps_per_report);
            printf("in more details, per time step:\n");
            double tt = 0;
            for(std::map<string, double>::iterator it = timings.begin(); it != timings.end(); ++it)
            {
                printf("%s: %.3f ms\n", it->first.c_str(), it->second * 1e3 / steps_per_report);
                tt += it->second;
                it->second = 0;
            }
            printf("discrepancy: %.3f ms\n", ((t1 - t0) - tt) * 1e3 / steps_per_report);
        }

        t0 = t1;
    }
}

void Simulation::_remove_bodies_from_wall(CollectionRBC * coll)
{
    if (!coll || !coll->count())
        return;

    SimpleDeviceBuffer<int> marks(coll->pcount());

    SolidWallsKernel::fill_keys<<< (coll->pcount() + 127) / 128, 128 >>>(coll->data(), coll->pcount(), marks.data);

    vector<int> tmp(marks.size);
    CUDA_CHECK(cudaMemcpy(tmp.data(), marks.data, sizeof(int) * marks.size, cudaMemcpyDeviceToHost));

    const int nbodies = coll->count();
    const int nvertices = coll->get_nvertices();

    std::vector<int> tokill;
    for(int i = 0; i < nbodies; ++i)
    {
        bool valid = true;

        for(int j = 0; j < nvertices && valid; ++j)
            valid &= 0 == tmp[j + nvertices * i];

        if (!valid)
            tokill.push_back(i);
    }

    coll->remove(&tokill.front(), tokill.size());
    coll->clear_velocity();

    CUDA_CHECK(cudaPeekAtLastError());
}

void Simulation::_create_walls(const bool verbose, bool & termination_request)
{
    if (verbose)
        printf("creation of the walls...\n");

    int nsurvived = 0;
    ExpectedMessageSizes new_sizes;
    wall = new ComputeWall(cartcomm, particles->xyzuvw.data, particles->size, nsurvived, new_sizes, couette);

    //adjust the message sizes if we're pushing the flow in x
    {
        const double xvelavg = getenv("XVELAVG") ? atof(getenv("XVELAVG")) : pushtheflow;
        const double yvelavg = getenv("YVELAVG") ? atof(getenv("YVELAVG")) : 0;
        const double zvelavg = getenv("ZVELAVG") ? atof(getenv("ZVELAVG")) : 0;

        for(int code = 0; code < 27; ++code)
        {
            const int d[3] = {
                    (code % 3) - 1,
                    ((code / 3) % 3) - 1,
                    ((code / 9) % 3) - 1
            };

            const double IudotnI =
                    fabs(d[0] * xvelavg) +
                    fabs(d[1] * yvelavg) +
                    fabs(d[2] * zvelavg) ;

            const float factor = 1 + IudotnI * dt * 10 * numberdensity;

            //printf("RANK %d: direction %d %d %d -> IudotnI is %f and final factor is %f\n",
            //rank, d[0], d[1], d[2], IudotnI, 1 + IudotnI * dt * numberdensity);

            new_sizes.msgsizes[code] *= factor;
        }
    }

    //MPI_CHECK(MPI_Barrier(activecomm));
    //redistribute.adjust_message_sizes(new_sizes);
    //dpd.adjust_message_sizes(new_sizes);
    //MPI_CHECK(MPI_Barrier(activecomm));

    //there is no support for killing zero-workload ranks for rbcs and ctcs just yet
    /* this is unnecessarily complex for now
       if (!rbcs && !ctcs)
       {
       const bool local_work = new_sizes.msgsizes[1 + 3 + 9] > 0;

       MPI_CHECK(MPI_Comm_split(cartcomm, local_work, rank, &activecomm)) ;

       MPI_CHECK(MPI_Comm_rank(activecomm, &rank));

       if (!local_work )
       {
       if (rank == 0)
       {
       int nkilled;
       MPI_CHECK(MPI_Comm_size(activecomm, &nkilled));

       printf("THERE ARE %d RANKS WITH ZERO WORKLOAD THAT WILL MPI-FINALIZE NOW.\n", nkilled);
       }

       termination_request = true;
       return;
       }
       }
     */

    particles->resize(nsurvived);
    particles->clear_velocity();
    cells.build(particles->xyzuvw.data, particles->size, 0, NULL, NULL);

    _update_helper_arrays();

    CUDA_CHECK(cudaPeekAtLastError());

    //remove cells touching the wall
    _remove_bodies_from_wall(rbcscoll);
    _remove_bodies_from_wall(ctcscoll);

    {
        H5PartDump sd("survived-particles->h5part", activecomm, cartcomm);
        Particle * p = new Particle[particles->size];

        CUDA_CHECK(cudaMemcpy(p, particles->xyzuvw.data, sizeof(Particle) * particles->size, cudaMemcpyDeviceToHost));

        sd.dump(p, particles->size);

        delete [] p;
    }
}

void Simulation::_forces(bool firsttime)
{
    double tstart = MPI_Wtime();

    SolventWrap wsolvent(particles->xyzuvw.data, particles->size, particles->axayaz.data, cells.start, cells.count);

    std::vector<ParticlesWrap> wsolutes;

    if (rbcscoll)
        wsolutes.push_back(ParticlesWrap(rbcscoll->data(), rbcscoll->pcount(), rbcscoll->acc()));

    if (ctcscoll)
        wsolutes.push_back(ParticlesWrap(ctcscoll->data(), ctcscoll->pcount(), ctcscoll->acc()));

    fsi.bind_solvent(wsolvent);

    solutex.bind_solutes(wsolutes);

    particles->clear_acc(mainstream);

    if (rbcscoll)
        rbcscoll->clear_acc(mainstream);

    if (ctcscoll)
        ctcscoll->clear_acc(mainstream);

    dpd.pack(particles->xyzuvw.data, particles->size, cells.start, cells.count, mainstream);

    solutex.pack_p(mainstream);

    CUDA_CHECK(cudaPeekAtLastError());

<<<<<<< HEAD
    if (contactforces)
        contact.build_cells(wsolutes, mainstream);

=======
>>>>>>> 25d65afa
    dpd.local_interactions(particles->xyzuvw.data, xyzouvwo.data, xyzo_half.data, particles->size, particles->axayaz.data,
            cells.start, cells.count, mainstream);

    dpd.post(particles->xyzuvw.data, particles->size, mainstream, downloadstream);

    solutex.post_p(mainstream, downloadstream);

    CUDA_CHECK(cudaPeekAtLastError());

    if (rbcscoll && wall)
        wall->interactions(rbcscoll->data(), rbcscoll->pcount(), rbcscoll->acc(), NULL, NULL, mainstream);

    if (ctcscoll && wall)
        wall->interactions(ctcscoll->data(), ctcscoll->pcount(), ctcscoll->acc(), NULL, NULL, mainstream);

    if (wall)
        wall->interactions(particles->xyzuvw.data, particles->size, particles->axayaz.data,
                cells.start, cells.count, mainstream);

    CUDA_CHECK(cudaPeekAtLastError());

    dpd.recv(mainstream, uploadstream);

    solutex.recv_p(uploadstream, mainstream);

    if (contactforces)
	contact.attach_bulk(wsolutes);

    solutex.halo(uploadstream, mainstream, downloadstream);

    dpd.remote_interactions(particles->xyzuvw.data, particles->size, particles->axayaz.data, mainstream, uploadstream);

    fsi.bulk(wsolutes, mainstream);

<<<<<<< HEAD
    if (contactforces)
        contact.bulk(wsolutes, mainstream);

=======
>>>>>>> 25d65afa
    CUDA_CHECK(cudaPeekAtLastError());

    if (nsubsteps == 0)
    {
        if (rbcscoll)
            CudaRBC::forces_nohost(mainstream, rbcscoll->count(), (float *)rbcscoll->data(), (float *)rbcscoll->acc());

        if (ctcscoll)
            CudaCTC::forces_nohost(mainstream, ctcscoll->count(), (float *)ctcscoll->data(), (float *)ctcscoll->acc());
    }

    CUDA_CHECK(cudaPeekAtLastError());

    solutex.post_a();

    solutex.recv_a(mainstream);

    if (nsubsteps)
    { // TSS
        if (rbcscoll)
            CUDA_CHECK( cudaMemcpyAsync(rbcscoll->fsiacc(), rbcscoll->acc(), 3*rbcscoll->pcount()*sizeof(float), cudaMemcpyDeviceToDevice, mainstream) );

        if (ctcscoll)
            CUDA_CHECK( cudaMemcpyAsync(ctcscoll->fsiacc(), ctcscoll->acc(), 3*ctcscoll->pcount()*sizeof(float), cudaMemcpyDeviceToDevice, mainstream) );

        for (int sstep = 0; sstep < nsubsteps; sstep++)
        {
            // Start with acc induced by solvent
            if (rbcscoll)
            {
                if (sstep > 0)
                    CUDA_CHECK( cudaMemcpyAsync(rbcscoll->acc(), rbcscoll->fsiacc(), 3*rbcscoll->pcount()*sizeof(float), cudaMemcpyDeviceToDevice, mainstream) );
                CudaRBC::forces_nohost(mainstream, rbcscoll->count(), (float *)rbcscoll->data(), (float *)rbcscoll->acc());

                if (firsttime)
                    rbcscoll->update_stage1(0.0, mainstream, (dt / nsubsteps));
                else
                    rbcscoll->update_stage2_and_1(0.0, mainstream, (dt / nsubsteps));

                if (wall)
                    wall->bounce(rbcscoll->data(), rbcscoll->pcount(), mainstream, dt / (nsubsteps));
            }

            if (ctcscoll)
            {
                if (sstep > 0)
                    CUDA_CHECK( cudaMemcpyAsync(ctcscoll->acc(), ctcscoll->fsiacc(), 3*ctcscoll->pcount()*sizeof(float), cudaMemcpyDeviceToDevice, mainstream) );
                CudaCTC::forces_nohost(mainstream, ctcscoll->count(), (float *)ctcscoll->data(), (float *)ctcscoll->acc());

                if (firsttime)
                    ctcscoll->update_stage2_and_1(0.0, mainstream, dt / (nsubsteps));
                else
                    ctcscoll->update_stage1(0.0, mainstream, dt / (nsubsteps));

                if (wall)
                    wall->bounce(ctcscoll->data(), ctcscoll->pcount(), mainstream, dt / (nsubsteps));
            }
        }
    }

    timings["interactions"] += MPI_Wtime() - tstart;

    CUDA_CHECK(cudaPeekAtLastError());
}

void Simulation::_datadump(const int idtimestep)
{
    double tstart = MPI_Wtime();

    int n = particles->size;

    if (stress)
    {
	for(int c = 0; c < 6; ++c)
	    stresses_datadump[c].resize(n);

	for(int c = 0; c < 6; ++c)
	    CUDA_CHECK(cudaMemcpyAsync(stresses_datadump[c].data, stresses[c].data, sizeof(float) * n, cudaMemcpyDeviceToHost,0));
    }

    if (rbcscoll)
        n += rbcscoll->pcount();

    if (ctcscoll)
        n += ctcscoll->pcount();

    particles_datadump.resize(n);
    accelerations_datadump.resize(n);

    CUDA_CHECK(cudaMemcpyAsync(particles_datadump.data, particles->xyzuvw.data, sizeof(Particle) * particles->size, cudaMemcpyDeviceToHost,0));
    CUDA_CHECK(cudaMemcpyAsync(accelerations_datadump.data, particles->axayaz.data, sizeof(Acceleration) * particles->size, cudaMemcpyDeviceToHost,0));
    if (nsubsteps > 0)
    {
        CUDA_CHECK( cudaStreamSynchronize(0) );
        for (int i=0; i<particles->size; i++)
            for (int c=0; c<3; c++)
                particles_datadump.data[i].u[c] += dt * accelerations_datadump.data[i].a[c];
    }

    int start = particles->size;

    if (rbcscoll)
    {
        CUDA_CHECK(cudaMemcpyAsync(particles_datadump.data + start, rbcscoll->xyzuvw.data, sizeof(Particle) * rbcscoll->pcount(), cudaMemcpyDeviceToHost, 0));
        CUDA_CHECK(cudaMemcpyAsync(accelerations_datadump.data + start, rbcscoll->axayaz.data, sizeof(Acceleration) * rbcscoll->pcount(), cudaMemcpyDeviceToHost, 0));

        start += rbcscoll->pcount();
    }

    if (ctcscoll)
    {
        CUDA_CHECK(cudaMemcpyAsync(particles_datadump.data + start, ctcscoll->xyzuvw.data, sizeof(Particle) * ctcscoll->pcount(), cudaMemcpyDeviceToHost, 0));
        CUDA_CHECK(cudaMemcpyAsync(accelerations_datadump.data + start, ctcscoll->axayaz.data, sizeof(Acceleration) * ctcscoll->pcount(), cudaMemcpyDeviceToHost, 0));

        start += ctcscoll->pcount();
    }

    assert(start == n);
    CUDA_CHECK(cudaEventRecord(evdownloaded, 0));

    datadump_nsolvent = particles->size;
    datadump_nrbcs = rbcscoll ? rbcscoll->pcount() : 0;
    datadump_nctcs = ctcscoll ? ctcscoll->pcount() : 0;
<<<<<<< HEAD
=======
    datadump_pending = true;

    pthread_cond_signal(&request_datadump);
#if defined(_SYNC_DUMPS_)
    while (datadump_pending)
	pthread_cond_wait(&done_datadump, &mutex_datadump);
#endif

    pthread_mutex_unlock(&mutex_datadump);

    timings["data-dump"] += MPI_Wtime() - tstart;
}

void Simulation::_datadump_async()
{
#ifdef _USE_NVTX_
    nvtxNameOsThread(pthread_self(), "DATADUMP_THREAD");
#endif

    int iddatadump = 0, rank;
    int curr_idtimestep = -1;
    bool wallcreated = false;

    MPI_Comm myactivecomm, mycartcomm;

    MPI_CHECK(MPI_Comm_dup(activecomm, &myactivecomm) );
    MPI_CHECK(MPI_Comm_dup(cartcomm, &mycartcomm) );

    H5PartDump dump_part("allparticles->h5part", activecomm, cartcomm), *dump_part_solvent = NULL;
    H5FieldDump dump_field(cartcomm);

    MPI_CHECK(MPI_Comm_rank(myactivecomm, &rank));

    if (rank == 0)
	mkdir("xyz", S_IRWXU | S_IRWXG | S_IROTH | S_IXOTH);

    MPI_CHECK(MPI_Barrier(myactivecomm));

    while (true)
    {
	pthread_mutex_lock(&mutex_datadump);
	async_thread_initialized = 1;

	while (!datadump_pending)
	    pthread_cond_wait(&request_datadump, &mutex_datadump);

	pthread_mutex_unlock(&mutex_datadump);

	if (curr_idtimestep == datadump_idtimestep)
	    if (simulation_is_done)
		break;

	CUDA_CHECK(cudaEventSynchronize(evdownloaded));

	const int n = particles_datadump.size;
	Particle * p = particles_datadump.data;
	Acceleration * a = accelerations_datadump.data;

	{
	    NVTX_RANGE("diagnostics", NVTX_C1);
	    diagnostics(myactivecomm, mycartcomm, p, n, dt, datadump_idtimestep, a);
	}

	if (xyz_dumps)
	{
	    NVTX_RANGE("xyz dump", NVTX_C2);

	    if (walls && datadump_idtimestep >= wall_creation_stepid && !wallcreated)
	    {
		if (rank == 0)
		{
		    if( access("xyz/particles-equilibration.xyz", F_OK ) == -1 )
			rename ("xyz/particles.xyz", "xyz/particles-equilibration.xyz");

		    if( access( "xyz/rbcs-equilibration.xyz", F_OK ) == -1 )
			rename ("xyz/rbcs.xyz", "xyz/rbcs-equilibration.xyz");

		    if( access( "xyz/ctcs-equilibration.xyz", F_OK ) == -1 )
			rename ("xyz/ctcs.xyz", "xyz/ctcs-equilibration.xyz");
		}

		MPI_CHECK(MPI_Barrier(myactivecomm));

		wallcreated = true;
	    }

	    xyz_dump(myactivecomm, mycartcomm, "xyz/particles->xyz", "all-particles", p, n, datadump_idtimestep > 0);
	}

	if (stress)
	{
	    char filename[1024];
	    sprintf(filename, "stress/stresses-%05d.data", iddatadump);

	    if(rank == 0 && iddatadump == 0)
		mkdir("stress", S_IRWXU | S_IRWXG | S_IROTH | S_IXOTH);

	    const int nsolvent = stresses_datadump[0].size;

	    stress_dump(mycartcomm, filename, stresses_datadump[0].size, p,
			stresses_datadump[0].data, stresses_datadump[1].data, stresses_datadump[2].data,
			stresses_datadump[3].data, stresses_datadump[4].data, stresses_datadump[5].data);

	    //lets quickly compute the average stress in the system
	    const int v1[6] = {0, 0, 0, 1, 1, 2};
	    const int v2[6] = {0, 1, 2, 1, 2, 2};

	    float avgstress[6] = {0, 0, 0, 0, 0, 0};
	    for(int c = 0; c < 6; ++c)
		for(int i = 0; i < nsolvent; ++i)
		    avgstress[c] += stresses_datadump[c].data[i] + p[i].u[v1[c]] * p[i].u[v2[c]];

	    int ntotsolvent;
	    MPI_CHECK( MPI_Reduce(&nsolvent, &ntotsolvent, 1, MPI_INT, MPI_SUM, 0, myactivecomm));

	    float totavgstress[6];
	    MPI_CHECK( MPI_Reduce(avgstress, totavgstress, 6, MPI_FLOAT, MPI_SUM, 0, myactivecomm));

	    for(int c = 0; c < 6; ++c)
		totavgstress[c] /= ntotsolvent;

	    if (rank == 0)
		printf("average stress: sxx:%.3e sxy:%.3e sxz:%.3e syy:%.3e syz:%.3e szz:%.3e\n",
		       totavgstress[0], totavgstress[1], totavgstress[2], totavgstress[3], totavgstress[4], totavgstress[5]);
	}

	if (hdf5part_dumps)
	{
	    NVTX_RANGE("h5part dump", NVTX_C3);
>>>>>>> 25d65afa

    MPI_CHECK( MPI_Send(&datadump_nsolvent, 1, MPI_INT, rank, 0, intercomm) );
    MPI_CHECK( MPI_Send(&datadump_nrbcs,    1, MPI_INT, rank, 0, intercomm) );
    MPI_CHECK( MPI_Send(&datadump_nctcs,    1, MPI_INT, rank, 0, intercomm) );

    CUDA_CHECK( cudaEventSynchronize(evdownloaded) );

    MPI_CHECK( MPI_Send(particles_datadump.data,     n, Particle::datatype(),     rank, 0, intercomm) );
    MPI_CHECK( MPI_Send(accelerations_datadump.data, n, Acceleration::datatype(), rank, 0, intercomm) );

<<<<<<< HEAD
    timings["data-dump"] += MPI_Wtime() - tstart;
=======
	if (hdf5field_dumps)
	{
	    NVTX_RANGE("hdf5 field dump", NVTX_C4);

	    dump_field.dump(activecomm, p, datadump_nsolvent, datadump_idtimestep);
	}

	{
	    NVTX_RANGE("ply dump", NVTX_C5);

	    if (rbcscoll)
		CollectionRBC::dump(myactivecomm, mycartcomm, p + datadump_nsolvent, a + datadump_nsolvent, datadump_nrbcs, iddatadump);

	    if (ctcscoll)
		CollectionCTC::dump(myactivecomm, mycartcomm, p + datadump_nsolvent + datadump_nrbcs,
				    a + datadump_nsolvent + datadump_nrbcs, datadump_nctcs, iddatadump);
	}

	curr_idtimestep = datadump_idtimestep;

	pthread_mutex_lock(&mutex_datadump);

	if (simulation_is_done)
	{
	    pthread_mutex_unlock(&mutex_datadump);
	    break;
	}

	datadump_pending = false;

	pthread_cond_signal(&done_datadump);

	pthread_mutex_unlock(&mutex_datadump);

	++iddatadump;
    }

    if (dump_part_solvent)
	delete dump_part_solvent;

    CUDA_CHECK(cudaEventDestroy(evdownloaded));
>>>>>>> 25d65afa
}

void Simulation::_update_and_bounce()
{
    double tstart = MPI_Wtime();
    particles->update_stage2_and_1(driving_acceleration, mainstream);

    CUDA_CHECK(cudaPeekAtLastError());

    if (nsubsteps == 0)
    {
        if (rbcscoll)
            rbcscoll->update_stage2_and_1(0.0f, mainstream);

        CUDA_CHECK(cudaPeekAtLastError());

        if (ctcscoll)
            ctcscoll->update_stage2_and_1(0.0f, mainstream);
    }

    timings["update"] += MPI_Wtime() - tstart;

    if (wall)
    {
        tstart = MPI_Wtime();
        wall->bounce(particles->xyzuvw.data, particles->size, mainstream);

        if (nsubsteps == 0)
        {
            if (rbcscoll)
                wall->bounce(rbcscoll->data(), rbcscoll->pcount(), mainstream);

            if (ctcscoll)
                wall->bounce(ctcscoll->data(), ctcscoll->pcount(), mainstream);
        }

        timings["bounce-walls"] += MPI_Wtime() - tstart;
    }

    CUDA_CHECK(cudaPeekAtLastError());
}

Simulation::Simulation(MPI_Comm cartcomm, MPI_Comm activecomm, MPI_Comm intercomm, bool (*check_termination)()) :
            cartcomm(cartcomm), activecomm(activecomm), intercomm(intercomm),
            /*particles(_ic()),*/ cells(XSIZE_SUBDOMAIN, YSIZE_SUBDOMAIN, ZSIZE_SUBDOMAIN),
            rbcscoll(NULL), ctcscoll(NULL), wall(NULL),
            redistribute(cartcomm),  redistribute_rbcs(cartcomm),  redistribute_ctcs(cartcomm),
            dpd(cartcomm), fsi(cartcomm), contact(cartcomm), solutex(cartcomm),
            check_termination(check_termination),
            driving_acceleration(0), host_idle_time(0), nsteps((int)(tend / dt)),
    datadump_pending(false), simulation_is_done(false)
{
    MPI_CHECK( MPI_Comm_size(activecomm, &nranks) );
    MPI_CHECK( MPI_Comm_rank(activecomm, &rank) );

    solutex.attach_halocomputation(fsi);

    if (contactforces)
<<<<<<< HEAD
        solutex.attach_halocomputation(contact);
    //localcomm.initialize(activecomm);
=======
	solutex.attach_halocomputation(contact);
>>>>>>> 25d65afa

    int dims[3], periods[3], coords[3];
    MPI_CHECK( MPI_Cart_get(cartcomm, 3, dims, periods, coords) );

    {
        particles = &particles_pingpong[0];
        newparticles = &particles_pingpong[1];

        vector<Particle> ic = _ic();

        for(int c = 0; c < 2; ++c)
        {
            particles_pingpong[c].resize(ic.size());

            particles_pingpong[c].origin = make_float3((0.5 + coords[0]) * XSIZE_SUBDOMAIN,
                    (0.5 + coords[1]) * YSIZE_SUBDOMAIN,
                    (0.5 + coords[2]) * ZSIZE_SUBDOMAIN);

            particles_pingpong[c].globalextent = make_float3(dims[0] * XSIZE_SUBDOMAIN,
                    dims[1] * YSIZE_SUBDOMAIN,
                    dims[2] * ZSIZE_SUBDOMAIN);
        }

        CUDA_CHECK(cudaMemcpy(particles->xyzuvw.data, &ic.front(), sizeof(Particle) * ic.size(), cudaMemcpyHostToDevice));

        cells.build(particles->xyzuvw.data, particles->size, 0, NULL, NULL);

        _update_helper_arrays();
    }

    CUDA_CHECK(cudaStreamCreate(&mainstream));
    CUDA_CHECK(cudaStreamCreate(&uploadstream));
    CUDA_CHECK(cudaStreamCreate(&downloadstream));

    if (rbcs)
    {
        rbcscoll = new CollectionRBC(cartcomm);
        rbcscoll->setup("rbcs-ic.txt");
    }

    if (ctcs)
    {
        ctcscoll = new CollectionCTC(cartcomm);
        ctcscoll->setup("ctcs-ic.txt");
    }

    CUDA_CHECK(cudaEventCreate(&evdownloaded, cudaEventDisableTiming | cudaEventBlockingSync));
    particles_datadump.resize(particles->size * 1.5);
    accelerations_datadump.resize(particles->size * 1.5);
}

void Simulation::_lockstep()
{
    double tstart = MPI_Wtime();

    SolventWrap wsolvent(particles->xyzuvw.data, particles->size, particles->axayaz.data, cells.start, cells.count);

    std::vector<ParticlesWrap> wsolutes;

    if (rbcscoll)
        wsolutes.push_back(ParticlesWrap(rbcscoll->data(), rbcscoll->pcount(), rbcscoll->acc()));

    if (ctcscoll)
        wsolutes.push_back(ParticlesWrap(ctcscoll->data(), ctcscoll->pcount(), ctcscoll->acc()));

    fsi.bind_solvent(wsolvent);

    solutex.bind_solutes(wsolutes);

    particles->clear_acc(mainstream);

    if (rbcscoll)
        rbcscoll->clear_acc(mainstream);

    if (ctcscoll)
        ctcscoll->clear_acc(mainstream);

    solutex.pack_p(mainstream);

    dpd.pack(particles->xyzuvw.data, particles->size, cells.start, cells.count, mainstream);

    dpd.local_interactions(particles->xyzuvw.data, xyzouvwo.data, xyzo_half.data, particles->size, particles->axayaz.data,
            cells.start, cells.count, mainstream);

<<<<<<< HEAD
    if (contactforces)
        contact.build_cells(wsolutes, mainstream);

=======
>>>>>>> 25d65afa
    solutex.post_p(mainstream, downloadstream);

    dpd.post(particles->xyzuvw.data, particles->size, mainstream, downloadstream);

    CUDA_CHECK(cudaPeekAtLastError());

    if (wall)
        wall->interactions(particles->xyzuvw.data, particles->size, particles->axayaz.data,
                cells.start, cells.count, mainstream);

    CUDA_CHECK(cudaPeekAtLastError());

    dpd.recv(mainstream, uploadstream);

    solutex.recv_p(uploadstream, mainstream);

    if (contactforces)
	contact.attach_bulk(wsolutes);

    solutex.halo(uploadstream, mainstream, downloadstream);

    dpd.remote_interactions(particles->xyzuvw.data, particles->size, particles->axayaz.data, mainstream, uploadstream);

    fsi.bulk(wsolutes, mainstream);

<<<<<<< HEAD
    if (contactforces)
        contact.bulk(wsolutes, mainstream);

=======
>>>>>>> 25d65afa
    CUDA_CHECK(cudaPeekAtLastError());

    if (nsubsteps == 0)
    {
        if (rbcscoll)
            CudaRBC::forces_nohost(mainstream, rbcscoll->count(), (float *)rbcscoll->data(), (float *)rbcscoll->acc());

        if (ctcscoll)
            CudaCTC::forces_nohost(mainstream, ctcscoll->count(), (float *)ctcscoll->data(), (float *)ctcscoll->acc());
    }
    CUDA_CHECK(cudaPeekAtLastError());

    solutex.post_a();

    particles->update_stage2_and_1(driving_acceleration, mainstream);

    if (wall)
        wall->bounce(particles->xyzuvw.data, particles->size, mainstream);

    CUDA_CHECK(cudaPeekAtLastError());

    redistribute.pack(particles->xyzuvw.data, particles->size, mainstream);

    redistribute.send();

    redistribute.bulk(particles->size, cells.start, cells.count, mainstream);

    CUDA_CHECK(cudaPeekAtLastError());

    if (rbcscoll && wall)
        wall->interactions(rbcscoll->data(), rbcscoll->pcount(), rbcscoll->acc(), NULL, NULL, mainstream);

    if (ctcscoll && wall)
        wall->interactions(ctcscoll->data(), ctcscoll->pcount(), ctcscoll->acc(), NULL, NULL, mainstream);

    CUDA_CHECK(cudaPeekAtLastError());

    solutex.recv_a(mainstream);

    if (nsubsteps == 0)
    {
        if (rbcscoll)
            rbcscoll->update_stage2_and_1(0.0f, mainstream);

        if (ctcscoll)
            ctcscoll->update_stage2_and_1(0.0f, mainstream);

        if (wall && rbcscoll)
            wall->bounce(rbcscoll->data(), rbcscoll->pcount(), mainstream);

        if (wall && ctcscoll)
            wall->bounce(ctcscoll->data(), ctcscoll->pcount(), mainstream);
    }
    else
    { // TSS
        if (rbcscoll)
            CUDA_CHECK( cudaMemcpyAsync(rbcscoll->fsiacc(), rbcscoll->acc(), 3*rbcscoll->pcount()*sizeof(float), cudaMemcpyDeviceToDevice, mainstream) );

        if (ctcscoll)
            CUDA_CHECK( cudaMemcpyAsync(ctcscoll->fsiacc(), ctcscoll->acc(), 3*ctcscoll->pcount()*sizeof(float), cudaMemcpyDeviceToDevice, mainstream) );

        for (int sstep = 0; sstep < nsubsteps; sstep++)
        {
            // Start with acc induced by solvent
            if (rbcscoll)
            {
                if (sstep > 0)
                    CUDA_CHECK( cudaMemcpyAsync(rbcscoll->acc(), rbcscoll->fsiacc(), 3*rbcscoll->pcount()*sizeof(float), cudaMemcpyDeviceToDevice, mainstream) );
                CudaRBC::forces_nohost(mainstream, rbcscoll->count(), (float *)rbcscoll->data(), (float *)rbcscoll->acc());

                rbcscoll->update_stage2_and_1(0.0, mainstream, (dt / nsubsteps));

                if (wall)
                    wall->bounce(rbcscoll->data(), rbcscoll->pcount(), mainstream, dt / (nsubsteps));
            }

            if (ctcscoll)
            {
                if (sstep > 0)
                    CUDA_CHECK( cudaMemcpyAsync(ctcscoll->acc(), ctcscoll->fsiacc(), 3*ctcscoll->pcount()*sizeof(float), cudaMemcpyDeviceToDevice, mainstream) );
                CudaCTC::forces_nohost(mainstream, ctcscoll->count(), (float *)ctcscoll->data(), (float *)ctcscoll->acc());

                ctcscoll->update_stage1(0.0, mainstream, dt / (nsubsteps));

                if (wall)
                    wall->bounce(ctcscoll->data(), ctcscoll->pcount(), mainstream, dt / (nsubsteps));
            }
        }
    }

    const int newnp = redistribute.recv_count(mainstream, host_idle_time);

    CUDA_CHECK(cudaPeekAtLastError());

    if (rbcscoll)
        redistribute_rbcs.extent(rbcscoll->data(), rbcscoll->count(), mainstream);

    if (ctcscoll)
        redistribute_ctcs.extent(ctcscoll->data(), ctcscoll->count(), mainstream);

    if (rbcscoll)
        redistribute_rbcs.pack_sendcount(rbcscoll->data(), rbcscoll->count(), mainstream);

    if (ctcscoll)
        redistribute_ctcs.pack_sendcount(ctcscoll->data(), ctcscoll->count(), mainstream);

    newparticles->resize(newnp);
    xyzouvwo.resize(newnp * 2);
    xyzo_half.resize(newnp);

    redistribute.recv_unpack(newparticles->xyzuvw.data, xyzouvwo.data, xyzo_half.data, newnp, cells.start, cells.count, mainstream, host_idle_time);

    CUDA_CHECK(cudaPeekAtLastError());

    swap(particles, newparticles);

    int nrbcs;
    if (rbcscoll)
        nrbcs = redistribute_rbcs.post();

    int nctcs;
    if (ctcscoll)
        nctcs = redistribute_ctcs.post();

    if (rbcscoll)
        rbcscoll->resize(nrbcs);

    if (ctcscoll)
        ctcscoll->resize(nctcs);

    CUDA_CHECK(cudaPeekAtLastError());

    if (rbcscoll)
        redistribute_rbcs.unpack(rbcscoll->data(), rbcscoll->count(), mainstream);

    if (ctcscoll)
        redistribute_ctcs.unpack(ctcscoll->data(), ctcscoll->count(), mainstream);

    CUDA_CHECK(cudaPeekAtLastError());

    timings["lockstep"] += MPI_Wtime() - tstart;
}


void Simulation::run()
{
    if (rank == 0 && !walls)
        printf("the simulation begins now and it consists of %.3e steps\n", (double)nsteps);

    double time_simulation_start = MPI_Wtime();

    _redistribute();
    _forces(nsubsteps > 0);

    if (!walls && pushtheflow)
        driving_acceleration = hydrostatic_a;

    particles->update_stage1(driving_acceleration, mainstream);

    if (nsubsteps == 0)
    {
        if (rbcscoll)
            rbcscoll->update_stage1(0.0f, mainstream);

        if (ctcscoll)
            ctcscoll->update_stage1(0.0f, mainstream);
    }

    int it;

    for(it = 0; it < nsteps; ++it)
    {
        const bool verbose = it > 0 && rank == 0;

#ifdef _USE_NVTX_
        if (it == nvtxstart)
        {
            NvtxTracer::currently_profiling = true;
            CUDA_CHECK(cudaProfilerStart());
        }
        else if (it == nvtxstop)
        {
            CUDA_CHECK(cudaProfilerStop());
            NvtxTracer::currently_profiling = false;
            CUDA_CHECK(cudaDeviceSynchronize());

            if (rank == 0)
                printf("profiling session ended. terminating the simulation now...\n");

            break;
        }
#endif

        if (it % steps_per_report == 0)
        {
            CUDA_CHECK(cudaStreamSynchronize(mainstream));

            if (simulation_is_done = check_termination())
                break;

            _report(verbose, it);
        }

        _redistribute();

#if 1
        lockstep_check:

        const bool lockstep_OK =
                !(walls && it >= wall_creation_stepid && wall == NULL) &&
                !(it % steps_per_dump == 0) &&
                !(it + 1 == nvtxstart) &&
                !(it + 1 == nvtxstop) &&
                !((it + 1) % steps_per_report == 0) &&
                !(it + 1 == nsteps);

        if (lockstep_OK)
        {
            _lockstep();

            ++it;

            goto lockstep_check;
        }
#endif

        if (walls && it >= wall_creation_stepid && wall == NULL)
        {
            CUDA_CHECK(cudaDeviceSynchronize());

            bool termination_request = false;

            _create_walls(verbose, termination_request);

            _redistribute();

            if (termination_request)
                break;

            time_simulation_start = MPI_Wtime();

            if (pushtheflow)
                driving_acceleration = hydrostatic_a;

            if (rank == 0)
                printf("the simulation begins now and it consists of %.3e steps\n", (double)(nsteps - it));
        }

<<<<<<< HEAD
        _forces();

        if (it % steps_per_dump == 0)
            _datadump(it);
        
=======
	if(stress && it % steps_per_dump == 0)
	{
	    for(int c = 0; c < 6; ++c)
		stresses[c].resize(particles->size);

	    dpd.set_stress_buffers(stresses[0].data, stresses[1].data, stresses[2].data, stresses[3].data, stresses[4].data, stresses[5].data);

	    if (wall)
		wall->set_stress_buffers(stresses[0].data, stresses[1].data, stresses[2].data, stresses[3].data, stresses[4].data, stresses[5].data);
	}

	_forces();

	if (stress && it % steps_per_dump == 0 )
	{
	    dpd.clr_stress_buffers();

	    if (wall)
		wall->clr_stress_buffers();
	}

#ifndef _NO_DUMPS_
	if (it % steps_per_dump == 0)
	    _datadump(it);
#endif
>>>>>>> 25d65afa
	_update_and_bounce();
    }

    const double time_simulation_stop = MPI_Wtime();
    const double telapsed = time_simulation_stop - time_simulation_start;

    simulation_is_done = true;

    datadump_nsolvent = datadump_nrbcs = datadump_nctcs = -1;
    MPI_CHECK( MPI_Send(&datadump_nsolvent, 1, MPI_INT, rank, 0, intercomm) );
    MPI_CHECK( MPI_Send(&datadump_nrbcs,    1, MPI_INT, rank, 0, intercomm) );
    MPI_CHECK( MPI_Send(&datadump_nctcs,    1, MPI_INT, rank, 0, intercomm) );

    if (rank == 0)
        if (it == nsteps)
            printf("simulation is done after %.2lf s (%dm%ds). Ciao.\n",
                    telapsed, (int)(telapsed / 60), (int)(telapsed) % 60);
        else
            if (it != wall_creation_stepid)
                printf("external termination request (signal) after %.3e s. Bye.\n", telapsed);

    fflush(stdout);
}

Simulation::~Simulation()
{
    CUDA_CHECK(cudaStreamDestroy(mainstream));
    CUDA_CHECK(cudaStreamDestroy(uploadstream));
    CUDA_CHECK(cudaStreamDestroy(downloadstream));

    if (wall)
        delete wall;

    if (rbcscoll)
        delete rbcscoll;

    if (ctcscoll)
        delete ctcscoll;
}<|MERGE_RESOLUTION|>--- conflicted
+++ resolved
@@ -25,25 +25,25 @@
     const float2 * base = ( float2* )( xyzuvw +  i * 6 );
 #pragma unroll 3
     for( uint j = lane; j < 96; j += 32 ) {
-        float2 u = base[j];
-        // NVCC bug: no operator = between volatile float2 and float2
-        asm volatile( "st.volatile.shared.v2.f32 [%0], {%1, %2};" : : "r"( ( warpid * 96 + j )*8 ), "f"( u.x ), "f"( u.y ) : "memory" );
+	float2 u = base[j];
+	// NVCC bug: no operator = between volatile float2 and float2
+	asm volatile( "st.volatile.shared.v2.f32 [%0], {%1, %2};" : : "r"( ( warpid * 96 + j )*8 ), "f"( u.x ), "f"( u.y ) : "memory" );
     }
     // SMEM: XYZUVW XYZUVW ...
     uint pid = lane / 2;
     const uint x_or_v = ( lane % 2 ) * 3;
     xyzouvwo[ i * 2 + lane ] = make_float4( smem[ warpid * 192 + pid * 6 + x_or_v + 0 ],
-            smem[ warpid * 192 + pid * 6 + x_or_v + 1 ],
-            smem[ warpid * 192 + pid * 6 + x_or_v + 2 ], 0 );
+					    smem[ warpid * 192 + pid * 6 + x_or_v + 1 ],
+					    smem[ warpid * 192 + pid * 6 + x_or_v + 2 ], 0 );
     pid += 16;
     xyzouvwo[ i * 2 + lane + 32] = make_float4( smem[ warpid * 192 + pid * 6 + x_or_v + 0 ],
-            smem[ warpid * 192 + pid * 6 + x_or_v + 1 ],
-            smem[ warpid * 192 + pid * 6 + x_or_v + 2 ], 0 );
+						smem[ warpid * 192 + pid * 6 + x_or_v + 1 ],
+						smem[ warpid * 192 + pid * 6 + x_or_v + 2 ], 0 );
 
     xyzo_half[i + lane] = make_ushort4( __float2half_rn( smem[ warpid * 192 + lane * 6 + 0 ] ),
-            __float2half_rn( smem[ warpid * 192 + lane * 6 + 1 ] ),
-            __float2half_rn( smem[ warpid * 192 + lane * 6 + 2 ] ), 0 );
-    // }
+					__float2half_rn( smem[ warpid * 192 + lane * 6 + 1 ] ),
+					__float2half_rn( smem[ warpid * 192 + lane * 6 + 2 ] ), 0 );
+// }
 }
 
 void Simulation::_update_helper_arrays()
@@ -70,19 +70,19 @@
     const int L[3] = { XSIZE_SUBDOMAIN, YSIZE_SUBDOMAIN, ZSIZE_SUBDOMAIN };
 
     for(int iz = 0; iz < L[2]; iz++)
-        for(int iy = 0; iy < L[1]; iy++)
-            for(int ix = 0; ix < L[0]; ix++)
-                for(int l = 0; l < numberdensity; ++l)
-                {
-                    const int p = l + numberdensity * (ix + L[0] * (iy + L[1] * iz));
-
-                    ic[p].x[0] = -L[0]/2 + ix + 0.99 * drand48();
-                    ic[p].x[1] = -L[1]/2 + iy + 0.99 * drand48();
-                    ic[p].x[2] = -L[2]/2 + iz + 0.99 * drand48();
-                    ic[p].u[0] = 0;
-                    ic[p].u[1] = 0;
-                    ic[p].u[2] = 0;
-                }
+	for(int iy = 0; iy < L[1]; iy++)
+	    for(int ix = 0; ix < L[0]; ix++)
+		for(int l = 0; l < numberdensity; ++l)
+		{
+		    const int p = l + numberdensity * (ix + L[0] * (iy + L[1] * iz));
+
+		    ic[p].x[0] = -L[0]/2 + ix + 0.99 * drand48();
+		    ic[p].x[1] = -L[1]/2 + iy + 0.99 * drand48();
+		    ic[p].x[2] = -L[2]/2 + iz + 0.99 * drand48();
+		    ic[p].u[0] = 0;
+		    ic[p].u[1] = 0;
+		    ic[p].u[2] = 0;
+		}
 
     /* use this to check robustness
        for(int i = 0; i < ic.size(); ++i)
@@ -91,7 +91,7 @@
        ic[i].x[c] = -L[c] * 0.5 + drand48() * L[c];
        ic[i].u[c] = 0;
        }
-     */
+    */
 
     return ic;
 }
@@ -105,18 +105,18 @@
     CUDA_CHECK(cudaPeekAtLastError());
 
     if (rbcscoll)
-        redistribute_rbcs.extent(rbcscoll->data(), rbcscoll->count(), mainstream);
-
-    if (ctcscoll)
-        redistribute_ctcs.extent(ctcscoll->data(), ctcscoll->count(), mainstream);
+	redistribute_rbcs.extent(rbcscoll->data(), rbcscoll->count(), mainstream);
+
+    if (ctcscoll)
+	redistribute_ctcs.extent(ctcscoll->data(), ctcscoll->count(), mainstream);
 
     redistribute.send();
 
     if (rbcscoll)
-        redistribute_rbcs.pack_sendcount(rbcscoll->data(), rbcscoll->count(), mainstream);
-
-    if (ctcscoll)
-        redistribute_ctcs.pack_sendcount(ctcscoll->data(), ctcscoll->count(), mainstream);
+	redistribute_rbcs.pack_sendcount(rbcscoll->data(), rbcscoll->count(), mainstream);
+
+    if (ctcscoll)
+	redistribute_ctcs.pack_sendcount(ctcscoll->data(), ctcscoll->count(), mainstream);
 
     redistribute.bulk(particles->size, cells.start, cells.count, mainstream);
 
@@ -126,17 +126,17 @@
 
     int nrbcs;
     if (rbcscoll)
-        nrbcs = redistribute_rbcs.post();
+	nrbcs = redistribute_rbcs.post();
 
     int nctcs;
     if (ctcscoll)
-        nctcs = redistribute_ctcs.post();
-
-    if (rbcscoll)
-        rbcscoll->resize(nrbcs);
-
-    if (ctcscoll)
-        ctcscoll->resize(nctcs);
+	nctcs = redistribute_ctcs.post();
+
+    if (rbcscoll)
+	rbcscoll->resize(nrbcs);
+
+    if (ctcscoll)
+	ctcscoll->resize(nctcs);
 
     newparticles->resize(newnp);
     xyzouvwo.resize(newnp * 2);
@@ -149,10 +149,10 @@
     swap(particles, newparticles);
 
     if (rbcscoll)
-        redistribute_rbcs.unpack(rbcscoll->data(), rbcscoll->count(), mainstream);
-
-    if (ctcscoll)
-        redistribute_ctcs.unpack(ctcscoll->data(), ctcscoll->count(), mainstream);
+	redistribute_rbcs.unpack(rbcscoll->data(), rbcscoll->count(), mainstream);
+
+    if (ctcscoll)
+	redistribute_ctcs.unpack(ctcscoll->data(), ctcscoll->count(), mainstream);
 
     CUDA_CHECK(cudaPeekAtLastError());
 
@@ -166,61 +166,61 @@
     report_host_memory_usage(activecomm, stdout);
 
     {
-        static double t0 = MPI_Wtime(), t1;
-
-        t1 = MPI_Wtime();
-
-        float host_busy_time = (MPI_Wtime() - t0) - host_idle_time;
-
-        host_busy_time *= 1e3 / steps_per_report;
-
-        float sumval, maxval, minval;
-        MPI_CHECK(MPI_Reduce(&host_busy_time, &sumval, 1, MPI_FLOAT, MPI_SUM, 0, activecomm));
-        MPI_CHECK(MPI_Reduce(&host_busy_time, &maxval, 1, MPI_FLOAT, MPI_MAX, 0, activecomm));
-        MPI_CHECK(MPI_Reduce(&host_busy_time, &minval, 1, MPI_FLOAT, MPI_MIN, 0, activecomm));
-
-        int commsize;
-        MPI_CHECK(MPI_Comm_size(activecomm, &commsize));
-
-        const double imbalance = 100 * (maxval / sumval * commsize - 1);
-
-        if (verbose && imbalance >= 0)
-            printf("\x1b[93moverall imbalance: %.f%%, host workload min/avg/max: %.2f/%.2f/%.2f ms\x1b[0m\n",
-                    imbalance , minval, sumval / commsize, maxval);
-
-        localcomm.print_particles(particles->size);
-
-        host_idle_time = 0;
-        t0 = t1;
-    }
-
-    {
-        static double t0 = MPI_Wtime(), t1;
-
-        t1 = MPI_Wtime();
-
-        if (verbose)
-        {
-            printf("\x1b[92mbeginning of time step %d (%.3f ms)\x1b[0m\n", idtimestep, (t1 - t0) * 1e3 / steps_per_report);
-            printf("in more details, per time step:\n");
-            double tt = 0;
-            for(std::map<string, double>::iterator it = timings.begin(); it != timings.end(); ++it)
-            {
-                printf("%s: %.3f ms\n", it->first.c_str(), it->second * 1e3 / steps_per_report);
-                tt += it->second;
-                it->second = 0;
-            }
-            printf("discrepancy: %.3f ms\n", ((t1 - t0) - tt) * 1e3 / steps_per_report);
-        }
-
-        t0 = t1;
+	static double t0 = MPI_Wtime(), t1;
+
+	t1 = MPI_Wtime();
+
+	float host_busy_time = (MPI_Wtime() - t0) - host_idle_time;
+
+	host_busy_time *= 1e3 / steps_per_report;
+
+	float sumval, maxval, minval;
+	MPI_CHECK(MPI_Reduce(&host_busy_time, &sumval, 1, MPI_FLOAT, MPI_SUM, 0, activecomm));
+	MPI_CHECK(MPI_Reduce(&host_busy_time, &maxval, 1, MPI_FLOAT, MPI_MAX, 0, activecomm));
+	MPI_CHECK(MPI_Reduce(&host_busy_time, &minval, 1, MPI_FLOAT, MPI_MIN, 0, activecomm));
+
+	int commsize;
+	MPI_CHECK(MPI_Comm_size(activecomm, &commsize));
+
+	const double imbalance = 100 * (maxval / sumval * commsize - 1);
+
+	if (verbose && imbalance >= 0)
+	    printf("\x1b[93moverall imbalance: %.f%%, host workload min/avg/max: %.2f/%.2f/%.2f ms\x1b[0m\n",
+		   imbalance , minval, sumval / commsize, maxval);
+
+	localcomm.print_particles(particles->size);
+
+	host_idle_time = 0;
+	t0 = t1;
+    }
+
+    {
+	static double t0 = MPI_Wtime(), t1;
+
+	t1 = MPI_Wtime();
+
+	if (verbose)
+	{
+	    printf("\x1b[92mbeginning of time step %d (%.3f ms)\x1b[0m\n", idtimestep, (t1 - t0) * 1e3 / steps_per_report);
+	    printf("in more details, per time step:\n");
+	    double tt = 0;
+	    for(std::map<string, double>::iterator it = timings.begin(); it != timings.end(); ++it)
+	    {
+		printf("%s: %.3f ms\n", it->first.c_str(), it->second * 1e3 / steps_per_report);
+		tt += it->second;
+		it->second = 0;
+	    }
+	    printf("discrepancy: %.3f ms\n", ((t1 - t0) - tt) * 1e3 / steps_per_report);
+	}
+
+	t0 = t1;
     }
 }
 
 void Simulation::_remove_bodies_from_wall(CollectionRBC * coll)
 {
     if (!coll || !coll->count())
-        return;
+	return;
 
     SimpleDeviceBuffer<int> marks(coll->pcount());
 
@@ -235,13 +235,13 @@
     std::vector<int> tokill;
     for(int i = 0; i < nbodies; ++i)
     {
-        bool valid = true;
-
-        for(int j = 0; j < nvertices && valid; ++j)
-            valid &= 0 == tmp[j + nvertices * i];
-
-        if (!valid)
-            tokill.push_back(i);
+	bool valid = true;
+
+	for(int j = 0; j < nvertices && valid; ++j)
+	    valid &= 0 == tmp[j + nvertices * i];
+
+	if (!valid)
+	    tokill.push_back(i);
     }
 
     coll->remove(&tokill.front(), tokill.size());
@@ -253,7 +253,7 @@
 void Simulation::_create_walls(const bool verbose, bool & termination_request)
 {
     if (verbose)
-        printf("creation of the walls...\n");
+	printf("creation of the walls...\n");
 
     int nsurvived = 0;
     ExpectedMessageSizes new_sizes;
@@ -261,30 +261,30 @@
 
     //adjust the message sizes if we're pushing the flow in x
     {
-        const double xvelavg = getenv("XVELAVG") ? atof(getenv("XVELAVG")) : pushtheflow;
-        const double yvelavg = getenv("YVELAVG") ? atof(getenv("YVELAVG")) : 0;
-        const double zvelavg = getenv("ZVELAVG") ? atof(getenv("ZVELAVG")) : 0;
-
-        for(int code = 0; code < 27; ++code)
-        {
-            const int d[3] = {
-                    (code % 3) - 1,
-                    ((code / 3) % 3) - 1,
-                    ((code / 9) % 3) - 1
-            };
-
-            const double IudotnI =
-                    fabs(d[0] * xvelavg) +
-                    fabs(d[1] * yvelavg) +
-                    fabs(d[2] * zvelavg) ;
-
-            const float factor = 1 + IudotnI * dt * 10 * numberdensity;
-
-            //printf("RANK %d: direction %d %d %d -> IudotnI is %f and final factor is %f\n",
-            //rank, d[0], d[1], d[2], IudotnI, 1 + IudotnI * dt * numberdensity);
-
-            new_sizes.msgsizes[code] *= factor;
-        }
+	const double xvelavg = getenv("XVELAVG") ? atof(getenv("XVELAVG")) : pushtheflow;
+	const double yvelavg = getenv("YVELAVG") ? atof(getenv("YVELAVG")) : 0;
+	const double zvelavg = getenv("ZVELAVG") ? atof(getenv("ZVELAVG")) : 0;
+
+	for(int code = 0; code < 27; ++code)
+	{
+	    const int d[3] = {
+		(code % 3) - 1,
+		((code / 3) % 3) - 1,
+		((code / 9) % 3) - 1
+	    };
+
+	    const double IudotnI =
+		fabs(d[0] * xvelavg) +
+		fabs(d[1] * yvelavg) +
+		fabs(d[2] * zvelavg) ;
+
+	    const float factor = 1 + IudotnI * dt * 10 * numberdensity;
+
+	    //printf("RANK %d: direction %d %d %d -> IudotnI is %f and final factor is %f\n",
+	    //rank, d[0], d[1], d[2], IudotnI, 1 + IudotnI * dt * numberdensity);
+
+	    new_sizes.msgsizes[code] *= factor;
+	}
     }
 
     //MPI_CHECK(MPI_Barrier(activecomm));
@@ -316,7 +316,7 @@
        return;
        }
        }
-     */
+    */
 
     particles->resize(nsurvived);
     particles->clear_velocity();
@@ -331,14 +331,14 @@
     _remove_bodies_from_wall(ctcscoll);
 
     {
-        H5PartDump sd("survived-particles->h5part", activecomm, cartcomm);
-        Particle * p = new Particle[particles->size];
-
-        CUDA_CHECK(cudaMemcpy(p, particles->xyzuvw.data, sizeof(Particle) * particles->size, cudaMemcpyDeviceToHost));
-
-        sd.dump(p, particles->size);
-
-        delete [] p;
+	H5PartDump sd("survived-particles->h5part", activecomm, cartcomm);
+	Particle * p = new Particle[particles->size];
+
+	CUDA_CHECK(cudaMemcpy(p, particles->xyzuvw.data, sizeof(Particle) * particles->size, cudaMemcpyDeviceToHost));
+
+	sd.dump(p, particles->size);
+
+	delete [] p;
     }
 }
 
@@ -351,10 +351,10 @@
     std::vector<ParticlesWrap> wsolutes;
 
     if (rbcscoll)
-        wsolutes.push_back(ParticlesWrap(rbcscoll->data(), rbcscoll->pcount(), rbcscoll->acc()));
-
-    if (ctcscoll)
-        wsolutes.push_back(ParticlesWrap(ctcscoll->data(), ctcscoll->pcount(), ctcscoll->acc()));
+	wsolutes.push_back(ParticlesWrap(rbcscoll->data(), rbcscoll->pcount(), rbcscoll->acc()));
+
+    if (ctcscoll)
+	wsolutes.push_back(ParticlesWrap(ctcscoll->data(), ctcscoll->pcount(), ctcscoll->acc()));
 
     fsi.bind_solvent(wsolvent);
 
@@ -363,10 +363,10 @@
     particles->clear_acc(mainstream);
 
     if (rbcscoll)
-        rbcscoll->clear_acc(mainstream);
-
-    if (ctcscoll)
-        ctcscoll->clear_acc(mainstream);
+	rbcscoll->clear_acc(mainstream);
+
+    if (ctcscoll)
+    	ctcscoll->clear_acc(mainstream);
 
     dpd.pack(particles->xyzuvw.data, particles->size, cells.start, cells.count, mainstream);
 
@@ -374,14 +374,8 @@
 
     CUDA_CHECK(cudaPeekAtLastError());
 
-<<<<<<< HEAD
-    if (contactforces)
-        contact.build_cells(wsolutes, mainstream);
-
-=======
->>>>>>> 25d65afa
     dpd.local_interactions(particles->xyzuvw.data, xyzouvwo.data, xyzo_half.data, particles->size, particles->axayaz.data,
-            cells.start, cells.count, mainstream);
+			   cells.start, cells.count, mainstream);
 
     dpd.post(particles->xyzuvw.data, particles->size, mainstream, downloadstream);
 
@@ -390,14 +384,14 @@
     CUDA_CHECK(cudaPeekAtLastError());
 
     if (rbcscoll && wall)
-        wall->interactions(rbcscoll->data(), rbcscoll->pcount(), rbcscoll->acc(), NULL, NULL, mainstream);
+	wall->interactions(rbcscoll->data(), rbcscoll->pcount(), rbcscoll->acc(), NULL, NULL, mainstream);
 
     if (ctcscoll && wall)
-        wall->interactions(ctcscoll->data(), ctcscoll->pcount(), ctcscoll->acc(), NULL, NULL, mainstream);
+	wall->interactions(ctcscoll->data(), ctcscoll->pcount(), ctcscoll->acc(), NULL, NULL, mainstream);
 
     if (wall)
-        wall->interactions(particles->xyzuvw.data, particles->size, particles->axayaz.data,
-                cells.start, cells.count, mainstream);
+	wall->interactions(particles->xyzuvw.data, particles->size, particles->axayaz.data,
+			   cells.start, cells.count, mainstream);
 
     CUDA_CHECK(cudaPeekAtLastError());
 
@@ -414,21 +408,15 @@
 
     fsi.bulk(wsolutes, mainstream);
 
-<<<<<<< HEAD
-    if (contactforces)
-        contact.bulk(wsolutes, mainstream);
-
-=======
->>>>>>> 25d65afa
     CUDA_CHECK(cudaPeekAtLastError());
 
     if (nsubsteps == 0)
     {
-        if (rbcscoll)
-            CudaRBC::forces_nohost(mainstream, rbcscoll->count(), (float *)rbcscoll->data(), (float *)rbcscoll->acc());
-
-        if (ctcscoll)
-            CudaCTC::forces_nohost(mainstream, ctcscoll->count(), (float *)ctcscoll->data(), (float *)ctcscoll->acc());
+    if (rbcscoll)
+    	CudaRBC::forces_nohost(mainstream, rbcscoll->count(), (float *)rbcscoll->data(), (float *)rbcscoll->acc());
+
+    if (ctcscoll)
+	CudaCTC::forces_nohost(mainstream, ctcscoll->count(), (float *)ctcscoll->data(), (float *)ctcscoll->acc());
     }
 
     CUDA_CHECK(cudaPeekAtLastError());
@@ -501,10 +489,10 @@
     }
 
     if (rbcscoll)
-        n += rbcscoll->pcount();
-
-    if (ctcscoll)
-        n += ctcscoll->pcount();
+	n += rbcscoll->pcount();
+
+    if (ctcscoll)
+	n += ctcscoll->pcount();
 
     particles_datadump.resize(n);
     accelerations_datadump.resize(n);
@@ -523,18 +511,18 @@
 
     if (rbcscoll)
     {
-        CUDA_CHECK(cudaMemcpyAsync(particles_datadump.data + start, rbcscoll->xyzuvw.data, sizeof(Particle) * rbcscoll->pcount(), cudaMemcpyDeviceToHost, 0));
-        CUDA_CHECK(cudaMemcpyAsync(accelerations_datadump.data + start, rbcscoll->axayaz.data, sizeof(Acceleration) * rbcscoll->pcount(), cudaMemcpyDeviceToHost, 0));
-
-        start += rbcscoll->pcount();
-    }
-
-    if (ctcscoll)
-    {
-        CUDA_CHECK(cudaMemcpyAsync(particles_datadump.data + start, ctcscoll->xyzuvw.data, sizeof(Particle) * ctcscoll->pcount(), cudaMemcpyDeviceToHost, 0));
-        CUDA_CHECK(cudaMemcpyAsync(accelerations_datadump.data + start, ctcscoll->axayaz.data, sizeof(Acceleration) * ctcscoll->pcount(), cudaMemcpyDeviceToHost, 0));
-
-        start += ctcscoll->pcount();
+	CUDA_CHECK(cudaMemcpyAsync(particles_datadump.data + start, rbcscoll->xyzuvw.data, sizeof(Particle) * rbcscoll->pcount(), cudaMemcpyDeviceToHost, 0));
+	CUDA_CHECK(cudaMemcpyAsync(accelerations_datadump.data + start, rbcscoll->axayaz.data, sizeof(Acceleration) * rbcscoll->pcount(), cudaMemcpyDeviceToHost, 0));
+
+	start += rbcscoll->pcount();
+    }
+
+    if (ctcscoll)
+    {
+	CUDA_CHECK(cudaMemcpyAsync(particles_datadump.data + start, ctcscoll->xyzuvw.data, sizeof(Particle) * ctcscoll->pcount(), cudaMemcpyDeviceToHost, 0));
+	CUDA_CHECK(cudaMemcpyAsync(accelerations_datadump.data + start, ctcscoll->axayaz.data, sizeof(Acceleration) * ctcscoll->pcount(), cudaMemcpyDeviceToHost, 0));
+
+	start += ctcscoll->pcount();
     }
 
     assert(start == n);
@@ -543,193 +531,17 @@
     datadump_nsolvent = particles->size;
     datadump_nrbcs = rbcscoll ? rbcscoll->pcount() : 0;
     datadump_nctcs = ctcscoll ? ctcscoll->pcount() : 0;
-<<<<<<< HEAD
-=======
-    datadump_pending = true;
-
-    pthread_cond_signal(&request_datadump);
-#if defined(_SYNC_DUMPS_)
-    while (datadump_pending)
-	pthread_cond_wait(&done_datadump, &mutex_datadump);
-#endif
-
-    pthread_mutex_unlock(&mutex_datadump);
-
-    timings["data-dump"] += MPI_Wtime() - tstart;
-}
-
-void Simulation::_datadump_async()
-{
-#ifdef _USE_NVTX_
-    nvtxNameOsThread(pthread_self(), "DATADUMP_THREAD");
-#endif
-
-    int iddatadump = 0, rank;
-    int curr_idtimestep = -1;
-    bool wallcreated = false;
-
-    MPI_Comm myactivecomm, mycartcomm;
-
-    MPI_CHECK(MPI_Comm_dup(activecomm, &myactivecomm) );
-    MPI_CHECK(MPI_Comm_dup(cartcomm, &mycartcomm) );
-
-    H5PartDump dump_part("allparticles->h5part", activecomm, cartcomm), *dump_part_solvent = NULL;
-    H5FieldDump dump_field(cartcomm);
-
-    MPI_CHECK(MPI_Comm_rank(myactivecomm, &rank));
-
-    if (rank == 0)
-	mkdir("xyz", S_IRWXU | S_IRWXG | S_IROTH | S_IXOTH);
-
-    MPI_CHECK(MPI_Barrier(myactivecomm));
-
-    while (true)
-    {
-	pthread_mutex_lock(&mutex_datadump);
-	async_thread_initialized = 1;
-
-	while (!datadump_pending)
-	    pthread_cond_wait(&request_datadump, &mutex_datadump);
-
-	pthread_mutex_unlock(&mutex_datadump);
-
-	if (curr_idtimestep == datadump_idtimestep)
-	    if (simulation_is_done)
-		break;
-
-	CUDA_CHECK(cudaEventSynchronize(evdownloaded));
-
-	const int n = particles_datadump.size;
-	Particle * p = particles_datadump.data;
-	Acceleration * a = accelerations_datadump.data;
-
-	{
-	    NVTX_RANGE("diagnostics", NVTX_C1);
-	    diagnostics(myactivecomm, mycartcomm, p, n, dt, datadump_idtimestep, a);
-	}
-
-	if (xyz_dumps)
-	{
-	    NVTX_RANGE("xyz dump", NVTX_C2);
-
-	    if (walls && datadump_idtimestep >= wall_creation_stepid && !wallcreated)
-	    {
-		if (rank == 0)
-		{
-		    if( access("xyz/particles-equilibration.xyz", F_OK ) == -1 )
-			rename ("xyz/particles.xyz", "xyz/particles-equilibration.xyz");
-
-		    if( access( "xyz/rbcs-equilibration.xyz", F_OK ) == -1 )
-			rename ("xyz/rbcs.xyz", "xyz/rbcs-equilibration.xyz");
-
-		    if( access( "xyz/ctcs-equilibration.xyz", F_OK ) == -1 )
-			rename ("xyz/ctcs.xyz", "xyz/ctcs-equilibration.xyz");
-		}
-
-		MPI_CHECK(MPI_Barrier(myactivecomm));
-
-		wallcreated = true;
-	    }
-
-	    xyz_dump(myactivecomm, mycartcomm, "xyz/particles->xyz", "all-particles", p, n, datadump_idtimestep > 0);
-	}
-
-	if (stress)
-	{
-	    char filename[1024];
-	    sprintf(filename, "stress/stresses-%05d.data", iddatadump);
-
-	    if(rank == 0 && iddatadump == 0)
-		mkdir("stress", S_IRWXU | S_IRWXG | S_IROTH | S_IXOTH);
-
-	    const int nsolvent = stresses_datadump[0].size;
-
-	    stress_dump(mycartcomm, filename, stresses_datadump[0].size, p,
-			stresses_datadump[0].data, stresses_datadump[1].data, stresses_datadump[2].data,
-			stresses_datadump[3].data, stresses_datadump[4].data, stresses_datadump[5].data);
-
-	    //lets quickly compute the average stress in the system
-	    const int v1[6] = {0, 0, 0, 1, 1, 2};
-	    const int v2[6] = {0, 1, 2, 1, 2, 2};
-
-	    float avgstress[6] = {0, 0, 0, 0, 0, 0};
-	    for(int c = 0; c < 6; ++c)
-		for(int i = 0; i < nsolvent; ++i)
-		    avgstress[c] += stresses_datadump[c].data[i] + p[i].u[v1[c]] * p[i].u[v2[c]];
-
-	    int ntotsolvent;
-	    MPI_CHECK( MPI_Reduce(&nsolvent, &ntotsolvent, 1, MPI_INT, MPI_SUM, 0, myactivecomm));
-
-	    float totavgstress[6];
-	    MPI_CHECK( MPI_Reduce(avgstress, totavgstress, 6, MPI_FLOAT, MPI_SUM, 0, myactivecomm));
-
-	    for(int c = 0; c < 6; ++c)
-		totavgstress[c] /= ntotsolvent;
-
-	    if (rank == 0)
-		printf("average stress: sxx:%.3e sxy:%.3e sxz:%.3e syy:%.3e syz:%.3e szz:%.3e\n",
-		       totavgstress[0], totavgstress[1], totavgstress[2], totavgstress[3], totavgstress[4], totavgstress[5]);
-	}
-
-	if (hdf5part_dumps)
-	{
-	    NVTX_RANGE("h5part dump", NVTX_C3);
->>>>>>> 25d65afa
 
     MPI_CHECK( MPI_Send(&datadump_nsolvent, 1, MPI_INT, rank, 0, intercomm) );
     MPI_CHECK( MPI_Send(&datadump_nrbcs,    1, MPI_INT, rank, 0, intercomm) );
     MPI_CHECK( MPI_Send(&datadump_nctcs,    1, MPI_INT, rank, 0, intercomm) );
 
-    CUDA_CHECK( cudaEventSynchronize(evdownloaded) );
+	CUDA_CHECK(cudaEventSynchronize(evdownloaded));
 
     MPI_CHECK( MPI_Send(particles_datadump.data,     n, Particle::datatype(),     rank, 0, intercomm) );
     MPI_CHECK( MPI_Send(accelerations_datadump.data, n, Acceleration::datatype(), rank, 0, intercomm) );
 
-<<<<<<< HEAD
     timings["data-dump"] += MPI_Wtime() - tstart;
-=======
-	if (hdf5field_dumps)
-	{
-	    NVTX_RANGE("hdf5 field dump", NVTX_C4);
-
-	    dump_field.dump(activecomm, p, datadump_nsolvent, datadump_idtimestep);
-	}
-
-	{
-	    NVTX_RANGE("ply dump", NVTX_C5);
-
-	    if (rbcscoll)
-		CollectionRBC::dump(myactivecomm, mycartcomm, p + datadump_nsolvent, a + datadump_nsolvent, datadump_nrbcs, iddatadump);
-
-	    if (ctcscoll)
-		CollectionCTC::dump(myactivecomm, mycartcomm, p + datadump_nsolvent + datadump_nrbcs,
-				    a + datadump_nsolvent + datadump_nrbcs, datadump_nctcs, iddatadump);
-	}
-
-	curr_idtimestep = datadump_idtimestep;
-
-	pthread_mutex_lock(&mutex_datadump);
-
-	if (simulation_is_done)
-	{
-	    pthread_mutex_unlock(&mutex_datadump);
-	    break;
-	}
-
-	datadump_pending = false;
-
-	pthread_cond_signal(&done_datadump);
-
-	pthread_mutex_unlock(&mutex_datadump);
-
-	++iddatadump;
-    }
-
-    if (dump_part_solvent)
-	delete dump_part_solvent;
-
-    CUDA_CHECK(cudaEventDestroy(evdownloaded));
->>>>>>> 25d65afa
 }
 
 void Simulation::_update_and_bounce()
@@ -741,12 +553,12 @@
 
     if (nsubsteps == 0)
     {
-        if (rbcscoll)
+    if (rbcscoll)
             rbcscoll->update_stage2_and_1(0.0f, mainstream);
 
-        CUDA_CHECK(cudaPeekAtLastError());
-
-        if (ctcscoll)
+    CUDA_CHECK(cudaPeekAtLastError());
+
+    if (ctcscoll)
             ctcscoll->update_stage2_and_1(0.0f, mainstream);
     }
 
@@ -754,19 +566,19 @@
 
     if (wall)
     {
-        tstart = MPI_Wtime();
-        wall->bounce(particles->xyzuvw.data, particles->size, mainstream);
+	tstart = MPI_Wtime();
+	wall->bounce(particles->xyzuvw.data, particles->size, mainstream);
 
         if (nsubsteps == 0)
         {
-            if (rbcscoll)
-                wall->bounce(rbcscoll->data(), rbcscoll->pcount(), mainstream);
-
-            if (ctcscoll)
-                wall->bounce(ctcscoll->data(), ctcscoll->pcount(), mainstream);
+	if (rbcscoll)
+	    wall->bounce(rbcscoll->data(), rbcscoll->pcount(), mainstream);
+
+	if (ctcscoll)
+	    wall->bounce(ctcscoll->data(), ctcscoll->pcount(), mainstream);
         }
 
-        timings["bounce-walls"] += MPI_Wtime() - tstart;
+	timings["bounce-walls"] += MPI_Wtime() - tstart;
     }
 
     CUDA_CHECK(cudaPeekAtLastError());
@@ -774,12 +586,12 @@
 
 Simulation::Simulation(MPI_Comm cartcomm, MPI_Comm activecomm, MPI_Comm intercomm, bool (*check_termination)()) :
             cartcomm(cartcomm), activecomm(activecomm), intercomm(intercomm),
-            /*particles(_ic()),*/ cells(XSIZE_SUBDOMAIN, YSIZE_SUBDOMAIN, ZSIZE_SUBDOMAIN),
-            rbcscoll(NULL), ctcscoll(NULL), wall(NULL),
-            redistribute(cartcomm),  redistribute_rbcs(cartcomm),  redistribute_ctcs(cartcomm),
-            dpd(cartcomm), fsi(cartcomm), contact(cartcomm), solutex(cartcomm),
-            check_termination(check_termination),
-            driving_acceleration(0), host_idle_time(0), nsteps((int)(tend / dt)),
+    /*particles(_ic()),*/ cells(XSIZE_SUBDOMAIN, YSIZE_SUBDOMAIN, ZSIZE_SUBDOMAIN),
+    rbcscoll(NULL), ctcscoll(NULL), wall(NULL),
+    redistribute(cartcomm),  redistribute_rbcs(cartcomm),  redistribute_ctcs(cartcomm),
+    dpd(cartcomm), fsi(cartcomm), contact(cartcomm), solutex(cartcomm),
+    check_termination(check_termination),
+    driving_acceleration(0), host_idle_time(0), nsteps((int)(tend / dt)),
     datadump_pending(false), simulation_is_done(false)
 {
     MPI_CHECK( MPI_Comm_size(activecomm, &nranks) );
@@ -788,40 +600,35 @@
     solutex.attach_halocomputation(fsi);
 
     if (contactforces)
-<<<<<<< HEAD
-        solutex.attach_halocomputation(contact);
-    //localcomm.initialize(activecomm);
-=======
 	solutex.attach_halocomputation(contact);
->>>>>>> 25d65afa
 
     int dims[3], periods[3], coords[3];
     MPI_CHECK( MPI_Cart_get(cartcomm, 3, dims, periods, coords) );
 
     {
-        particles = &particles_pingpong[0];
-        newparticles = &particles_pingpong[1];
-
-        vector<Particle> ic = _ic();
-
-        for(int c = 0; c < 2; ++c)
-        {
-            particles_pingpong[c].resize(ic.size());
-
-            particles_pingpong[c].origin = make_float3((0.5 + coords[0]) * XSIZE_SUBDOMAIN,
-                    (0.5 + coords[1]) * YSIZE_SUBDOMAIN,
-                    (0.5 + coords[2]) * ZSIZE_SUBDOMAIN);
-
-            particles_pingpong[c].globalextent = make_float3(dims[0] * XSIZE_SUBDOMAIN,
-                    dims[1] * YSIZE_SUBDOMAIN,
-                    dims[2] * ZSIZE_SUBDOMAIN);
-        }
-
-        CUDA_CHECK(cudaMemcpy(particles->xyzuvw.data, &ic.front(), sizeof(Particle) * ic.size(), cudaMemcpyHostToDevice));
-
-        cells.build(particles->xyzuvw.data, particles->size, 0, NULL, NULL);
-
-        _update_helper_arrays();
+	particles = &particles_pingpong[0];
+	newparticles = &particles_pingpong[1];
+
+	vector<Particle> ic = _ic();
+
+	for(int c = 0; c < 2; ++c)
+	{
+	    particles_pingpong[c].resize(ic.size());
+
+	    particles_pingpong[c].origin = make_float3((0.5 + coords[0]) * XSIZE_SUBDOMAIN,
+						       (0.5 + coords[1]) * YSIZE_SUBDOMAIN,
+						       (0.5 + coords[2]) * ZSIZE_SUBDOMAIN);
+
+	    particles_pingpong[c].globalextent = make_float3(dims[0] * XSIZE_SUBDOMAIN,
+							     dims[1] * YSIZE_SUBDOMAIN,
+							     dims[2] * ZSIZE_SUBDOMAIN);
+	}
+
+	CUDA_CHECK(cudaMemcpy(particles->xyzuvw.data, &ic.front(), sizeof(Particle) * ic.size(), cudaMemcpyHostToDevice));
+
+	cells.build(particles->xyzuvw.data, particles->size, 0, NULL, NULL);
+
+	_update_helper_arrays();
     }
 
     CUDA_CHECK(cudaStreamCreate(&mainstream));
@@ -830,20 +637,20 @@
 
     if (rbcs)
     {
-        rbcscoll = new CollectionRBC(cartcomm);
-        rbcscoll->setup("rbcs-ic.txt");
+	rbcscoll = new CollectionRBC(cartcomm);
+	rbcscoll->setup("rbcs-ic.txt");
     }
 
     if (ctcs)
     {
-        ctcscoll = new CollectionCTC(cartcomm);
-        ctcscoll->setup("ctcs-ic.txt");
-    }
-
-    CUDA_CHECK(cudaEventCreate(&evdownloaded, cudaEventDisableTiming | cudaEventBlockingSync));
-    particles_datadump.resize(particles->size * 1.5);
-    accelerations_datadump.resize(particles->size * 1.5);
-}
+	ctcscoll = new CollectionCTC(cartcomm);
+	ctcscoll->setup("ctcs-ic.txt");
+    }
+
+	CUDA_CHECK(cudaEventCreate(&evdownloaded, cudaEventDisableTiming | cudaEventBlockingSync));
+	particles_datadump.resize(particles->size * 1.5);
+	accelerations_datadump.resize(particles->size * 1.5);
+	}
 
 void Simulation::_lockstep()
 {
@@ -854,10 +661,10 @@
     std::vector<ParticlesWrap> wsolutes;
 
     if (rbcscoll)
-        wsolutes.push_back(ParticlesWrap(rbcscoll->data(), rbcscoll->pcount(), rbcscoll->acc()));
-
-    if (ctcscoll)
-        wsolutes.push_back(ParticlesWrap(ctcscoll->data(), ctcscoll->pcount(), ctcscoll->acc()));
+	wsolutes.push_back(ParticlesWrap(rbcscoll->data(), rbcscoll->pcount(), rbcscoll->acc()));
+
+    if (ctcscoll)
+	wsolutes.push_back(ParticlesWrap(ctcscoll->data(), ctcscoll->pcount(), ctcscoll->acc()));
 
     fsi.bind_solvent(wsolvent);
 
@@ -866,24 +673,18 @@
     particles->clear_acc(mainstream);
 
     if (rbcscoll)
-        rbcscoll->clear_acc(mainstream);
-
-    if (ctcscoll)
-        ctcscoll->clear_acc(mainstream);
+	rbcscoll->clear_acc(mainstream);
+
+    if (ctcscoll)
+	ctcscoll->clear_acc(mainstream);
 
     solutex.pack_p(mainstream);
 
     dpd.pack(particles->xyzuvw.data, particles->size, cells.start, cells.count, mainstream);
 
     dpd.local_interactions(particles->xyzuvw.data, xyzouvwo.data, xyzo_half.data, particles->size, particles->axayaz.data,
-            cells.start, cells.count, mainstream);
-
-<<<<<<< HEAD
-    if (contactforces)
-        contact.build_cells(wsolutes, mainstream);
-
-=======
->>>>>>> 25d65afa
+			   cells.start, cells.count, mainstream);
+
     solutex.post_p(mainstream, downloadstream);
 
     dpd.post(particles->xyzuvw.data, particles->size, mainstream, downloadstream);
@@ -891,8 +692,8 @@
     CUDA_CHECK(cudaPeekAtLastError());
 
     if (wall)
-        wall->interactions(particles->xyzuvw.data, particles->size, particles->axayaz.data,
-                cells.start, cells.count, mainstream);
+	wall->interactions(particles->xyzuvw.data, particles->size, particles->axayaz.data,
+			   cells.start, cells.count, mainstream);
 
     CUDA_CHECK(cudaPeekAtLastError());
 
@@ -909,21 +710,15 @@
 
     fsi.bulk(wsolutes, mainstream);
 
-<<<<<<< HEAD
-    if (contactforces)
-        contact.bulk(wsolutes, mainstream);
-
-=======
->>>>>>> 25d65afa
     CUDA_CHECK(cudaPeekAtLastError());
 
     if (nsubsteps == 0)
     {
-        if (rbcscoll)
-            CudaRBC::forces_nohost(mainstream, rbcscoll->count(), (float *)rbcscoll->data(), (float *)rbcscoll->acc());
-
-        if (ctcscoll)
-            CudaCTC::forces_nohost(mainstream, ctcscoll->count(), (float *)ctcscoll->data(), (float *)ctcscoll->acc());
+    if (rbcscoll)
+	CudaRBC::forces_nohost(mainstream, rbcscoll->count(), (float *)rbcscoll->data(), (float *)rbcscoll->acc());
+
+    if (ctcscoll)
+	CudaCTC::forces_nohost(mainstream, ctcscoll->count(), (float *)ctcscoll->data(), (float *)ctcscoll->acc());
     }
     CUDA_CHECK(cudaPeekAtLastError());
 
@@ -932,7 +727,7 @@
     particles->update_stage2_and_1(driving_acceleration, mainstream);
 
     if (wall)
-        wall->bounce(particles->xyzuvw.data, particles->size, mainstream);
+	wall->bounce(particles->xyzuvw.data, particles->size, mainstream);
 
     CUDA_CHECK(cudaPeekAtLastError());
 
@@ -945,10 +740,10 @@
     CUDA_CHECK(cudaPeekAtLastError());
 
     if (rbcscoll && wall)
-        wall->interactions(rbcscoll->data(), rbcscoll->pcount(), rbcscoll->acc(), NULL, NULL, mainstream);
+	wall->interactions(rbcscoll->data(), rbcscoll->pcount(), rbcscoll->acc(), NULL, NULL, mainstream);
 
     if (ctcscoll && wall)
-        wall->interactions(ctcscoll->data(), ctcscoll->pcount(), ctcscoll->acc(), NULL, NULL, mainstream);
+	wall->interactions(ctcscoll->data(), ctcscoll->pcount(), ctcscoll->acc(), NULL, NULL, mainstream);
 
     CUDA_CHECK(cudaPeekAtLastError());
 
@@ -956,17 +751,17 @@
 
     if (nsubsteps == 0)
     {
-        if (rbcscoll)
+    if (rbcscoll)
             rbcscoll->update_stage2_and_1(0.0f, mainstream);
 
-        if (ctcscoll)
+    if (ctcscoll)
             ctcscoll->update_stage2_and_1(0.0f, mainstream);
 
-        if (wall && rbcscoll)
-            wall->bounce(rbcscoll->data(), rbcscoll->pcount(), mainstream);
-
-        if (wall && ctcscoll)
-            wall->bounce(ctcscoll->data(), ctcscoll->pcount(), mainstream);
+    if (wall && rbcscoll)
+	wall->bounce(rbcscoll->data(), rbcscoll->pcount(), mainstream);
+
+    if (wall && ctcscoll)
+	wall->bounce(ctcscoll->data(), ctcscoll->pcount(), mainstream);
     }
     else
     { // TSS
@@ -1010,16 +805,16 @@
     CUDA_CHECK(cudaPeekAtLastError());
 
     if (rbcscoll)
-        redistribute_rbcs.extent(rbcscoll->data(), rbcscoll->count(), mainstream);
-
-    if (ctcscoll)
-        redistribute_ctcs.extent(ctcscoll->data(), ctcscoll->count(), mainstream);
-
-    if (rbcscoll)
-        redistribute_rbcs.pack_sendcount(rbcscoll->data(), rbcscoll->count(), mainstream);
-
-    if (ctcscoll)
-        redistribute_ctcs.pack_sendcount(ctcscoll->data(), ctcscoll->count(), mainstream);
+	redistribute_rbcs.extent(rbcscoll->data(), rbcscoll->count(), mainstream);
+
+    if (ctcscoll)
+	redistribute_ctcs.extent(ctcscoll->data(), ctcscoll->count(), mainstream);
+
+    if (rbcscoll)
+	redistribute_rbcs.pack_sendcount(rbcscoll->data(), rbcscoll->count(), mainstream);
+
+    if (ctcscoll)
+	redistribute_ctcs.pack_sendcount(ctcscoll->data(), ctcscoll->count(), mainstream);
 
     newparticles->resize(newnp);
     xyzouvwo.resize(newnp * 2);
@@ -1033,25 +828,25 @@
 
     int nrbcs;
     if (rbcscoll)
-        nrbcs = redistribute_rbcs.post();
+	nrbcs = redistribute_rbcs.post();
 
     int nctcs;
     if (ctcscoll)
-        nctcs = redistribute_ctcs.post();
-
-    if (rbcscoll)
-        rbcscoll->resize(nrbcs);
-
-    if (ctcscoll)
-        ctcscoll->resize(nctcs);
-
-    CUDA_CHECK(cudaPeekAtLastError());
-
-    if (rbcscoll)
-        redistribute_rbcs.unpack(rbcscoll->data(), rbcscoll->count(), mainstream);
-
-    if (ctcscoll)
-        redistribute_ctcs.unpack(ctcscoll->data(), ctcscoll->count(), mainstream);
+	nctcs = redistribute_ctcs.post();
+
+    if (rbcscoll)
+	rbcscoll->resize(nrbcs);
+
+    if (ctcscoll)
+	ctcscoll->resize(nctcs);
+
+    CUDA_CHECK(cudaPeekAtLastError());
+
+    if (rbcscoll)
+	redistribute_rbcs.unpack(rbcscoll->data(), rbcscoll->count(), mainstream);
+
+    if (ctcscoll)
+	redistribute_ctcs.unpack(ctcscoll->data(), ctcscoll->count(), mainstream);
 
     CUDA_CHECK(cudaPeekAtLastError());
 
@@ -1062,7 +857,7 @@
 void Simulation::run()
 {
     if (rank == 0 && !walls)
-        printf("the simulation begins now and it consists of %.3e steps\n", (double)nsteps);
+	printf("the simulation begins now and it consists of %.3e steps\n", (double)nsteps);
 
     double time_simulation_start = MPI_Wtime();
 
@@ -1070,16 +865,16 @@
     _forces(nsubsteps > 0);
 
     if (!walls && pushtheflow)
-        driving_acceleration = hydrostatic_a;
+	driving_acceleration = hydrostatic_a;
 
     particles->update_stage1(driving_acceleration, mainstream);
 
     if (nsubsteps == 0)
     {
-        if (rbcscoll)
+    if (rbcscoll)
             rbcscoll->update_stage1(0.0f, mainstream);
 
-        if (ctcscoll)
+    if (ctcscoll)
             ctcscoll->update_stage1(0.0f, mainstream);
     }
 
@@ -1087,89 +882,82 @@
 
     for(it = 0; it < nsteps; ++it)
     {
-        const bool verbose = it > 0 && rank == 0;
+	const bool verbose = it > 0 && rank == 0;
 
 #ifdef _USE_NVTX_
-        if (it == nvtxstart)
-        {
-            NvtxTracer::currently_profiling = true;
-            CUDA_CHECK(cudaProfilerStart());
-        }
-        else if (it == nvtxstop)
-        {
-            CUDA_CHECK(cudaProfilerStop());
-            NvtxTracer::currently_profiling = false;
-            CUDA_CHECK(cudaDeviceSynchronize());
-
-            if (rank == 0)
-                printf("profiling session ended. terminating the simulation now...\n");
-
-            break;
-        }
+	if (it == nvtxstart)
+	{
+	    NvtxTracer::currently_profiling = true;
+	    CUDA_CHECK(cudaProfilerStart());
+	}
+	else if (it == nvtxstop)
+	{
+	    CUDA_CHECK(cudaProfilerStop());
+	    NvtxTracer::currently_profiling = false;
+	    CUDA_CHECK(cudaDeviceSynchronize());
+
+	    if (rank == 0)
+		printf("profiling session ended. terminating the simulation now...\n");
+
+	    break;
+	}
 #endif
 
-        if (it % steps_per_report == 0)
-        {
-            CUDA_CHECK(cudaStreamSynchronize(mainstream));
-
-            if (simulation_is_done = check_termination())
-                break;
-
-            _report(verbose, it);
-        }
-
-        _redistribute();
+	if (it % steps_per_report == 0)
+	{
+	    CUDA_CHECK(cudaStreamSynchronize(mainstream));
+
+	    if (simulation_is_done = check_termination())
+		break;
+
+	    _report(verbose, it);
+	}
+
+	_redistribute();
 
 #if 1
-        lockstep_check:
-
-        const bool lockstep_OK =
-                !(walls && it >= wall_creation_stepid && wall == NULL) &&
-                !(it % steps_per_dump == 0) &&
-                !(it + 1 == nvtxstart) &&
-                !(it + 1 == nvtxstop) &&
-                !((it + 1) % steps_per_report == 0) &&
-                !(it + 1 == nsteps);
-
-        if (lockstep_OK)
-        {
-            _lockstep();
-
-            ++it;
-
-            goto lockstep_check;
-        }
+    lockstep_check:
+
+	const bool lockstep_OK =
+	    !(walls && it >= wall_creation_stepid && wall == NULL) &&
+	    !(it % steps_per_dump == 0) &&
+	    !(it + 1 == nvtxstart) &&
+	    !(it + 1 == nvtxstop) &&
+	    !((it + 1) % steps_per_report == 0) &&
+	    !(it + 1 == nsteps);
+
+	if (lockstep_OK)
+	{
+	    _lockstep();
+
+	    ++it;
+
+	    goto lockstep_check;
+	}
 #endif
 
-        if (walls && it >= wall_creation_stepid && wall == NULL)
-        {
-            CUDA_CHECK(cudaDeviceSynchronize());
-
-            bool termination_request = false;
-
-            _create_walls(verbose, termination_request);
-
-            _redistribute();
-
-            if (termination_request)
-                break;
-
-            time_simulation_start = MPI_Wtime();
-
-            if (pushtheflow)
-                driving_acceleration = hydrostatic_a;
-
-            if (rank == 0)
-                printf("the simulation begins now and it consists of %.3e steps\n", (double)(nsteps - it));
-        }
-
-<<<<<<< HEAD
-        _forces();
-
-        if (it % steps_per_dump == 0)
-            _datadump(it);
-        
-=======
+	if (walls && it >= wall_creation_stepid && wall == NULL)
+	{
+	    CUDA_CHECK(cudaDeviceSynchronize());
+
+	    bool termination_request = false;
+
+	    _create_walls(verbose, termination_request);
+
+	    _redistribute();
+
+	    if (termination_request)
+		break;
+
+	    time_simulation_start = MPI_Wtime();
+
+	    if (pushtheflow)
+		driving_acceleration = hydrostatic_a;
+
+	    if (rank == 0)
+		printf("the simulation begins now and it consists of %.3e steps\n", (double)(nsteps - it));
+	}
+
 	if(stress && it % steps_per_dump == 0)
 	{
 	    for(int c = 0; c < 6; ++c)
@@ -1191,11 +979,9 @@
 		wall->clr_stress_buffers();
 	}
 
-#ifndef _NO_DUMPS_
 	if (it % steps_per_dump == 0)
 	    _datadump(it);
-#endif
->>>>>>> 25d65afa
+        
 	_update_and_bounce();
     }
 
@@ -1210,12 +996,12 @@
     MPI_CHECK( MPI_Send(&datadump_nctcs,    1, MPI_INT, rank, 0, intercomm) );
 
     if (rank == 0)
-        if (it == nsteps)
-            printf("simulation is done after %.2lf s (%dm%ds). Ciao.\n",
-                    telapsed, (int)(telapsed / 60), (int)(telapsed) % 60);
-        else
-            if (it != wall_creation_stepid)
-                printf("external termination request (signal) after %.3e s. Bye.\n", telapsed);
+	if (it == nsteps)
+	    printf("simulation is done after %.2lf s (%dm%ds). Ciao.\n",
+		   telapsed, (int)(telapsed / 60), (int)(telapsed) % 60);
+	else
+	    if (it != wall_creation_stepid)
+		printf("external termination request (signal) after %.3e s. Bye.\n", telapsed);
 
     fflush(stdout);
 }
@@ -1227,11 +1013,11 @@
     CUDA_CHECK(cudaStreamDestroy(downloadstream));
 
     if (wall)
-        delete wall;
-
-    if (rbcscoll)
-        delete rbcscoll;
-
-    if (ctcscoll)
-        delete ctcscoll;
+	delete wall;
+
+    if (rbcscoll)
+	delete rbcscoll;
+
+    if (ctcscoll)
+	delete ctcscoll;
 }