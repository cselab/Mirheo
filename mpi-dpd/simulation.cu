--- conflicted
+++ resolved
@@ -17,16 +17,16 @@
     srand48(rank);
 
     std::vector<Particle> ic(XSIZE_SUBDOMAIN * YSIZE_SUBDOMAIN * ZSIZE_SUBDOMAIN * numberdensity);
-
+    
     const int L[3] = { XSIZE_SUBDOMAIN, YSIZE_SUBDOMAIN, ZSIZE_SUBDOMAIN };
-
+    
     for(int iz = 0; iz < L[2]; iz++)
 	for(int iy = 0; iy < L[1]; iy++)
 	    for(int ix = 0; ix < L[0]; ix++)
 		for(int l = 0; l < numberdensity; ++l)
 		{
 		    const int p = l + numberdensity * (ix + L[0] * (iy + L[1] * iz));
-
+		    
 		    ic[p].x[0] = -L[0]/2 + ix + drand48();
 		    ic[p].x[1] = -L[1]/2 + iy + drand48();
 		    ic[p].x[2] = -L[2]/2 + iz + drand48();
@@ -35,55 +35,55 @@
 		    ic[p].u[2] = 0;
 		}
 
-    /* use this to check robustness
-       for(int i = 0; i < ic.size(); ++i)
-       for(int c = 0; c < 3; ++c)
-       {
-       ic[i].x[c] = -L[c] * 0.5 + drand48() * L[c];
-       ic[i].u[c] = 0;
-       }
+    /* use this to check robustness 
+    for(int i = 0; i < ic.size(); ++i)
+	for(int c = 0; c < 3; ++c)
+	    {
+		ic[i].x[c] = -L[c] * 0.5 + drand48() * L[c];
+		ic[i].u[c] = 0;
+	    }
     */
-
+    
     return ic;
 }
 
 void Simulation::_redistribute()
 {
     double tstart = MPI_Wtime();
-
+    
     redistribute.pack(particles.xyzuvw.data, particles.size, mainstream);
 
     CUDA_CHECK(cudaPeekAtLastError());
 
-    if (rbcscoll)
+    if (rbcscoll) 
 	redistribute_rbcs.extent(rbcscoll->data(), rbcscoll->count(), mainstream);
-
+    
     if (ctcscoll)
 	redistribute_ctcs.extent(ctcscoll->data(), ctcscoll->count(), mainstream);
-
+    
     redistribute.send();
 
-    if (rbcscoll)
+    if (rbcscoll) 
 	redistribute_rbcs.pack_sendcount(rbcscoll->data(), rbcscoll->count(), mainstream);
-
+    
     if (ctcscoll)
 	redistribute_ctcs.pack_sendcount(ctcscoll->data(), ctcscoll->count(), mainstream);
-
+    
     redistribute.bulk(particles.size, mainstream);
 
     CUDA_CHECK(cudaPeekAtLastError());
 
     const int newnp = redistribute.recv_count(mainstream, host_idle_time);
-
+    
     int nrbcs;
-    if (rbcscoll)
+    if (rbcscoll) 
 	nrbcs = redistribute_rbcs.post();
 
     int nctcs;
     if (ctcscoll)
 	nctcs = redistribute_ctcs.post();
 
-    if (rbcscoll)
+    if (rbcscoll) 
 	rbcscoll->resize(nrbcs);
 
     if (ctcscoll)
@@ -98,54 +98,54 @@
     particles.resize(newnp);
 
     cells.build(particles.xyzuvw.data, particles.size, mainstream, NULL, unordered_particles.data);
-
+    
     if (rbcscoll)
 	redistribute_rbcs.unpack(rbcscoll->data(), rbcscoll->count(), mainstream);
 
     if (ctcscoll)
 	redistribute_ctcs.unpack(ctcscoll->data(), ctcscoll->count(), mainstream);
-
+    
     CUDA_CHECK(cudaPeekAtLastError());
 
     timings["redistribute"] += MPI_Wtime() - tstart;
 }
 
 void Simulation::_report(const bool verbose, const int idtimestep)
-{
+{ 
     report_host_memory_usage(activecomm, stdout);
-
+    
     {
 	static double t0 = MPI_Wtime(), t1;
-
+	
 	t1 = MPI_Wtime();
-
+	
 	float host_busy_time = (MPI_Wtime() - t0) - host_idle_time;
-
+	
 	host_busy_time *= 1e3 / steps_per_report;
-
+	
 	float sumval, maxval, minval;
 	MPI_CHECK(MPI_Reduce(&host_busy_time, &sumval, 1, MPI_FLOAT, MPI_SUM, 0, activecomm));
 	MPI_CHECK(MPI_Reduce(&host_busy_time, &maxval, 1, MPI_FLOAT, MPI_MAX, 0, activecomm));
 	MPI_CHECK(MPI_Reduce(&host_busy_time, &minval, 1, MPI_FLOAT, MPI_MIN, 0, activecomm));
-
+	
 	int commsize;
 	MPI_CHECK(MPI_Comm_size(activecomm, &commsize));
-
+	
 	const double imbalance = 100 * (maxval / sumval * commsize - 1);
-
+	
 	if (verbose && imbalance > 5)
-	    printf("\x1b[93moverall imbalance: %.f%%, host workload min/avg/max: %.2f/%.2f/%.2f ms\x1b[0m\n",
+	    printf("\x1b[93moverall imbalance: %.f%%, host workload min/avg/max: %.2f/%.2f/%.2f ms\x1b[0m\n", 
 		   imbalance , minval, sumval / commsize, maxval);
-
+	
 	host_idle_time = 0;
 	t0 = t1;
     }
-
+    
     {
 	static double t0 = MPI_Wtime(), t1;
-
+	
 	t1 = MPI_Wtime();
-
+	
 	if (verbose)
 	{
 	    printf("\x1b[92mbeginning of time step %d (%.3f ms)\x1b[0m\n", idtimestep, (t1 - t0) * 1e3 / steps_per_report);
@@ -159,7 +159,7 @@
 	    }
 	    printf("discrepancy: %.3f ms\n", ((t1 - t0) - tt) * 1e3 / steps_per_report);
 	}
-
+	
 	t0 = t1;
     }
 }
@@ -168,32 +168,32 @@
 {
     if(!coll || !coll->count())
 	return;
-
+    
     SimpleDeviceBuffer<int> marks(coll->pcount());
-
+    
     SolidWallsKernel::fill_keys<<< (coll->pcount() + 127) / 128, 128 >>>(coll->data(), coll->pcount(), marks.data);
-
+    
     vector<int> tmp(marks.size);
     CUDA_CHECK(cudaMemcpy(tmp.data(), marks.data, sizeof(int) * marks.size, cudaMemcpyDeviceToHost));
-
+    
     const int nbodies = coll->count();
     const int nvertices = coll->nvertices;
-
+    
     std::vector<int> tokill;
     for(int i = 0; i < nbodies; ++i)
     {
 	bool valid = true;
-
+	
 	for(int j = 0; j < nvertices && valid; ++j)
 	    valid &= 0 == tmp[j + nvertices * i];
-
+	
 	if (!valid)
 	    tokill.push_back(i);
     }
-
+    
     coll->remove(&tokill.front(), tokill.size());
     coll->clear_velocity();
-
+    
     CUDA_CHECK(cudaPeekAtLastError());
 }
 
@@ -201,17 +201,17 @@
 {
     if (verbose)
 	printf("creation of the walls...\n");
-
+    
     int nsurvived = 0;
     ExpectedMessageSizes new_sizes;
     wall = new ComputeInteractionsWall(cartcomm, particles.xyzuvw.data, particles.size, nsurvived, new_sizes, verbose);
-
+    
     //adjust the message sizes if we're pushing the flow in x
     {
 	const double xvelavg = getenv("XVELAVG") ? atof(getenv("XVELAVG")) : pushtheflow;
 	const double yvelavg = getenv("YVELAVG") ? atof(getenv("YVELAVG")) : 0;
 	const double zvelavg = getenv("ZVELAVG") ? atof(getenv("ZVELAVG")) : 0;
-
+	
 	for(int code = 0; code < 27; ++code)
 	{
 	    const int d[3] = {
@@ -219,61 +219,61 @@
 		((code / 3) % 3) - 1,
 		((code / 9) % 3) - 1
 	    };
-
-	    const double IudotnI =
-		fabs(d[0] * xvelavg) +
-		fabs(d[1] * yvelavg) +
+	    
+	    const double IudotnI = 
+		fabs(d[0] * xvelavg) + 
+		fabs(d[1] * yvelavg) + 
 		fabs(d[2] * zvelavg) ;
-
+		
 	    const float factor = 1 + IudotnI * dt * 10 * numberdensity;
-
+	    
 	    //printf("RANK %d: direction %d %d %d -> IudotnI is %f and final factor is %f\n",
 	    //rank, d[0], d[1], d[2], IudotnI, 1 + IudotnI * dt * numberdensity);
-
+	    
 	    new_sizes.msgsizes[code] *= factor;
 	}
     }
-
+    
     MPI_CHECK(MPI_Barrier(activecomm));
     redistribute.adjust_message_sizes(new_sizes);
     dpd.adjust_message_sizes(new_sizes);
     MPI_CHECK(MPI_Barrier(activecomm));
-
+    
     if (hdf5part_dumps)
 	dump_part.close();
-
+    
     //there is no support for killing zero-workload ranks for rbcs and ctcs just yet
     if (!rbcs && !ctcs)
     {
 	const bool local_work = new_sizes.msgsizes[1 + 3 + 9] > 0;
-
+	
 	MPI_CHECK(MPI_Comm_split(cartcomm, local_work, rank, &activecomm)) ;
-
+	
 	MPI_CHECK(MPI_Comm_rank(activecomm, &rank));
-
+	
 	if (!local_work )
 	{
 	    if (rank == 0)
 	    {
 		int nkilled;
 		MPI_CHECK(MPI_Comm_size(activecomm, &nkilled));
-
+		
 		printf("THERE ARE %d RANKS WITH ZERO WORKLOAD THAT WILL MPI-FINALIZE NOW.\n", nkilled);
-	    }
-
+	    } 
+	    
 	    termination_request = true;
 	    return;
 	}
     }
-
+    
     if (hdf5part_dumps)
 	dump_part_solvent = new H5PartDump("solvent-particles.h5part", activecomm, cartcomm);
-
+    
     particles.resize(nsurvived);
     particles.clear_velocity();
 
-    CUDA_CHECK(cudaPeekAtLastError());
-
+    CUDA_CHECK(cudaPeekAtLastError());    
+    
     //remove cells touching the wall
     _remove_bodies_from_wall(rbcscoll);
     _remove_bodies_from_wall(ctcscoll);
@@ -281,14 +281,14 @@
     {
 	H5PartDump sd("survived-particles.h5part", activecomm, cartcomm);
 	Particle * p = new Particle[particles.size];
-
+	
 	CUDA_CHECK(cudaMemcpy(p, particles.xyzuvw.data, sizeof(Particle) * particles.size, cudaMemcpyDeviceToHost));
-
+	
 	sd.dump(p, particles.size);
-
+	
 	delete [] p;
     }
-
+    
     if (rank == 0)
     {
 	if( access( "particles.xyz", F_OK ) != -1 )
@@ -296,8 +296,8 @@
 	    const int retval = rename ("particles.xyz", "particles-equilibration.xyz");
 	    assert(retval != -1);
 	}
-
-	if( access( "rbcs.xyz", F_OK ) != -1 )
+	
+	if( access( "rbcs.xyz", F_OK ) != -1 )  
 	{
 	    const int retval = rename ("rbcs.xyz", "rbcs-equilibration.xyz");
 	    assert(retval != -1);
@@ -306,9 +306,9 @@
 }
 
 void Simulation::_forces()
-{
+{    
     double tstart = MPI_Wtime();
-
+	
     particles.clear_acc(mainstream);
 
     if (rbcscoll)
@@ -317,26 +317,26 @@
     if (ctcscoll)
     	ctcscoll->clear_acc(mainstream);
 
-    if (rbcscoll)
+    if (rbcscoll) 
 	rbc_interactions.extent(rbcscoll->data(), rbcscoll->count(), mainstream);
 
-    if (ctcscoll)
+    if (ctcscoll) 
 	ctc_interactions.extent(ctcscoll->data(), ctcscoll->count(), mainstream);
-
-    if (rbcscoll)
+	
+    if (rbcscoll) 
 	rbc_interactions.count(rbcscoll->count());
 
-    if (ctcscoll)
+    if (ctcscoll) 
 	ctc_interactions.count(ctcscoll->count());
 
     dpd.pack(particles.xyzuvw.data, particles.size, cells.start, cells.count, mainstream);
 
     CUDA_CHECK(cudaPeekAtLastError());
 
-    if (rbcscoll)
+    if (rbcscoll) 
 	rbc_interactions. pack_p(rbcscoll->data(), mainstream);
 
-    if (ctcscoll)
+    if (ctcscoll) 
 	ctc_interactions.pack_p(ctcscoll->data(), mainstream);
 
     dpd.consolidate_and_post(particles.xyzuvw.data, particles.size, mainstream);
@@ -345,23 +345,23 @@
 
     CUDA_CHECK(cudaPeekAtLastError());
 
-    if (rbcscoll)
+    if (rbcscoll) 
 	rbc_interactions.exchange_count();
 
-    if (ctcscoll)
+    if (ctcscoll) 
 	ctc_interactions.exchange_count();
 
-    if (rbcscoll)
+    if (rbcscoll) 
 	rbc_interactions.post_p();
 
-    if (ctcscoll)
+    if (ctcscoll) 
 	ctc_interactions.post_p();
 
-    if (rbcscoll)
+    if (rbcscoll) 
 	rbc_interactions.fsi_bulk(particles.xyzuvw.data, particles.size, particles.axayaz.data, cells.start, cells.count,
 				  rbcscoll->data(), rbcscoll->count(), rbcscoll->acc(), mainstream);
-
-    if (ctcscoll)
+	
+    if (ctcscoll) 
 	ctc_interactions.fsi_bulk(particles.xyzuvw.data, particles.size, particles.axayaz.data, cells.start, cells.count,
 				  ctcscoll->data(), ctcscoll->count(), ctcscoll->acc(), mainstream);
 
@@ -371,110 +371,110 @@
     if (ctcscoll && wall)
 	wall->interactions(ctcscoll->data(), ctcscoll->pcount(), ctcscoll->acc(), NULL, NULL, mainstream);
 
-    if (rbcscoll)
-	rbc_interactions.fsi_halo(particles.xyzuvw.data, particles.size, particles.axayaz.data, cells.start, cells.count,
+    if (rbcscoll) 
+	rbc_interactions.fsi_halo(particles.xyzuvw.data, particles.size, particles.axayaz.data, cells.start, cells.count, 
 				  rbcscoll->data(), rbcscoll->count(), rbcscoll->acc(), mainstream);
-
-    if (ctcscoll)
-	ctc_interactions.fsi_halo(particles.xyzuvw.data, particles.size, particles.axayaz.data, cells.start, cells.count,
+	
+    if (ctcscoll) 
+	ctc_interactions.fsi_halo(particles.xyzuvw.data, particles.size, particles.axayaz.data, cells.start, cells.count, 
 				  ctcscoll->data(), ctcscoll->count(), ctcscoll->acc(), mainstream);
-
-    if (rbcscoll)
+	
+    if (rbcscoll) 
 	rbc_interactions.internal_forces(rbcscoll->data(), rbcscoll->count(), rbcscoll->acc(), mainstream);
 
-    if (ctcscoll)
+    if (ctcscoll) 
 	ctc_interactions.internal_forces(ctcscoll->data(), ctcscoll->count(), ctcscoll->acc(), mainstream);
 
     if (wall)
-	wall->interactions(particles.xyzuvw.data, particles.size, particles.axayaz.data,
+	wall->interactions(particles.xyzuvw.data, particles.size, particles.axayaz.data, 
 			   cells.start, cells.count, mainstream);
-
-    CUDA_CHECK(cudaPeekAtLastError());
-
-    if (rbcscoll)
+	
+    CUDA_CHECK(cudaPeekAtLastError());
+
+    if (rbcscoll) 
 	rbc_interactions.post_a();
 
-    if (ctcscoll)
+    if (ctcscoll) 
 	ctc_interactions.post_a();
 
-
+    
     dpd.wait_for_messages(mainstream);
     dpd.remote_interactions(particles.xyzuvw.data, particles.size, particles.axayaz.data, mainstream);
-
-    if (rbcscoll)
+	
+    if (rbcscoll) 
 	rbc_interactions.merge_a(rbcscoll->acc(), mainstream);
 
-    if (ctcscoll)
+    if (ctcscoll) 
 	ctc_interactions.merge_a(ctcscoll->acc(), mainstream);
 
-    timings["interactions"] += MPI_Wtime() - tstart;
-
+    timings["interactions"] += MPI_Wtime() - tstart; 
+	
     CUDA_CHECK(cudaPeekAtLastError());
 }
 
 void Simulation::_data_dump(const int idtimestep)
 {
     NVTX_RANGE("data-dump");
-
+    
     double tstart = MPI_Wtime();
-
+    
     int n = particles.size;
-
+    
     if (rbcscoll)
 	n += rbcscoll->pcount();
-
+    
     if (ctcscoll)
 	n += ctcscoll->pcount();
-
+    
     Particle * p = new Particle[n];
     Acceleration * a = new Acceleration[n];
-
+    
     CUDA_CHECK(cudaMemcpy(p, particles.xyzuvw.data, sizeof(Particle) * particles.size, cudaMemcpyDeviceToHost));
     CUDA_CHECK(cudaMemcpy(a, particles.axayaz.data, sizeof(Acceleration) * particles.size, cudaMemcpyDeviceToHost));
-
+    
     int start = particles.size;
-
+    
     if (rbcscoll)
     {
 	CUDA_CHECK(cudaMemcpy(p + start, rbcscoll->xyzuvw.data, sizeof(Particle) * rbcscoll->pcount(), cudaMemcpyDeviceToHost));
 	CUDA_CHECK(cudaMemcpy(a + start, rbcscoll->axayaz.data, sizeof(Acceleration) * rbcscoll->pcount(), cudaMemcpyDeviceToHost));
-
+	
 	start += rbcscoll->pcount();
     }
-
+    
     if (ctcscoll)
     {
 	CUDA_CHECK(cudaMemcpy(p + start, ctcscoll->xyzuvw.data, sizeof(Particle) * ctcscoll->pcount(), cudaMemcpyDeviceToHost));
 	CUDA_CHECK(cudaMemcpy(a + start, ctcscoll->axayaz.data, sizeof(Acceleration) * ctcscoll->pcount(), cudaMemcpyDeviceToHost));
-
+	
 	start += ctcscoll->pcount();
     }
-
+    
     assert(start == n);
-
+    
     diagnostics(activecomm, cartcomm, p, n, dt, idtimestep, a);
-
+	
     if (xyz_dumps)
 	xyz_dump(activecomm, cartcomm, "particles.xyz", "all-particles", p, n, idtimestep > 0);
-
+    
     if (hdf5part_dumps)
 	if (dump_part_solvent)
 	    dump_part_solvent->dump(p, n);
 	else
 	    dump_part.dump(p, n);
-
+    
     if (hdf5field_dumps)
 	dump_field.dump(activecomm, p, particles.size, idtimestep);
-
+    
     if (rbcscoll)
 	rbcscoll->dump(activecomm, cartcomm);
-
+    
     if (ctcscoll)
 	ctcscoll->dump(activecomm, cartcomm);
-
+    
     delete [] p;
     delete [] a;
-
+    
     timings["data-dump"] += MPI_Wtime() - tstart;
 }
 
@@ -482,61 +482,61 @@
 {
     double tstart = MPI_Wtime();
     particles.update_stage2_and_1(driving_acceleration, mainstream);
-
-    CUDA_CHECK(cudaPeekAtLastError());
-
+    
+    CUDA_CHECK(cudaPeekAtLastError());
+    
     if (rbcscoll)
 	rbcscoll->update_stage2_and_1(driving_acceleration, mainstream);
-
-    CUDA_CHECK(cudaPeekAtLastError());
-
+    
+    CUDA_CHECK(cudaPeekAtLastError());
+    
     if (ctcscoll)
 	ctcscoll->update_stage2_and_1(driving_acceleration, mainstream);
     timings["update"] += MPI_Wtime() - tstart;
-
+    
     if (wall)
     {
 	tstart = MPI_Wtime();
 	wall->bounce(particles.xyzuvw.data, particles.size, mainstream);
-
+	
 	if (rbcscoll)
 	    wall->bounce(rbcscoll->data(), rbcscoll->pcount(), mainstream);
-
+	
 	if (ctcscoll)
 	    wall->bounce(ctcscoll->data(), ctcscoll->pcount(), mainstream);
-
+	
 	timings["bounce-walls"] += MPI_Wtime() - tstart;
     }
-
-    CUDA_CHECK(cudaPeekAtLastError());
-}
-
-Simulation::Simulation(MPI_Comm cartcomm, MPI_Comm activecomm, bool (*check_termination)()) :
+    
+    CUDA_CHECK(cudaPeekAtLastError());
+}
+
+Simulation::Simulation(MPI_Comm cartcomm, MPI_Comm activecomm, bool (*check_termination)()) :  
     cartcomm(cartcomm), activecomm(activecomm),
-    particles(_ic()), cells(XSIZE_SUBDOMAIN, YSIZE_SUBDOMAIN, ZSIZE_SUBDOMAIN),
+    particles(_ic()), cells(XSIZE_SUBDOMAIN, YSIZE_SUBDOMAIN, ZSIZE_SUBDOMAIN), 
     rbcscoll(NULL), ctcscoll(NULL), wall(NULL),
     redistribute(cartcomm),  redistribute_rbcs(cartcomm),  redistribute_ctcs(cartcomm),
     dpd(cartcomm), rbc_interactions(cartcomm), ctc_interactions(cartcomm),
-    dump_part("allparticles.h5part", activecomm, cartcomm),  dump_field(cartcomm),  dump_part_solvent(NULL),
+    dump_part("allparticles.h5part", activecomm, cartcomm),  dump_field(cartcomm),  dump_part_solvent(NULL), 
     check_termination(check_termination),
     driving_acceleration(0), host_idle_time(0), nsteps((int)(tend / dt))
 {
     //Side not of Yu-Hang:
     //in production runs replace the numbers with 4 unique ones that are same across ranks
     //KISS rng_trunk( 0x26F94D92, 0x383E7D1E, 0x46144B48, 0x6DDD73CB );
-
+    
     MPI_CHECK( MPI_Comm_size(activecomm, &nranks) );
     MPI_CHECK( MPI_Comm_rank(activecomm, &rank) );
-
+    
     CUDA_CHECK(cudaStreamCreate(&mainstream));
-
+	
     if (rbcs)
     {
 	rbcscoll = new CollectionRBC(cartcomm);
 	rbcscoll->setup();
     }
-
-    if (ctcs)
+    
+    if (ctcs) 
     {
 	ctcscoll = new CollectionCTC(cartcomm);
 	ctcscoll->setup();
@@ -726,35 +726,35 @@
     timings["lockstep"] += MPI_Wtime() - tstart;
 }
 
+
 void Simulation::run()
 {
     if (rank == 0 && !walls)
-	printf("the simulation begins now and it consists of %.3e steps\n", (double)nsteps);
-
+	printf("the simulation begins now and it consists of %.3e steps\n", (double)nsteps);	  
+    
     double time_simulation_start = MPI_Wtime();
-
+    
     _redistribute();
     _forces();
-
+    
     if (!walls && pushtheflow)
-	driving_acceleration = hydrostatic_a;
-
+	driving_acceleration = hydrostatic_a;		    
+    
     particles.update_stage1(driving_acceleration, mainstream);
-
+    
     if (rbcscoll)
 	rbcscoll->update_stage1(driving_acceleration, mainstream);
-
+    
     if (ctcscoll)
 	ctcscoll->update_stage1(driving_acceleration, mainstream);
-
+    
     int it;
-
     enum { nvtxstart = 8001, nvtxstop = 8051 } ;
-
+    
     for(it = 0; it < nsteps; ++it)
     {
 	const bool verbose = it > 0 && rank == 0;
-
+	
 #ifdef _USE_NVTX_
 	if (it == nvtxstart)
 	{
@@ -766,24 +766,24 @@
 	    CUDA_CHECK(cudaProfilerStop());
 	    NvtxTracer::currently_profiling = false;
 	    CUDA_CHECK(cudaDeviceSynchronize());
-
+	    
 	    if (rank == 0)
 		printf("profiling session ended. terminating the simulation now...\n");
 
 	    break;
 	}
 #endif
-
+	
 	if (it % steps_per_report == 0)
 	{
 	    CUDA_CHECK(cudaStreamSynchronize(mainstream));
-
+	    
 	    if (check_termination())
 		break;
-
+	    
 	    _report(verbose, it);
 	}
-
+	
 	_redistribute();
 
 #if 1
@@ -806,72 +806,68 @@
 	    goto lockstep_check;
 	}
 #endif
-
+	
 	if (walls && it >= wall_creation_stepid && wall == NULL)
 	{
 	    CUDA_CHECK(cudaDeviceSynchronize());
-
+	    
 	    bool termination_request = false;
 
 	    _create_walls(verbose, termination_request);
 
 	    _redistribute();
-
+	    
 	    if (termination_request)
 		break;
-
+	    
 	    time_simulation_start = MPI_Wtime();
-
+	    
 	    if (pushtheflow)
 		driving_acceleration = hydrostatic_a;
-
+	    
 	    if (rank == 0)
 		printf("the simulation begins now and it consists of %.3e steps\n", (double)(nsteps - it));
 	}
-
+	
 	_forces();
-
+	
 	if (it % steps_per_dump == 0)
 	{
 	    CUDA_CHECK(cudaStreamSynchronize(mainstream));
-
+	    
 	    _data_dump(it);
 	}
-
+	
 	_update_and_bounce();
     }
-
+    
     const double time_simulation_stop = MPI_Wtime();
     const double telapsed = time_simulation_stop - time_simulation_start;
-
+    
     if (rank == 0)
 	if (it == nsteps)
-<<<<<<< HEAD
-	    printf("simulation is done after %.3e s (%dm%ds). Ciao.\n",
-=======
 	    printf("simulation is done after %.2lf s (%dm%ds). Ciao.\n",
->>>>>>> 2041e3ef
 		   telapsed, (int)(telapsed / 60), (int)(telapsed) % 60);
 	else
 	    if (it != wall_creation_stepid)
 		printf("external termination request (signal) after %.3e s. Bye.\n", telapsed);
-
+    
     fflush(stdout);
 }
 
 Simulation::~Simulation()
 {
     CUDA_CHECK(cudaStreamDestroy(mainstream));
-
+    
     if (wall)
 	delete wall;
-
+    
     if (rbcscoll)
 	delete rbcscoll;
-
+    
     if (ctcscoll)
 	delete ctcscoll;
-
+    
     if (dump_part_solvent)
 	delete dump_part_solvent;
 }