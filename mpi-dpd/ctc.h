--- conflicted
+++ resolved
@@ -41,11 +41,7 @@
 
 public:
 
-<<<<<<< HEAD
-ComputeInteractionsCTC(MPI_Comm _cartcomm): ComputeInteractionsRBC(_cartcomm)
-=======
 ComputeInteractionsCTC(MPI_Comm _cartcomm) : ComputeInteractionsRBC(_cartcomm)
->>>>>>> 0ae83c38
     {
 	local_trunk = Logistic::KISS(598 - myrank, 20383 + myrank, 129037, 2580);
 
@@ -62,11 +58,7 @@
 
 public:
 
-<<<<<<< HEAD
-CollectionCTC(MPI_Comm cartcomm):CollectionRBC(cartcomm)
-=======
 CollectionCTC(MPI_Comm cartcomm) : CollectionRBC(cartcomm)
->>>>>>> 0ae83c38
     {
 	CudaCTC::Extent extent;
 	CudaCTC::setup(nvertices, extent, dt);
