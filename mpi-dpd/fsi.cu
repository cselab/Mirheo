/*
 *  rbc-interactions.cu
 *  Part of uDeviceX/mpi-dpd/
 *
 *  Created and authored by Diego Rossinelli on 2014-12-02.
 *  Copyright 2015. All rights reserved.
 *
 *  Users are NOT authorized
 *  to employ the present software for their own publications
 *  before getting a written permission from the author of this file.
 */

#include <../dpd-rng.h>

#include "common-kernels.h"
#include "fsi.h"

namespace KernelsFSI
{
    struct Params { float aij, gamma, sigmaf; };

    __constant__ Params params;
}

ComputeFSI::ComputeFSI(MPI_Comm comm)
{
    int myrank;
    MPI_CHECK( MPI_Comm_rank(comm, &myrank));

    local_trunk = Logistic::KISS(1908 - myrank, 1409 + myrank, 290, 12968);

    //TODO: use CUDA_CHECK(cudaEventCreateWithFlags(&evuploaded, cudaEventDisableTiming));

    KernelsFSI::Params params = {0.0f, gammadpd, sigmaf};

    CUDA_CHECK(cudaMemcpyToSymbol(KernelsFSI::params, &params, sizeof(params)));

    CUDA_CHECK(cudaPeekAtLastError());
}

namespace KernelsFSI
{
    texture<float2, cudaTextureType1D> texSolventParticles;
    texture<int, cudaTextureType1D> texCellsStart, texCellsCount;

    bool firsttime = true;

    static const int NCELLS = XSIZE_SUBDOMAIN * YSIZE_SUBDOMAIN * ZSIZE_SUBDOMAIN;

    __global__  __launch_bounds__(128, 10)
	void interactions_3tpp(const float2 * const particles, const int np, const int nsolvent,
			       float * const acc, float * const accsolvent, const float seed)
    {
#if !defined(__CUDA_ARCH__)
#warning __CUDA_ARCH__ not defined! assuming 350
#define _ACCESS(x) __ldg(x)
#elif __CUDA_ARCH__ >= 350
#define _ACCESS(x) __ldg(x)
#else
#define _ACCESS(x) (*(x))
#endif

	assert(blockDim.x * gridDim.x >= np * 3);

	const int gid = threadIdx.x + blockDim.x * blockIdx.x;
       	const int pid = gid / 3;
	const int zplane = gid % 3;

	if (pid >= np)
	    return;

	const float2 dst0 = _ACCESS(particles + 3 * pid + 0);
	const float2 dst1 = _ACCESS(particles + 3 * pid + 1);
	const float2 dst2 = _ACCESS(particles + 3 * pid + 2);

	int scan1, scan2, ncandidates, spidbase;
	int deltaspid1, deltaspid2;

	{
	    enum
	    {
		XCELLS = XSIZE_SUBDOMAIN,
		YCELLS = YSIZE_SUBDOMAIN,
		ZCELLS = ZSIZE_SUBDOMAIN,
		XOFFSET = XCELLS / 2,
		YOFFSET = YCELLS / 2,
		ZOFFSET = ZCELLS / 2
	    };

	    const int xcenter = XOFFSET + (int)floorf(dst0.x);
	    const int xstart = max(0, xcenter - 1);
	    const int xcount = min(XCELLS, xcenter + 2) - xstart;

	    if (xcenter - 1 >= XCELLS || xcenter + 2 <= 0)
		return;

	    assert(xcount >= 0);

	    const int ycenter = YOFFSET + (int)floorf(dst0.y);

	    const int zcenter = ZOFFSET + (int)floorf(dst1.x);
	    const int zmy = zcenter - 1 + zplane;
	    const bool zvalid = zmy >= 0 && zmy < ZCELLS;

	    int count0 = 0, count1 = 0, count2 = 0;

	    if (zvalid && ycenter - 1 >= 0 && ycenter - 1 < YCELLS)
	    {
		const int cid0 = xstart + XCELLS * (ycenter - 1 + YCELLS * zmy);
		assert(cid0 >= 0 && cid0 + xcount <= NCELLS);
		spidbase = tex1Dfetch(texCellsStart, cid0);
		count0 = ((cid0 + xcount == NCELLS) ? nsolvent : tex1Dfetch(texCellsStart, cid0 + xcount)) - spidbase;
	    }

	    if (zvalid && ycenter >= 0 && ycenter < YCELLS)
	    {
		const int cid1 = xstart + XCELLS * (ycenter + YCELLS * zmy);
		assert(cid1 >= 0 && cid1 + xcount <= NCELLS);
		deltaspid1 = tex1Dfetch(texCellsStart, cid1);
		count1 = ((cid1 + xcount == NCELLS) ? nsolvent : tex1Dfetch(texCellsStart, cid1 + xcount)) - deltaspid1;
	    }

	    if (zvalid && ycenter + 1 >= 0 && ycenter + 1 < YCELLS)
	    {
		const int cid2 = xstart + XCELLS * (ycenter + 1 + YCELLS * zmy);
		deltaspid2 = tex1Dfetch(texCellsStart, cid2);
		assert(cid2 >= 0 && cid2 + xcount <= NCELLS);
		count2 = ((cid2 + xcount == NCELLS) ? nsolvent : tex1Dfetch(texCellsStart, cid2 + xcount)) - deltaspid2;
	    }

	    scan1 = count0;
	    scan2 = count0 + count1;
	    ncandidates = scan2 + count2;

	    deltaspid1 -= scan1;
	    deltaspid2 -= scan2;
	}

	float xforce = 0, yforce = 0, zforce = 0;

#pragma unroll 3
	for(int i = 0; i < ncandidates; ++i)
	{
	    const int m1 = (int)(i >= scan1);
	    const int m2 = (int)(i >= scan2);
	    const int spid = i + (m2 ? deltaspid2 : m1 ? deltaspid1 : spidbase);

	    assert(spid >= 0 && spid < nsolvent);

	    const int sentry = 3 * spid;
	    const float2 stmp0 = tex1Dfetch(texSolventParticles, sentry    );
	    const float2 stmp1 = tex1Dfetch(texSolventParticles, sentry + 1);
	    const float2 stmp2 = tex1Dfetch(texSolventParticles, sentry + 2);

	    const float _xr = dst0.x - stmp0.x;
	    const float _yr = dst0.y - stmp0.y;
	    const float _zr = dst1.x - stmp1.x;

	    const float rij2 = _xr * _xr + _yr * _yr + _zr * _zr;
	    assert(rij2 > 0);

	    const float invrij = rsqrtf(rij2);

	    const float rij = rij2 * invrij;

	    if (rij2 >= 1)
		continue;

	    const float argwr = 1.f - rij;
	    const float wr = viscosity_function<-VISCOSITY_S_LEVEL>(argwr);

	    const float xr = _xr * invrij;
	    const float yr = _yr * invrij;
	    const float zr = _zr * invrij;

	    const float rdotv =
		xr * (dst1.y - stmp1.y) +
		yr * (dst2.x - stmp2.x) +
		zr * (dst2.y - stmp2.y);

	    const float myrandnr = Logistic::mean0var1(seed, pid, spid);

	    const float strength = params.aij * argwr + (- params.gamma * wr * rdotv + params.sigmaf * myrandnr) * wr;

	    const float xinteraction = strength * xr;
	    const float yinteraction = strength * yr;
	    const float zinteraction = strength * zr;

	    xforce += xinteraction;
	    yforce += yinteraction;
	    zforce += zinteraction;

	    assert(!isnan(xinteraction));
	    assert(!isnan(yinteraction));
	    assert(!isnan(zinteraction));
	    assert(fabs(xinteraction) < 1e4);
	    assert(fabs(yinteraction) < 1e4);
	    assert(fabs(zinteraction) < 1e4);

	    atomicAdd(accsolvent + sentry    , -xinteraction);
	    atomicAdd(accsolvent + sentry + 1, -yinteraction);
	    atomicAdd(accsolvent + sentry + 2, -zinteraction);
	}

	atomicAdd(acc + 3 * pid + 0, xforce);
	atomicAdd(acc + 3 * pid + 1, yforce);
	atomicAdd(acc + 3 * pid + 2, zforce);

	for(int c = 0; c < 3; ++c)
	    assert(!isnan(acc[3 * pid + c]));
    }

    void setup(const Particle * const solvent, const int npsolvent, const int * const cellsstart, const int * const cellscount)
    {
	if (firsttime)
	{
	    texCellsStart.channelDesc = cudaCreateChannelDesc<int>();
	    texCellsStart.filterMode = cudaFilterModePoint;
	    texCellsStart.mipmapFilterMode = cudaFilterModePoint;
	    texCellsStart.normalized = 0;

	    texCellsCount.channelDesc = cudaCreateChannelDesc<int>();
	    texCellsCount.filterMode = cudaFilterModePoint;
	    texCellsCount.mipmapFilterMode = cudaFilterModePoint;
	    texCellsCount.normalized = 0;

	    texSolventParticles.channelDesc = cudaCreateChannelDesc<float2>();
	    texSolventParticles.filterMode = cudaFilterModePoint;
	    texSolventParticles.mipmapFilterMode = cudaFilterModePoint;
	    texSolventParticles.normalized = 0;

	    CUDA_CHECK(cudaFuncSetCacheConfig(interactions_3tpp, cudaFuncCachePreferL1));

	    firsttime = false;
	}

	size_t textureoffset = 0;

	if (npsolvent)
	{
	    CUDA_CHECK(cudaBindTexture(&textureoffset, &texSolventParticles, solvent, &texSolventParticles.channelDesc,
				       sizeof(float) * 6 * npsolvent));
	    assert(textureoffset == 0);
	}

	const int ncells = XSIZE_SUBDOMAIN * YSIZE_SUBDOMAIN * ZSIZE_SUBDOMAIN;

	CUDA_CHECK(cudaBindTexture(&textureoffset, &texCellsStart, cellsstart, &texCellsStart.channelDesc, sizeof(int) * ncells));
	assert(textureoffset == 0);

	CUDA_CHECK(cudaBindTexture(&textureoffset, &texCellsCount, cellscount, &texCellsCount.channelDesc, sizeof(int) * ncells));
	assert(textureoffset == 0);
    }
}

void ComputeFSI::bulk(std::vector<ParticlesWrap> wsolutes, cudaStream_t stream)
{
    NVTX_RANGE("FSI/bulk", NVTX_C6);

    if (wsolutes.size() == 0)
	return;

    KernelsFSI::setup(wsolvent.p, wsolvent.n, wsolvent.cellsstart, wsolvent.cellscount);

    CUDA_CHECK(cudaPeekAtLastError());

    for(std::vector<ParticlesWrap>::iterator it = wsolutes.begin(); it != wsolutes.end(); ++it)
   	if (it->n)
	    KernelsFSI::interactions_3tpp<<< (3 * it->n + 127) / 128, 128, 0, stream >>>
		((float2 *)it->p, it->n, wsolvent.n, (float *)it->a, (float *)wsolvent.a, local_trunk.get_float());

    CUDA_CHECK(cudaPeekAtLastError());
}

void ComputeFSI::halo(ParticlesWrap halowrap, cudaStream_t stream)
{
    NVTX_RANGE("FSI/halo", NVTX_C7);

    KernelsFSI::setup(wsolvent.p, wsolvent.n, wsolvent.cellsstart, wsolvent.cellscount);

    CUDA_CHECK(cudaPeekAtLastError());
<<<<<<< HEAD

    int nremote_padded = 0;

    {
	int recvpackcount[26], recvpackstarts_padded[27];

	for(int i = 0; i < 26; ++i)
	    recvpackcount[i] = halos[i].n;

	CUDA_CHECK(cudaMemcpyToSymbolAsync(KernelsFSI::packcount, recvpackcount,
					   sizeof(recvpackcount), 0, cudaMemcpyHostToDevice, stream));

	recvpackstarts_padded[0] = 0;
	for(int i = 0, s = 0; i < 26; ++i)
	    recvpackstarts_padded[i + 1] = (s += 32 * ((halos[i].n + 31) / 32));

	nremote_padded = recvpackstarts_padded[26];

	CUDA_CHECK(cudaMemcpyToSymbolAsync(KernelsFSI::packstarts_padded, recvpackstarts_padded,
					   sizeof(recvpackstarts_padded), 0, cudaMemcpyHostToDevice, stream));
    }

    {
	const Particle * recvpackstates[26];

	for(int i = 0; i < 26; ++i)
	    recvpackstates[i] = halos[i].p;

	CUDA_CHECK(cudaMemcpyToSymbolAsync(KernelsFSI::packstates, recvpackstates,
					   sizeof(recvpackstates), 0, cudaMemcpyHostToDevice, stream));
    }

    {
	Acceleration * packresults[26];

	for(int i = 0; i < 26; ++i)
	    packresults[i] = halos[i].a;

	CUDA_CHECK(cudaMemcpyToSymbolAsync(KernelsFSI::packresults, packresults,
					   sizeof(packresults), 0, cudaMemcpyHostToDevice, stream));
    }
=======
>>>>>>> 25d65afa

    if (halowrap.n)
	KernelsFSI::interactions_3tpp<<< (3 * halowrap.n + 127) / 128, 128, 0, stream >>>
	    ((float2 *)halowrap.p, halowrap.n, wsolvent.n, (float *)halowrap.a, (float *)wsolvent.a, local_trunk.get_float());

    CUDA_CHECK(cudaPeekAtLastError());
}<|MERGE_RESOLUTION|>--- conflicted
+++ resolved
@@ -279,50 +279,6 @@
     KernelsFSI::setup(wsolvent.p, wsolvent.n, wsolvent.cellsstart, wsolvent.cellscount);
 
     CUDA_CHECK(cudaPeekAtLastError());
-<<<<<<< HEAD
-
-    int nremote_padded = 0;
-
-    {
-	int recvpackcount[26], recvpackstarts_padded[27];
-
-	for(int i = 0; i < 26; ++i)
-	    recvpackcount[i] = halos[i].n;
-
-	CUDA_CHECK(cudaMemcpyToSymbolAsync(KernelsFSI::packcount, recvpackcount,
-					   sizeof(recvpackcount), 0, cudaMemcpyHostToDevice, stream));
-
-	recvpackstarts_padded[0] = 0;
-	for(int i = 0, s = 0; i < 26; ++i)
-	    recvpackstarts_padded[i + 1] = (s += 32 * ((halos[i].n + 31) / 32));
-
-	nremote_padded = recvpackstarts_padded[26];
-
-	CUDA_CHECK(cudaMemcpyToSymbolAsync(KernelsFSI::packstarts_padded, recvpackstarts_padded,
-					   sizeof(recvpackstarts_padded), 0, cudaMemcpyHostToDevice, stream));
-    }
-
-    {
-	const Particle * recvpackstates[26];
-
-	for(int i = 0; i < 26; ++i)
-	    recvpackstates[i] = halos[i].p;
-
-	CUDA_CHECK(cudaMemcpyToSymbolAsync(KernelsFSI::packstates, recvpackstates,
-					   sizeof(recvpackstates), 0, cudaMemcpyHostToDevice, stream));
-    }
-
-    {
-	Acceleration * packresults[26];
-
-	for(int i = 0; i < 26; ++i)
-	    packresults[i] = halos[i].a;
-
-	CUDA_CHECK(cudaMemcpyToSymbolAsync(KernelsFSI::packresults, packresults,
-					   sizeof(packresults), 0, cudaMemcpyHostToDevice, stream));
-    }
-=======
->>>>>>> 25d65afa
 
     if (halowrap.n)
 	KernelsFSI::interactions_3tpp<<< (3 * halowrap.n + 127) / 128, 128, 0, stream >>>
