--- conflicted
+++ resolved
@@ -84,11 +84,10 @@
 			       1, XSIZE_SUBDOMAIN, YSIZE_SUBDOMAIN, ZSIZE_SUBDOMAIN, aij, gammadpd,
 			       sigma, 1. / sqrt(dt), local_trunk.get_float(), stream);
 }
-<<<<<<< HEAD
 
 namespace BipsBatch
 {
-    __constant__ int start[27];
+    __constant__ unsigned int start[27];
 
     struct BatchInfo
     {
@@ -98,62 +97,13 @@
 
     __constant__ BatchInfo batchinfos[26];
 
-    __global__ void interactions_kernel(const float aij, const float gamma, const float sigmaf,	const int ndstall, const float * adst)
-    {
-	assert(ndstall <= gridDim.x * blockDim.x);
-	assert(blockDim.x % warpSize == 0);
-
-	const int gid = threadIdx.x + blockDim.x * blockIdx.x;
-
-	if (gid >= start[26])
-	    return;
-
-	const int key9 = 9 * ((gid >= start[9]) + (gid >= start[18]));
-	const int key3 = 3 * ((gid >= start[key9 + 3]) + (gid >= start[key9 + 6]));
-	const int key1 = (gid >= start[key9 + key3 + 1]) + (gid >= start[key9 + key3 + 2]);
-
-	const int code =  key9 + key3 + key1;
-	const int pid = gid - start[entry];
-	assert(code < 26);
-	
-	const BatchInfo info = batchinfos[entry];
-	assert( pid < info.nd );
-
-	const float xp = info.xdst[0 + pid * 6];
-	const float yp = info.xdst[1 + pid * 6];
-	const float zp = info.xdst[2 + pid * 6];
-	const float up = info.xdst[3 + pid * 6];
-	const float vp = info.xdst[4 + pid * 6];
-	const float wp = info.xdst[5 + pid * 6];
-
-	const int xcid = xp + XSIZE_SUBDOMAIN / 2;
-	const int ycid = yp + YSIZE_SUBDOMAIN / 2;
-	const int zcid = zp + ZSIZE_SUBDOMAIN / 2;
-
-	const int m0 = 0 == (code + 2) % 3 - 1;
-	const int m1 = 0 == (code / 3 + 2) % 3 - 1;
-	const int m2 = 0 == (code / 9 + 2) % 3 - 1;
-=======
-
-namespace BipsBatch
-{
-    __constant__ int start[27];
-
-    struct BatchInfo
-    {
-	float * xdst, * xsrc, seed;
-	int ndst, nsrc, mask, * cellstarts, * scattered_entries;
-    };
-
-    __constant__ BatchInfo batchinfos[26];
-
-    __global__ void /*__launch_bounds__(128, 12)*/
+    __global__ void
     interaction_kernel(const float aij, const float gamma, const float sigmaf,
 		       const int ndstall, float * const adst, const int sizeadst)
     {
 #if !defined(__CUDA_ARCH__)
-#warning __CUDA_ARCH__ not defined!
-#define _ACCESS(x) (*(x))
+#warning __CUDA_ARCH__ not defined! assuming 350
+#define _ACCESS(x) __ldg(x)
 #elif __CUDA_ARCH__ >= 350
 #define _ACCESS(x) __ldg(x)
 #else
@@ -231,8 +181,6 @@
 
 	int itstencil = -1, countp = 0, spid;
 
-	asm volatile ("//start loop");
-
 	do
 	{
 	    while (countp == 0)
@@ -261,112 +209,42 @@
 	    const float vq = _ACCESS(xsrc + 4 + spid * 6);
 	    const float wq = _ACCESS(xsrc + 5 + spid * 6);
 
+	    ++spid;
+	    --countp;
+
 	    const float _xr = xp - xq;
 	    const float _yr = yp - yq;
 	    const float _zr = zp - zq;
 
 	    const float rij2 = _xr * _xr + _yr * _yr + _zr * _zr;
 
-	    if (rij2 < 1)
-	    {
-		const float invrij = rsqrtf(rij2);
-
-		const float rij = rij2 * invrij;
-		const float argwr = 1.f - rij;
-		const float wr = viscosity_function<-VISCOSITY_S_LEVEL>(argwr);
-
-		const float xr = _xr * invrij;
-		const float yr = _yr * invrij;
-		const float zr = _zr * invrij;
->>>>>>> 123d54f3
-
-		const float rdotv =
-		    xr * (up - uq) +
-		    yr * (vp - vq) +
-		    zr * (wp - wq);
-
-<<<<<<< HEAD
-	for(int dz = -1; dz < 2; ++dz)
-	    for(int dy = -1; dy < 2; ++dy)
-		for(int dx = -1; dx < 2; ++dx)
-		{
-		    const int cid = ...;
-		    const int cidnext = ...;
-
-		    const int start = _ACCESS(cellstarts + cid);
-		    const int stop = _ACCESS(cellstarts + cidnext);
-
-		    for(int spid = start; spid < stop; ++spid)
-		    {
-			const float xq = _ACCESS(xsrc + 0 + spid * 6);
-			const float yq = _ACCESS(xsrc + 1 + spid * 6);
-			const float zq = _ACCESS(xsrc + 2 + spid * 6);
-			const float uq = _ACCESS(xsrc + 3 + spid * 6);
-			const float vq = _ACCESS(xsrc + 4 + spid * 6);
-			const float wq = _ACCESS(xsrc + 5 + spid * 6);
-
-			const float _xr = xp - xq;
-			const float _yr = yp - yq;
-			const float _zr = zp - zq;
-
-			const float rij2 = _xr * _xr + _yr * _yr + _zr * _zr;
-
-			if (rij2 < 1)
-			{
-			    const float invrij = rsqrtf(rij2);
-
-			    const float rij = rij2 * invrij;
-			    const float argwr = 1.f - rij;
-			    const float wr = viscosity_function<-VISCOSITY_S_LEVEL>(argwr);
-
-			    const float xr = _xr * invrij;
-			    const float yr = _yr * invrij;
-			    const float zr = _zr * invrij;
-
-			    const float rdotv =
-				xr * (up - uq) +
-				yr * (vp - vq) +
-				zr * (wp - wq);
-
-			    const int spid = s + l;
-			    const int dpid = pid;
-
-			    const int arg1 = mask * dpid + (1 - mask) * spid;
-			    const int arg2 = mask * spid + (1 - mask) * dpid;
-			    const float myrandnr = Logistic::mean0var1(seed, arg1, arg2);
-
-			    const float strength = aij * argwr + (- gamma * wr * rdotv + sigmaf * myrandnr) * wr;
-
-			    xforce += strength * xr;
-			    yforce += strength * yr;
-			    zforce += strength * zr;
-			}
-		    }
-		}
-	
-	const int dstbase = 3 * info.scattered_indices[pid];
-
-	atomicAdd(dst + dstbase + 0, xforce);
-	atomicAdd(dst + dstbase + 1, yforce);
-	atomicAdd(dst + dstbase + 2, zforce);
-=======
-		const int arg1 = mask * dpid + (1 - mask) * spid;
-		const int arg2 = mask * spid + (1 - mask) * dpid;
-		const float myrandnr = Logistic::mean0var1(seed, arg1, arg2);
-
-		const float strength = aij * argwr + (- gamma * wr * rdotv + sigmaf * myrandnr) * wr;
-
-		xforce += strength * xr;
-		yforce += strength * yr;
-		zforce += strength * zr;
-
-/*		atomicAdd(adst + dstbase + 0, strength * xr);
-		atomicAdd(adst + dstbase + 1, strength * yr);
-		atomicAdd(adst + dstbase + 2, strength * zr);
-*/	    }
-
-	    ++spid;
-	    --countp;
+	    if (rij2 >= 1)
+		continue;
+
+	    const float invrij = rsqrtf(rij2);
+
+	    const float rij = rij2 * invrij;
+	    const float argwr = 1.f - rij;
+	    const float wr = viscosity_function<-VISCOSITY_S_LEVEL>(argwr);
+
+	    const float xr = _xr * invrij;
+	    const float yr = _yr * invrij;
+	    const float zr = _zr * invrij;
+
+	    const float rdotv =
+		xr * (up - uq) +
+		yr * (vp - vq) +
+		zr * (wp - wq);
+
+	    const int arg1 = mask * dpid + (1 - mask) * (spid - 1);
+	    const int arg2 = mask * (spid - 1) + (1 - mask) * dpid;
+	    const float myrandnr = Logistic::mean0var1(seed, arg1, arg2);
+
+	    const float strength = aij * argwr + (- gamma * wr * rdotv + sigmaf * myrandnr) * wr;
+
+	    xforce += strength * xr;
+	    yforce += strength * yr;
+	    zforce += strength * zr;
 	}
 	while(true);
 
@@ -377,17 +255,12 @@
 	atomicAdd(adst + dstbase + 2, zforce);
 
 #undef _ACCESS
->>>>>>> 123d54f3
     }
 
     bool firstcall = true;
 
     void interactions(const float aij, const float gamma, const float sigma, const float invsqrtdt,
-<<<<<<< HEAD
-		      const BatchInfo infos[20], cudaStream_t stream, cudaEvent_t event, float * const acc)
-=======
 		      const BatchInfo infos[20], cudaStream_t stream, cudaEvent_t event, float * const acc, const int n)
->>>>>>> 123d54f3
     {
 	if (firstcall)
 	{
@@ -397,36 +270,20 @@
 
 	CUDA_CHECK(cudaMemcpyToSymbolAsync(batchinfos, infos, sizeof(BatchInfo) * 26, 0, cudaMemcpyHostToDevice, stream));
 
-<<<<<<< HEAD
-	int hstart[27];
-
-	hstart[0] = 0;
-	for(int i = 0; i < 26; ++i)
-	    hstart[i + 1] = info[i].nd + hstart[i];
-
-	CUDA_CHECK(cudaMemcpyToSymbolAsync(start, hstart, sizeof(hstart), 0, cudaMemcpyHostToDevice, stream));
-
-	const int nhaloparticles = start_padded[26];
-
-	CUDA_CHECK(cudaStreamWaitEvent(stream, event, 0));    
-
-	interaction_kernel<<< (nhaloparticles + 127) / 128, 128, 0, stream>>>(aij, gamma, sigma * invsqrtdt, nthreads, acc);
-=======
-	int hstart_padded[27];
+	unsigned int hstart_padded[27];
 
 	hstart_padded[0] = 0;
 	for(int i = 0; i < 26; ++i)
-	    hstart_padded[i + 1] = hstart_padded[i] + 32 * ((infos[i].ndst + 31)/ 32) ;
+	    hstart_padded[i + 1] = hstart_padded[i] + 32 * (((unsigned int)infos[i].ndst + 31)/ 32) ;
 
 	CUDA_CHECK(cudaMemcpyToSymbolAsync(start, hstart_padded, sizeof(hstart_padded), 0, cudaMemcpyHostToDevice, stream));
 
 	const int nthreads = hstart_padded[26];
 
 	CUDA_CHECK(cudaStreamWaitEvent(stream, event, 0));
->>>>>>> 123d54f3
 
 	interaction_kernel<<< (nthreads + 127) / 128, 128, 0, stream>>>(aij, gamma, sigma * invsqrtdt, nthreads, acc, n);
-//printf("launching %d blocks\n", nthreads / 128);
+
 	CUDA_CHECK(cudaPeekAtLastError());
     }
 }
@@ -434,27 +291,6 @@
 void ComputeInteractionsDPD::remote_interactions(const Particle * const p, const int n, Acceleration * const a, cudaStream_t stream)
 {
     NVTX_RANGE("DPD/remote", NVTX_C3);
-<<<<<<< HEAD
-
-    CUDA_CHECK(cudaPeekAtLastError());    
-	
-    BipsBatch::BatchInfo infos[26];
-    
-    for(int i = 0; i < 26; ++i)
-    {
-	BipsBatch::BatchInfo entry = {
-	    (float *)sendhalos[i].dbuf.data, (float *)recvhalos[i].dbuf.data, interrank_trunks[i].get_float(), 
-	    sendhalos[i].dbuf.size, recvhalos[i].dbuf.size, interrank_masks[i], 
-	    recvhalos[i].dcellstarts.data, sendhalos[i].scattered_entries.data  
-	};
-	
-	infos[i] = entry;
-    }
-    
-    assert(ctr == 20);
-
-    BipsBatch::interactions(aij, gammadpd, sigma, 1. / sqrt(dt), infos, stream, evshiftrecvp, a);
-=======
 
     CUDA_CHECK(cudaPeekAtLastError());
 
@@ -472,7 +308,6 @@
     }
 
     BipsBatch::interactions(aij, gammadpd, sigma, 1. / sqrt(dt), infos, stream, evshiftrecvp, (float *)a, n);
->>>>>>> 123d54f3
 
     CUDA_CHECK(cudaPeekAtLastError());
 }