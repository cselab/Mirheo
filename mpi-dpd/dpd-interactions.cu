--- conflicted
+++ resolved
@@ -1,45 +1,20 @@
 #include <cassert>
 
 #include <algorithm>
-
 
 #include <cuda-dpd.h>
 
 #include "dpd-interactions.h"
 
-
-#include <../hacks.h>
-#include <thrust/device_ptr.h>
-#include <thrust/host_vector.h>
 using namespace std;
 
-ComputeInteractionsDPD::ComputeInteractionsDPD(MPI_Comm cartcomm, int L):
-    HaloExchanger(cartcomm, L)
-{
-    for(int i = 0; i < 7; ++i)
-	CUDA_CHECK(cudaStreamCreate(streams + i));
-
-    for(int i = 0, ctr = 1; i < 26; ++i)
-    {
-	int d[3] = { (i + 2) % 3 - 1, (i / 3 + 2) % 3 - 1, (i / 9 + 2) % 3 - 1 };
-
-	const bool isface = abs(d[0]) + abs(d[1]) + abs(d[2]) == 1;
-
-	code2stream[i] = 0;
-
-	if (isface)
-	{
-	    code2stream[i] = ctr;
-	    ctr++;
-	}
-    }
-}
+ComputeInteractionsDPD::ComputeInteractionsDPD(MPI_Comm cartcomm, int L): HaloExchanger(cartcomm, L) {}
 
 void ComputeInteractionsDPD::evaluate(int& saru_tag, const Particle * const p, const int n, Acceleration * const a,
 				      const int * const cellsstart, const int * const cellscount)
 {
-    dpd_remote_interactions_stage1(p, n, cellsstart, cellscount);
-
+    HaloExchanger::pack_and_post(p, n, cellsstart, cellscount);
+    
     if (n > 0)
 	forces_dpd_cuda_nohost((float *)p, (float *)a, n, 
 			       cellsstart, cellscount,
@@ -47,11 +22,10 @@
 
     saru_tag += nranks - myrank;
 
-    dpd_remote_interactions_stage2(p, n, saru_tag, a);
+    dpd_remote_interactions(p, n, saru_tag, a);
 
     saru_tag += 1 + myrank;  
 }
-
 
 __global__ void not_nan(float * p, const int n)
 {
@@ -112,21 +86,14 @@
 #endif
 	for(int c = 0; c < 3; ++c)
 	{
-	    const float val = alocal[pid].a[c];
+	    atomicAdd(& alocal[pid].a[c], a.a[c]);
 	    
-	    alocal[pid].a[c] = val + a.a[c];
-	    
-	    assert(!isnan(val));
+	    assert(!isnan(a.a[c]));
 	}
     }
 }
 
-void ComputeInteractionsDPD::dpd_remote_interactions_stage1(const Particle * const p, const int n, const int * const cellsstart, const int * const cellscount)
-{
-    HaloExchanger::pack_and_post(p, n, cellsstart, cellscount);
-}
-
-void ComputeInteractionsDPD::dpd_remote_interactions_stage2(const Particle * const p, const int n, const int saru_tag1, Acceleration * const a)
+void ComputeInteractionsDPD::dpd_remote_interactions(const Particle * const p, const int n, const int saru_tag1, Acceleration * const a)
 {
     wait_for_messages();
 
@@ -159,13 +126,8 @@
 
     for(int i = 0; i < 26; ++i)
     {
-<<<<<<< HEAD
-	const int nd = sendbufs[i].size;
-	const int ns = recvbufs[i].size;
-=======
-	const int nd = sendhalos[i].buf.size;//send_counts[i];
-	const int ns = recvbufs[i].size;//recv_counts[i];
->>>>>>> 601c52ee
+	const int nd = sendhalos[i].buf.size;
+	const int ns = recvhalos[i].buf.size;
 
 	acc_remote[i].resize(nd);
 
@@ -176,102 +138,41 @@
 	//fill acc entries with nan
 	CUDA_CHECK(cudaMemset(acc_remote[i].data, 0xff, sizeof(Acceleration) * acc_remote[i].size));
 #endif
+	cudaStream_t mystream = streams[code2stream[i]];
 	
 	if (ns == 0)
 	{
-	    CUDA_CHECK(cudaMemset((float *)acc_remote[i].data, 0, nd * sizeof(Acceleration)));
+	    CUDA_CHECK(cudaMemsetAsync((float *)acc_remote[i].data, 0, nd * sizeof(Acceleration), mystream));
 	    continue;
 	}
-	CUDA_CHECK(cudaDeviceSynchronize());
-
-	cudaStream_t mystream = streams[code2stream[i]];
-
-<<<<<<< HEAD
-	if (sendcellstarts[i].size * recvcellstarts[i].size > 1 && nd * ns > 80 * 80)
-	{
-	    TextureWrap texDC(sendcellstarts[i].data, sendcellstarts[i].size);
-	    TextureWrap texSC(recvcellstarts[i].data, recvcellstarts[i].size);
-	    TextureWrap texSP((float2*)recvbufs[i].data, recvbufs[i].size * 3);
-
-	    if (false) {
-		thrust::host_vector<int> culo(
-		    thrust::device_ptr<int>(recvcellstarts[i].data),
-		    thrust::device_ptr<int>(recvcellstarts[i].data + recvcellstarts[i].size));
-		
-		printf("recvcells: %d \n", recvcellstarts[i].size);
-		for(int e = 0; e < culo.size(); ++e)
-		    printf("%d ", culo[e]);
-		printf("\n");
-		for(int e = 1; e < culo.size(); ++e)
-		    assert(culo[e - 1] <= culo[e]);
-		
-		    
-		assert(culo.back() == recvbufs[i].size);
-	    }
-
-	    if (false){
-		thrust::host_vector<int> culo(
-		  thrust::device_ptr<int>(sendcellstarts[i].data),
-		  thrust::device_ptr<int>(sendcellstarts[i].data + sendcellstarts[i].size));
-		
-		printf("sendcells: %d \n", sendcellstarts[i].size);
-		for(int e = 0; e < culo.size(); ++e)
-		    printf("%d ", culo[e]);
-		printf("\n");
-		for(int e = 1; e < culo.size(); ++e)
-		    assert(culo[e - 1] <= culo[e]);
-		
-		    
-		assert(culo.back() == sendbufs[i].size);
-	    }
-
-	    directforces_dpd_cuda_bipartite_nohost(mystream, (float2 *)sendbufs[i].data, nd, texDC.texObj, texSC.texObj, texSP.texObj, ns,
-						   halosize[i], aij, gammadpd, sigma / sqrt(dt), saru_tag1, saru_tag2[i], saru_mask[i],
-						   (float *)acc_remote[i].data);
-
-	    CUDA_CHECK(cudaPeekAtLastError());
-	CUDA_CHECK(cudaDeviceSynchronize());
+	
+	if (sendhalos[i].cellstarts.size * recvhalos[i].cellstarts.size > 1 && nd * ns > 10 * 10)
+	{	   
+	    texDC[i].acquire(sendhalos[i].cellstarts.data, sendhalos[i].cellstarts.capacity);
+	    texSC[i].acquire(recvhalos[i].cellstarts.data, recvhalos[i].cellstarts.capacity);
+	    texSP[i].acquire((float2*)recvhalos[i].buf.data, recvhalos[i].buf.capacity * 3);
+	       
+	    forces_dpd_cuda_bipartite_nohost(mystream, (float2 *)sendhalos[i].buf.data, nd, texDC[i].texObj, texSC[i].texObj, texSP[i].texObj,
+					     ns, halosize[i], aij, gammadpd, sigma / sqrt(dt), saru_tag1, saru_tag2[i], saru_mask[i],
+					     (float *)acc_remote[i].data);
 	}
 	else
 	    directforces_dpd_cuda_bipartite_nohost(
-		(float *)sendbufs[i].data, (float *)acc_remote[i].data, nd,
-		(float *)recvbufs[i].data, ns,
+		(float *)sendhalos[i].buf.data, (float *)acc_remote[i].data, nd,
+		(float *)recvhalos[i].buf.data, ns,
 		aij, gammadpd, sigma, 1. / sqrt(dt), saru_tag1, saru_tag2[i], saru_mask[i], mystream);
-	
-=======
-	directforces_dpd_cuda_bipartite_nohost(
-	    (float *)sendhalos[i].buf.data, (float *)acc_remote[i].data, nd,
-	    (float *)recvbufs[i].data, ns,
-	    aij, gammadpd, sigma, 1. / sqrt(dt), saru_tag1, saru_tag2[i], saru_mask[i], mystream);
->>>>>>> 601c52ee
-	CUDA_CHECK(cudaPeekAtLastError());
-	CUDA_CHECK(cudaDeviceSynchronize());
     }
 
-    
-    CUDA_CHECK(cudaDeviceSynchronize());
+    CUDA_CHECK(cudaPeekAtLastError());
 
     for(int i = 0; i < 26; ++i)
     {
 	const int nd = acc_remote[i].size;
 	
 	if (nd > 0)
-<<<<<<< HEAD
-	        RemoteDPD::merge_accelerations<<<(nd + 127) / 128, 128>>>(acc_remote[i].data, nd, a, n,
-						      sendbufs[i].data, p, scattered_entries[i].data, myrank);
-=======
-	    RemoteDPD::merge_accelerations<<<(nd + 127) / 128, 128>>>(acc_remote[i].data, nd, a, n,
-								      sendhalos[i].buf.data, p, sendhalos[i].scattered_entries.data, myrank);
->>>>>>> 601c52ee
-	CUDA_CHECK(cudaPeekAtLastError());
-	CUDA_CHECK(cudaDeviceSynchronize());
+	    RemoteDPD::merge_accelerations<<<(nd + 127) / 128, 128, 0, streams[code2stream[i]]>>>(acc_remote[i].data, nd, a, n,
+												  sendhalos[i].buf.data, p, sendhalos[i].scattered_entries.data, myrank);
     }
    
     CUDA_CHECK(cudaPeekAtLastError());
-}
-
-ComputeInteractionsDPD::~ComputeInteractionsDPD()
-{
-    for(int i = 0; i < 7; ++i)
-	CUDA_CHECK(cudaStreamDestroy(streams[i]));
 }