--- conflicted
+++ resolved
@@ -271,11 +271,7 @@
     bool firstcall = true;
 
     void interactions(const float aij, const float gamma, const float sigma, const float invsqrtdt,
-<<<<<<< HEAD
-		      const BatchInfo infos[20], cudaStream_t stream, /*cudaEvent_t event,*/ float * const acc, const int n)
-=======
 		      const BatchInfo infos[20], cudaStream_t stream, /*cudaEvent_t event, */float * const acc, const int n)
->>>>>>> 745519e2
     {
 	if (firstcall)
 	{
@@ -295,11 +291,6 @@
 
 	const int nthreads = hstart_padded[26];
 
-<<<<<<< HEAD
-	//CUDA_CHECK(cudaStreamWaitEvent(stream, event, 0));
-
-=======
->>>>>>> 745519e2
 	interaction_kernel<<< (nthreads + 127) / 128, 128, 0, stream>>>(aij, gamma, sigma * invsqrtdt, nthreads, acc, n);
 
 	CUDA_CHECK(cudaPeekAtLastError());
@@ -325,14 +316,10 @@
 	infos[i] = entry;
     }
 
-<<<<<<< HEAD
-    BipsBatch::interactions(aij, gammadpd, sigma, 1. / sqrt(dt), infos, stream, /*evshiftrecvp,*/ (float *)a, n);
-=======
     BipsBatch::interactions(aij, gammadpd, sigma, 1. / sqrt(dt), infos, uploadstream, (float *)a, n);
 
     CUDA_CHECK(cudaEventRecord(evhalodone));
     CUDA_CHECK(cudaStreamWaitEvent(stream, evhalodone, 0));
->>>>>>> 745519e2
 
     CUDA_CHECK(cudaPeekAtLastError());
 }
