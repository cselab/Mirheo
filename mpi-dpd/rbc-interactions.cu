/*
 *  rbc-interactions.cu
 *  Part of CTC/mpi-dpd/
 *
 *  Created and authored by Diego Rossinelli on 2014-12-02.
 *  Copyright 2015. All rights reserved.
 *
 *  Users are NOT authorized
 *  to employ the present software for their own publications
 *  before getting a written permission from the author of this file.
 */

#include <set>
#include <../dpd-rng.h>

#include "rbc-interactions.h"
#include "minmax-massimo.h"

namespace KernelsRBC
{
    struct ParamsFSI
    {
	float aij, gamma, sigmaf;
    };

    __constant__ ParamsFSI params;

    texture<float2, cudaTextureType1D> texSolventParticles, texSoluteParticles;
    texture<int, cudaTextureType1D> texCellsStart, texCellsCount, texSoluteCellsStart, texSoluteCellsCount;

    static bool firsttime = true;

<<<<<<< HEAD
    __global__ void fsi_forces(const float seed,
			       Acceleration * accsolvent, const int npsolvent,
			       const Particle * const particle, const int nparticles, Acceleration * accrbc);

    void setup(const Particle * const solvent, const int npsolvent, const int * const cellsstart, const int * const cellscount,
	       const Particle * const solute, const int npsolute, const int * const solute_cellsstart, const int * const solute_cellscount)
    {
	if (firsttime)
	{
	    texCellsStart.channelDesc = cudaCreateChannelDesc<int>();
	    texCellsStart.filterMode = cudaFilterModePoint;
	    texCellsStart.mipmapFilterMode = cudaFilterModePoint;
	    texCellsStart.normalized = 0;

	    texCellsCount.channelDesc = cudaCreateChannelDesc<int>();
	    texCellsCount.filterMode = cudaFilterModePoint;
	    texCellsCount.mipmapFilterMode = cudaFilterModePoint;
	    texCellsCount.normalized = 0;

	    texSoluteCellsStart.channelDesc = cudaCreateChannelDesc<int>();
	    texSoluteCellsStart.filterMode = cudaFilterModePoint;
	    texSoluteCellsStart.mipmapFilterMode = cudaFilterModePoint;
	    texSoluteCellsStart.normalized = 0;

	    texSoluteCellsCount.channelDesc = cudaCreateChannelDesc<int>();
	    texSoluteCellsCount.filterMode = cudaFilterModePoint;
	    texSoluteCellsCount.mipmapFilterMode = cudaFilterModePoint;
	    texSoluteCellsCount.normalized = 0;

	    texSolventParticles.channelDesc = cudaCreateChannelDesc<float2>();
	    texSolventParticles.filterMode = cudaFilterModePoint;
	    texSolventParticles.mipmapFilterMode = cudaFilterModePoint;
	    texSolventParticles.normalized = 0;

	    texSoluteParticles.channelDesc = cudaCreateChannelDesc<float2>();
	    texSoluteParticles.filterMode = cudaFilterModePoint;
	    texSoluteParticles.mipmapFilterMode = cudaFilterModePoint;
	    texSoluteParticles.normalized = 0;

	    firsttime = false;
	}

	size_t textureoffset;
	CUDA_CHECK(cudaBindTexture(&textureoffset, &texSolventParticles, solvent, &texSolventParticles.channelDesc,
				   sizeof(float) * 6 * npsolvent));
	assert(textureoffset == 0);


	CUDA_CHECK(cudaBindTexture(&textureoffset, &texSoluteParticles, solute, &texSoluteParticles.channelDesc,
				   sizeof(float) * 6 * npsolute));
	assert(textureoffset == 0);


	const int ncells = XSIZE_SUBDOMAIN * YSIZE_SUBDOMAIN * ZSIZE_SUBDOMAIN;

	assert(textureoffset == 0);
	CUDA_CHECK(cudaBindTexture(&textureoffset, &texCellsStart, cellsstart, &texCellsStart.channelDesc, sizeof(int) * ncells));
	assert(textureoffset == 0);
	CUDA_CHECK(cudaBindTexture(&textureoffset, &texCellsCount, cellscount, &texCellsCount.channelDesc, sizeof(int) * ncells));
	assert(textureoffset == 0);

	CUDA_CHECK(cudaBindTexture(&textureoffset, &texSoluteCellsStart, solute_cellsstart, &texSoluteCellsStart.channelDesc,
				   sizeof(int) * ncells));
	assert(textureoffset == 0);
	CUDA_CHECK(cudaBindTexture(&textureoffset, &texSoluteCellsCount, solute_cellscount, &texSoluteCellsCount.channelDesc,
				   sizeof(int) * ncells));
	assert(textureoffset == 0);

	CUDA_CHECK(cudaFuncSetCacheConfig(fsi_forces, cudaFuncCachePreferL1));
    }

=======
>>>>>>> e34965f7
    __global__ void shift_send_particles_kernel(const Particle * const src, const int n, const int code, Particle * const dst)
    {
	const int gid = threadIdx.x + blockDim.x * blockIdx.x;

	const int d[3] = { (code + 2) % 3 - 1, (code / 3 + 2) % 3 - 1, (code / 9 + 2) % 3 - 1 };
	const int L[3] = { XSIZE_SUBDOMAIN, YSIZE_SUBDOMAIN, ZSIZE_SUBDOMAIN };

	if (gid < n)
	{
	    Particle p = src[gid];

	    for(int c = 0; c < 3; ++c)
		p.x[c] -= d[c] * L[c];

	    dst[gid] = p;
	}
    }

    static const int cmaxnrbcs = 64;
    __constant__ float * csources[cmaxnrbcs], * cdestinations[cmaxnrbcs];
    __constant__ int ccodes[cmaxnrbcs];

    template <bool from_cmem>
    __global__ void shift_all_send_particles(const int nrbcs, const int nvertices,
					     const float ** const dsources, const int * dcodes, float ** const ddestinations)
    {
	const int nfloats_per_rbc = 6 * nvertices;

	assert(nfloats_per_rbc * nrbcs <= blockDim.x * gridDim.x);

	const int gid = threadIdx.x + blockDim.x * blockIdx.x;

	if (gid >= nfloats_per_rbc * nrbcs)
	    return;

	const int idrbc = gid / nfloats_per_rbc;
	assert(idrbc < nrbcs);

	const int offset = gid % nfloats_per_rbc;

	float val;
	if (from_cmem)
	    val = csources[idrbc][offset];
	else
	    val = dsources[idrbc][offset];

	int code;
	if (from_cmem)
	    code = ccodes[idrbc];
	else
	    code = dcodes[idrbc];

	const int c = gid % 6;

	val -=
	    (c == 0) * ((code     + 2) % 3 - 1) * XSIZE_SUBDOMAIN +
	    (c == 1) * ((code / 3 + 2) % 3 - 1) * YSIZE_SUBDOMAIN +
	    (c == 2) * ((code / 9 + 2) % 3 - 1) * ZSIZE_SUBDOMAIN ;

	if (from_cmem)
	    cdestinations[idrbc][offset] = val;
	else
	    ddestinations[idrbc][offset] = val;
    }

    SimpleDeviceBuffer<float *> _ddestinations;
    SimpleDeviceBuffer<const float *> _dsources;
    SimpleDeviceBuffer<int> _dcodes;

    void dispose()
    {
	_ddestinations.dispose();
	_dsources.dispose();
	_dcodes.dispose();
    }

    void shift_send_particles(cudaStream_t stream, const int nrbcs, const int nvertices,
			      const float ** const sources, const int * codes, float ** const destinations)
    {
	if (nrbcs == 0)
	    return;

	const int nthreads = nrbcs * nvertices * 6;

	if (nrbcs < cmaxnrbcs)
	{
	    CUDA_CHECK(cudaMemcpyToSymbolAsync(ccodes, codes, sizeof(int) * nrbcs, 0, cudaMemcpyHostToDevice, stream));
	    CUDA_CHECK(cudaMemcpyToSymbolAsync(cdestinations, destinations, sizeof(float *) * nrbcs, 0, cudaMemcpyHostToDevice, stream));
	    CUDA_CHECK(cudaMemcpyToSymbolAsync(csources, sources, sizeof(float *) * nrbcs, 0, cudaMemcpyHostToDevice, stream));

	    shift_all_send_particles<true><<<(nthreads + 127) / 128, 128, 0, stream>>>
		(nrbcs, nvertices, NULL, NULL, NULL);

	    CUDA_CHECK(cudaPeekAtLastError());
	}
	else
	{
	    _dcodes.resize(nrbcs);
	    _ddestinations.resize(nrbcs);
	    _dsources.resize(nrbcs);

	    CUDA_CHECK(cudaMemcpyAsync(_dcodes.data, codes, sizeof(int) * nrbcs, cudaMemcpyHostToDevice, stream));
	    CUDA_CHECK(cudaMemcpyAsync(_ddestinations.data, destinations, sizeof(float *) * nrbcs, cudaMemcpyHostToDevice, stream));
	    CUDA_CHECK(cudaMemcpyAsync(_dsources.data, sources, sizeof(float *) * nrbcs, cudaMemcpyHostToDevice, stream));

	    shift_all_send_particles<false><<<(nthreads + 127) / 128, 128, 0, stream>>>
		(nrbcs, nvertices, _dsources.data, _dcodes.data, _ddestinations.data);
	}
    }

    template <bool from_cmem>
    __global__ void merge_all_acc(const int nrbcs, const int nvertices,
				  const float ** const dsources, float ** const ddestinations)
    {
	if (nrbcs == 0)
	    return;

	const int nfloats_per_rbc = 3 * nvertices;

	assert(nfloats_per_rbc * nrbcs <= blockDim.x * gridDim.x);

	const int gid = threadIdx.x + blockDim.x * blockIdx.x;

	if (gid >= nfloats_per_rbc * nrbcs)
	    return;

	const int idrbc = gid / nfloats_per_rbc;
	assert(idrbc < nrbcs);

	const int offset = gid % nfloats_per_rbc;

	float val;
	if (from_cmem)
	    val = csources[idrbc][offset];
	else
	    val = dsources[idrbc][offset];

	if (from_cmem)
	    atomicAdd(cdestinations[idrbc] + offset, val);
	else
	    atomicAdd(ddestinations[idrbc] + offset, val);
    }

    void merge_all_accel(cudaStream_t stream, const int nrbcs, const int nvertices,
			 const float ** const sources, float ** const destinations)
    {
	if (nrbcs == 0)
	    return;

	const int nthreads = nrbcs * nvertices * 3;

	CUDA_CHECK(cudaPeekAtLastError());

	if (nrbcs < cmaxnrbcs)
	{
	    CUDA_CHECK(cudaMemcpyToSymbolAsync(cdestinations, destinations, sizeof(float *) * nrbcs, 0, cudaMemcpyHostToDevice, stream));
	    CUDA_CHECK(cudaMemcpyToSymbolAsync(csources, sources, sizeof(float *) * nrbcs, 0, cudaMemcpyHostToDevice, stream));

	    merge_all_acc<true><<<(nthreads + 127) / 128, 128, 0, stream>>>(nrbcs, nvertices, NULL, NULL);

	    CUDA_CHECK(cudaPeekAtLastError());
	}
	else
	{
	    _ddestinations.resize(nrbcs);
	    _dsources.resize(nrbcs);

	    CUDA_CHECK(cudaMemcpyAsync(_ddestinations.data, destinations, sizeof(float *) * nrbcs, cudaMemcpyHostToDevice, stream));
	    CUDA_CHECK(cudaMemcpyAsync(_dsources.data, sources, sizeof(float *) * nrbcs, cudaMemcpyHostToDevice, stream));

	    merge_all_acc<false><<<(nthreads + 127) / 128, 128, 0, stream>>>(nrbcs, nvertices, _dsources.data, _ddestinations.data);
	}
    }

    __device__ bool fsi_kernel(const float seed,
			       const int dpid, const float3 xp, const float3 up, const int spid,
			       float& xforce, float& yforce, float& zforce)
    {
	xforce = yforce = zforce = 0;

	const int sentry = 3 * spid;

	const float2 stmp0 = tex1Dfetch(texSolventParticles, sentry);
	const float2 stmp1 = tex1Dfetch(texSolventParticles, sentry + 1);
	const float2 stmp2 = tex1Dfetch(texSolventParticles, sentry + 2);

	const float _xr = xp.x - stmp0.x;
	const float _yr = xp.y - stmp0.y;
	const float _zr = xp.z - stmp1.x;

	const float rij2 = _xr * _xr + _yr * _yr + _zr * _zr;

	if (rij2 > 1)
	    return false;

	const float invrij = rsqrtf(rij2);

	const float rij = rij2 * invrij;
	const float argwr = max((float)0, 1 - rij);
	const float wr = powf(argwr, powf(0.5f, -VISCOSITY_S_LEVEL));

	const float xr = _xr * invrij;
	const float yr = _yr * invrij;
	const float zr = _zr * invrij;

	const float rdotv =
	    xr * (up.x - stmp1.y) +
	    yr * (up.y - stmp2.x) +
	    zr * (up.z - stmp2.y);

	const float myrandnr = Logistic::mean0var1(seed, dpid, spid);

	const float strength = params.aij * argwr +  (- params.gamma * wr * rdotv + params.sigmaf * myrandnr) * wr;

	xforce = strength * xr;
	yforce = strength * yr;
	zforce = strength * zr;

	return true;
    }

    __device__ float3 fsi_interaction(const float seed,
				      const int dpid, const float3 up, const int spid,
				      const float2 stmp1, const float2 stmp2,
				      const float _xr, const float _yr, const float _zr, const float rij2)
    {
	const float invrij = rsqrtf(rij2);

	const float rij = rij2 * invrij;
	const float argwr = 1 - rij;
	const float wr = viscosity_function<-VISCOSITY_S_LEVEL>(argwr);

	const float xr = _xr * invrij;
	const float yr = _yr * invrij;
	const float zr = _zr * invrij;

	const float rdotv =
	    xr * (up.x - stmp1.y) +
	    yr * (up.y - stmp2.x) +
	    zr * (up.z - stmp2.y);

	const float myrandnr = Logistic::mean0var1(seed, dpid, spid);

	const float strength = params.aij * argwr +  (- params.gamma * wr * rdotv + params.sigmaf * myrandnr) * wr;

	return make_float3(strength * xr, strength * yr, strength * zr);
    }


    template<int XCPB, int YCPB, int ZCPB, int COLS, int ROWS>
    __global__ void fsi_forces(const float seed,
<<<<<<< HEAD

=======
>>>>>>> e34965f7
			       float * const accsolute, const int nsolute,
			       float * const accsolvent, const int nsolvent)
    {
	enum { CPB = XCPB * YCPB * ZCPB };

	assert(warpSize == COLS * ROWS);
	assert(blockDim.x == warpSize && blockDim.y == CPB && blockDim.z == 1);
	assert(ROWS * 3 <= warpSize);

	const int tid = threadIdx.x;
	const int wid = threadIdx.y;

	const int subtid = tid % COLS;
	const int slot = tid / COLS;

	__shared__ int volatile starts[CPB][32], scan[CPB][32];

	const int xmycid = blockIdx.x * XCPB + ((wid) % XCPB);
	const int ymycid = blockIdx.y * YCPB + ((wid / XCPB) % YCPB);
	const int zmycid = blockIdx.z * ZCPB + ((wid / (XCPB * YCPB)) % ZCPB);

	assert(xmycid >= 0 && xmycid < XSIZE_SUBDOMAIN);
	assert(ymycid >= 0 && ymycid < YSIZE_SUBDOMAIN);
	assert(zmycid >= 0 && zmycid < ZSIZE_SUBDOMAIN);

	const int mycid = xmycid + XSIZE_SUBDOMAIN * (ymycid + YSIZE_SUBDOMAIN * zmycid);

	int mycount = 0, myscan = 0;

	if (tid < 27)
	{
	    const int dx = tid % 3;
	    const int dy = (tid / 3) % 3;
	    const int dz = (tid / 9) % 3;

	    int xcid = xmycid + dx - 1;
	    int ycid = ymycid + dy - 1;
	    int zcid = zmycid + dz - 1;

	    const bool valid_cid =
		xcid >= 0 && xcid < XSIZE_SUBDOMAIN &&
		ycid >= 0 && ycid < YSIZE_SUBDOMAIN &&
		zcid >= 0 && zcid < ZSIZE_SUBDOMAIN ;

	    xcid = min(XSIZE_SUBDOMAIN - 1, max(0, xcid));
	    ycid = min(YSIZE_SUBDOMAIN - 1, max(0, ycid));
	    zcid = min(ZSIZE_SUBDOMAIN - 1, max(0, zcid));

	    const int cid = max(0, xcid + XSIZE_SUBDOMAIN * (ycid + YSIZE_SUBDOMAIN * zcid));

	    starts[wid][tid] = tex1Dfetch(texCellsStart, cid);

	    myscan = mycount = valid_cid * tex1Dfetch(texCellsCount, cid);
	}

	for(int L = 1; L < 32; L <<= 1)
	    myscan += (tid >= L) * __shfl_up(myscan, L);

	if (tid < 28)
	    scan[wid][tid] = myscan - mycount;

	const int nsrc = scan[wid][27];

	const int dststart = tex1Dfetch(texSoluteCellsStart, mycid);
	const int lastdst = dststart + tex1Dfetch(texSoluteCellsCount, mycid);

	for(int dpid = dststart + slot; dpid < lastdst; dpid += ROWS)
	{
	    float3 xdest, udest, force = make_float3(0, 0, 0);

	    float2 dtmp0 = tex1Dfetch(texSoluteParticles, 3 * dpid);
	    xdest.x = dtmp0.x;
	    xdest.y = dtmp0.y;

	    dtmp0 = tex1Dfetch(texSoluteParticles, 3 * dpid + 1);
	    xdest.z = dtmp0.x;
	    udest.x = dtmp0.y;

<<<<<<< HEAD
		float2 dtmp0 = tex1Dfetch(texSoluteParticles, 3 * dpid);
		xdest.x = dtmp0.x;
		xdest.y = dtmp0.y;

		dtmp0 = tex1Dfetch(texSoluteParticles, 3 * dpid + 1);
		xdest.z = dtmp0.x;
		udest.x = dtmp0.y;

		dtmp0 = tex1Dfetch(texSoluteParticles, 3 * dpid + 2);
		udest.y = dtmp0.x;
		udest.z = dtmp0.y;
=======
	    dtmp0 = tex1Dfetch(texSoluteParticles, 3 * dpid + 2);
	    udest.y = dtmp0.x;
	    udest.z = dtmp0.y;

	    for(int pid = subtid; pid < nsrc; pid += COLS)
	    {
		const int key9 = 9 * ((pid >= scan[wid][9]) + (pid >= scan[wid][18]));
		const int key3 = 3 * ((pid >= scan[wid][key9 + 3]) + (pid >= scan[wid][key9 + 6]));
		const int key = key9 + key3;

		const int spid = pid - scan[wid][key] + starts[wid][key];
		const int sentry = 3 * spid;
		const float2 stmp0 = tex1Dfetch(texSolventParticles, sentry);
		const float2 stmp1 = tex1Dfetch(texSolventParticles, sentry + 1);
>>>>>>> e34965f7

		const float xr = xdest.x - stmp0.x;
		const float yr = xdest.y - stmp0.y;
		const float zr = xdest.z - stmp1.x;
		const float rij2 = xr * xr + yr * yr + zr * zr;

		if (rij2 < 1.0f)
		{
		    const float2 stmp2 = tex1Dfetch(texSolventParticles, sentry + 2);
		    const float3 f = fsi_interaction(seed, dpid, udest, spid, stmp1, stmp2, xr, yr, zr, rij2);

		    /*atomicAdd(accsolute + 3 * dpid    , f.x);
		    atomicAdd(accsolute + 3 * dpid + 1, f.y);
		    atomicAdd(accsolute + 3 * dpid + 2, f.z);*/
		    force.x += f.x;
		    force.y += f.y;
		    force.z += f.z;

		    atomicAdd(accsolvent + 3 * spid    , -f.x);
		    atomicAdd(accsolvent + 3 * spid + 1, -f.y);
		    atomicAdd(accsolvent + 3 * spid + 2, -f.z);
		}
	    }

	    atomicAdd(accsolute + 3 * dpid    , force.x);
	    atomicAdd(accsolute + 3 * dpid + 1, force.y);
	    atomicAdd(accsolute + 3 * dpid + 2, force.z);
	}
    }

    __global__ void fsi_forces_old(const float seed,
			       Acceleration * accsolvent, const int npsolvent,
			       const Particle * const particle, const int nparticles, Acceleration * accrbc)
    {
	const int dpid = threadIdx.x + blockDim.x * blockIdx.x;

	if (dpid >= nparticles)
	    return;

	const Particle p = particle[dpid];

	const float3 xp = make_float3(p.x[0], p.x[1], p.x[2]);
	const float3 up = make_float3(p.u[0], p.u[1], p.u[2]);

	const int L[3] = { XSIZE_SUBDOMAIN, YSIZE_SUBDOMAIN, ZSIZE_SUBDOMAIN };

	int mycid[3];
	for(int c = 0; c < 3; ++c)
	    mycid[c] = L[c]/2 + (int)floor(p.x[c]);

	for(int c = 0; c < 3; ++c)
	    if (mycid[c] < -1 || mycid[c] >= L[c] + 1)
	    {
		for(int c = 0; c < 3; ++c)
		    accrbc[dpid].a[c] = 0;

		return;
	    }

	float fsum[3] = {0, 0, 0};

	for(int code = 0; code < 27; ++code)
	{
	    const int d[3] = {
		(code % 3) - 1,
		(code/3 % 3) - 1,
		(code/9 % 3) - 1
	    };

	    int vcid[3];
	    for(int c = 0; c < 3; ++c)
		vcid[c] = mycid[c] + d[c];

	    bool validcid = true;
	    for(int c = 0; c < 3; ++c)
		validcid &= vcid[c] >= 0 && vcid[c] < L[c];

	    if (!validcid)
		continue;

	    const int cid = vcid[0] + XSIZE_SUBDOMAIN * (vcid[1] + YSIZE_SUBDOMAIN * vcid[2]);
	    const int mystart = tex1Dfetch(texCellsStart, cid);
	    const int myend = mystart + tex1Dfetch(texCellsCount, cid);

	    assert(mystart >= 0 && mystart <= myend);
	    assert(myend <= npsolvent);

#pragma unroll 4
	    for(int s = mystart; s < myend; ++s)
	    {
		float f[3];
		const bool nonzero = fsi_kernel(seed, dpid, xp, up, s, f[0], f[1], f[2]);

		if (nonzero)
		{
		    for(int c = 0; c < 3; ++c)
			fsum[c] += f[c];

		    for(int c = 0; c < 3; ++c)
			atomicAdd(c + (float *)(accsolvent + s), -f[c]);
		}
	    }
	}

	for(int c = 0; c < 3; ++c)
	    accrbc[dpid].a[c] = fsum[c];
    }

    __constant__ int packstarts[27];
    __constant__ Particle * packstates[26];
    __constant__ Acceleration * packresults[26];

    template<int BLOCKSIZE> __global__  __launch_bounds__(32 * 4, 16)
	void fsi_forces_all(const float seed, Acceleration * accsolvent, const int npsolvent, const int nremote)
    {
	assert(blockDim.x == BLOCKSIZE);
	assert(blockDim.x * gridDim.x >= nremote);

	__shared__ float tmp[BLOCKSIZE * 3];

	const int tid = threadIdx.x;
	const int gidstart =  BLOCKSIZE * blockIdx.x;

	const int nlocal = min(BLOCKSIZE, nremote - gidstart);

	float3 xp, up;

#ifndef NDEBUG
	xp = make_float3(-313.313f, -313.313f, -313.313f); //che e' poi l'auto di paperino
	up = make_float3(-313.313f, -313.313f, -313.313f);
#endif

	{
	    const int n = nlocal * 6;
	    const int h = nlocal * 3;

	    for(int base = 0; base < n; base += h)
	    {
#pragma unroll 3
		for(int x = tid; x < h; x += BLOCKSIZE)
		{
		    const int l = base + x;
		    const int gid = gidstart + l / 6;

		    const int key9 = 9 * ((gid >= packstarts[9]) + (gid >= packstarts[18]));
		    const int key3 = 3 * ((gid >= packstarts[key9 + 3]) + (gid >= packstarts[key9 + 6]));
		    const int key1 = (gid >= packstarts[key9 + key3 + 1]) + (gid >= packstarts[key9 + key3 + 2]);

		    const int code = key9 + key3 + key1;
		    const int lpid = gid - packstarts[code];

		    assert(x < BLOCKSIZE * 3);
		    tmp[x] = *((l % 6) + (float *)&packstates[code][lpid]);
		}

		__syncthreads();

		const int xstart = tid * 6 - base;

		if (0 <= xstart && xstart + 3 <= h)
		{
		    xp.x = tmp[0 + xstart];
		    xp.y = tmp[1 + xstart];
		    xp.z = tmp[2 + xstart];

		    assert(0 + 6 * tid - base >= 0);
		    assert(2 + 6 * tid - base < 3 * BLOCKSIZE);
		}

		const int ustart = 3 + 6 * tid - base;

		if (0 <= ustart && ustart + 3 <= h)
		{
		    up.x = tmp[0 + ustart];
		    up.y = tmp[1 + ustart];
		    up.z = tmp[2 + ustart];

		    assert(3 + 6 * tid - base >= 0);
		    assert(5 + 6 * tid - base < 3 * BLOCKSIZE);
		}
	    }
	}

#ifndef NDEBUG
	assert(xp.x != -313.313f || gidstart + tid >= nremote);
	assert(xp.y != -313.313f || gidstart + tid >= nremote);
	assert(xp.z != -313.313f || gidstart + tid >= nremote);
	assert(up.x != -313.313f || gidstart + tid >= nremote);
	assert(up.y != -313.313f || gidstart + tid >= nremote);
	assert(up.z != -313.313f || gidstart + tid >= nremote);
#endif

	assert(!isnan(xp.x) && !isnan(xp.y) && !isnan(xp.z));
	assert(!isnan(up.x) && !isnan(up.y) && !isnan(up.z));

	__syncthreads();

	if (tid + gidstart < nremote)
	{
	    float fsum[3] = {0, 0, 0};

	    const int xcid = XSIZE_SUBDOMAIN / 2 + (int)floor(xp.x);
	    const int ycid = YSIZE_SUBDOMAIN / 2 + (int)floor(xp.y);
	    const int zcid = ZSIZE_SUBDOMAIN / 2 + (int)floor(xp.z);

	    const bool invalid =
		xcid < -1 || xcid >= XSIZE_SUBDOMAIN + 1 ||
		ycid < -1 || ycid >= YSIZE_SUBDOMAIN + 1 ||
		zcid < -1 || zcid >= ZSIZE_SUBDOMAIN + 1 ;

	    if (!invalid)
		for(int code = 0; code < 27; ++code)
		{
		    const int xsrccid = xcid + (code % 3) - 1;
		    const int ysrccid = ycid + (code/3 % 3) - 1;
		    const int zsrccid = zcid + (code/9 % 3) - 1;

		    const bool invalidsrccid =
			xsrccid < 0 || xsrccid >= XSIZE_SUBDOMAIN ||
			ysrccid < 0 || ysrccid >= YSIZE_SUBDOMAIN ||
			zsrccid < 0 || zsrccid >= ZSIZE_SUBDOMAIN ;

		    if (invalidsrccid)
			continue;

		    const int srccid = xsrccid + XSIZE_SUBDOMAIN * (ysrccid + YSIZE_SUBDOMAIN * zsrccid);

		    const int mystart = tex1Dfetch(texCellsStart, srccid);
		    const int myend = mystart + tex1Dfetch(texCellsCount, srccid);

		    assert(mystart >= 0 && mystart <= myend);
		    assert(myend <= npsolvent);

#pragma unroll 4
		    for(int s = mystart; s < myend; ++s)
		    {
			float f[3];
			const bool nonzero = fsi_kernel(seed, tid + gidstart, xp, up, s, f[0], f[1], f[2]);

			if (nonzero)
			{
			    for(int c = 0; c < 3; ++c)
				fsum[c] += f[c];

			    for(int c = 0; c < 3; ++c)
				atomicAdd(c + (float *)(accsolvent + s), -f[c]);
			}
		    }
		}

	    for(int c = 0; c < 3;  ++c)
		assert(!isnan(fsum[c]));

	    tmp[0 + 3 * tid] = fsum[0];
	    tmp[1 + 3 * tid] = fsum[1];
	    tmp[2 + 3 * tid] = fsum[2];
	}

	__syncthreads();

	{
	    const int n = nlocal * 3;

#pragma unroll 3
	    for(int l = tid; l < n; l += BLOCKSIZE)
	    {
		const int gid = gidstart + l / 3;

		const int key9 = 9 * ((gid >= packstarts[9]) + (gid >= packstarts[18]));
		const int key3 = 3 * ((gid >= packstarts[key9 + 3]) + (gid >= packstarts[key9 + 6]));
		const int key1 = (gid >= packstarts[key9 + key3 + 1]) + (gid >= packstarts[key9 + key3 + 2]);

		const int code = key9 + key3 + key1;
		const int lpid = gid - packstarts[code];

		packresults[code][lpid].a[l % 3] = tmp[l];
	    }
	}
    }

    __global__ void merge_accelerations(const Acceleration * const src, const int n, Acceleration * const dst)
    {
	const int gid = threadIdx.x + blockDim.x * blockIdx.x;

	if (gid < n)
	    for(int c = 0; c < 3; ++c)
		dst[gid].a[c] += src[gid].a[c];
    }

    __global__ void merge_accelerations_float(const Acceleration * const src, const int n, Acceleration * const dst)
    {
	assert(blockDim.x * gridDim.x >= n * 3);

	const int gid = threadIdx.x + blockDim.x * blockIdx.x;

	const int pid = gid / 3;
	const int c = gid % 3;

	if (pid < n)
	    dst[pid].a[c] += src[pid].a[c];
    }

    template<bool accumulation>
    __global__ void merge_accelerations_scattered_float(const int * const reordering, const Acceleration * const src,
							const int n, Acceleration * const dst)
    {
	assert(blockDim.x * gridDim.x >= n * 3);

	const int gid = threadIdx.x + blockDim.x * blockIdx.x;

	const int pid = gid / 3;
	const int c = gid % 3;

	if (pid < n)
	{
	    const int actualpid = reordering[pid];

	    if (accumulation)
		dst[actualpid].a[c] += src[pid].a[c];
	    else
		dst[actualpid].a[c] = src[pid].a[c];
	}
    }


    void setup(const Particle * const solvent, const int npsolvent, const int * const cellsstart, const int * const cellscount,
	       const Particle * const solute, const int npsolute, const int * const solute_cellsstart, const int * const solute_cellscount)
    {
	if (firsttime)
	{
	    texCellsStart.channelDesc = cudaCreateChannelDesc<int>();
	    texCellsStart.filterMode = cudaFilterModePoint;
	    texCellsStart.mipmapFilterMode = cudaFilterModePoint;
	    texCellsStart.normalized = 0;

	    texCellsCount.channelDesc = cudaCreateChannelDesc<int>();
	    texCellsCount.filterMode = cudaFilterModePoint;
	    texCellsCount.mipmapFilterMode = cudaFilterModePoint;
	    texCellsCount.normalized = 0;

	    texSoluteCellsStart.channelDesc = cudaCreateChannelDesc<int>();
	    texSoluteCellsStart.filterMode = cudaFilterModePoint;
	    texSoluteCellsStart.mipmapFilterMode = cudaFilterModePoint;
	    texSoluteCellsStart.normalized = 0;

	    texSoluteCellsCount.channelDesc = cudaCreateChannelDesc<int>();
	    texSoluteCellsCount.filterMode = cudaFilterModePoint;
	    texSoluteCellsCount.mipmapFilterMode = cudaFilterModePoint;
	    texSoluteCellsCount.normalized = 0;

	    texSolventParticles.channelDesc = cudaCreateChannelDesc<float2>();
	    texSolventParticles.filterMode = cudaFilterModePoint;
	    texSolventParticles.mipmapFilterMode = cudaFilterModePoint;
	    texSolventParticles.normalized = 0;

	    texSoluteParticles.channelDesc = cudaCreateChannelDesc<float2>();
	    texSoluteParticles.filterMode = cudaFilterModePoint;
	    texSoluteParticles.mipmapFilterMode = cudaFilterModePoint;
	    texSoluteParticles.normalized = 0;

	    firsttime = false;
	}

	size_t textureoffset;
	CUDA_CHECK(cudaBindTexture(&textureoffset, &texSolventParticles, solvent, &texSolventParticles.channelDesc,
				   sizeof(float) * 6 * npsolvent));
	assert(textureoffset == 0);


	CUDA_CHECK(cudaBindTexture(&textureoffset, &texSoluteParticles, solute, &texSoluteParticles.channelDesc,
				   sizeof(float) * 6 * npsolute));
	assert(textureoffset == 0);


	const int ncells = XSIZE_SUBDOMAIN * YSIZE_SUBDOMAIN * ZSIZE_SUBDOMAIN;

	assert(textureoffset == 0);
	CUDA_CHECK(cudaBindTexture(&textureoffset, &texCellsStart, cellsstart, &texCellsStart.channelDesc, sizeof(int) * ncells));
	assert(textureoffset == 0);
	CUDA_CHECK(cudaBindTexture(&textureoffset, &texCellsCount, cellscount, &texCellsCount.channelDesc, sizeof(int) * ncells));
	assert(textureoffset == 0);

	CUDA_CHECK(cudaBindTexture(&textureoffset, &texSoluteCellsStart, solute_cellsstart, &texSoluteCellsStart.channelDesc,
				   sizeof(int) * ncells));
	assert(textureoffset == 0);
	CUDA_CHECK(cudaBindTexture(&textureoffset, &texSoluteCellsCount, solute_cellscount, &texSoluteCellsCount.channelDesc,
				   sizeof(int) * ncells));
	assert(textureoffset == 0);


	CUDA_CHECK(cudaFuncSetCacheConfig(fsi_forces<2, 2, 1, 8, 4>, cudaFuncCachePreferL1));
	CUDA_CHECK(cudaFuncSetCacheConfig(fsi_forces_old, cudaFuncCachePreferL1));

    }
}

ComputeInteractionsRBC::ComputeInteractionsRBC(MPI_Comm _cartcomm):
nvertices(0), dualcells(XSIZE_SUBDOMAIN, YSIZE_SUBDOMAIN, ZSIZE_SUBDOMAIN)
{
    assert(XSIZE_SUBDOMAIN % 2 == 0 && YSIZE_SUBDOMAIN % 2 == 0 && ZSIZE_SUBDOMAIN % 2 == 0);
    assert(XSIZE_SUBDOMAIN >= 2 && YSIZE_SUBDOMAIN >= 2 && ZSIZE_SUBDOMAIN >= 2);

    if (rbcs)
    {
	CudaRBC::Extent host_extent;
	CudaRBC::setup(nvertices, host_extent);
    }

    MPI_CHECK( MPI_Comm_dup(_cartcomm, &cartcomm));

    MPI_CHECK( MPI_Comm_rank(cartcomm, &myrank));

    local_trunk = Logistic::KISS(1908 - myrank, 1409 + myrank, 290, 12968);

    MPI_CHECK( MPI_Comm_size(cartcomm, &nranks));

    MPI_CHECK( MPI_Cart_get(cartcomm, 3, dims, periods, coords) );

    for(int i = 0; i < 26; ++i)
    {
	int d[3] = { (i + 2) % 3 - 1, (i / 3 + 2) % 3 - 1, (i / 9 + 2) % 3 - 1 };

	recv_tags[i] = (2 - d[0]) % 3 + 3 * ((2 - d[1]) % 3 + 3 * ((2 - d[2]) % 3));

	int coordsneighbor[3];
	for(int c = 0; c < 3; ++c)
	    coordsneighbor[c] = coords[c] + d[c];

	MPI_CHECK( MPI_Cart_rank(cartcomm, coordsneighbor, dstranks + i) );
    }

    KernelsRBC::ParamsFSI params = {12.5 , gammadpd, sigmaf};

    CUDA_CHECK(cudaMemcpyToSymbol(KernelsRBC::params, &params, sizeof(KernelsRBC::ParamsFSI)));

    CUDA_CHECK(cudaEventCreate(&evextents, cudaEventDisableTiming));
    CUDA_CHECK(cudaEventCreate(&evfsi, cudaEventDisableTiming));
}

void ComputeInteractionsRBC::_compute_extents(const Particle * const rbcs, const int nrbcs, cudaStream_t stream)
{
#if 1
    if (nrbcs)
	minmax_massimo(rbcs, nvertices, nrbcs, minextents.devptr, maxextents.devptr, stream);
#else
    for(int i = 0; i < nrbcs; ++i)
	CudaRBC::extent_nohost(stream, (float *)(rbcs + nvertices * i), extents.devptr + i);
#endif
}

void ComputeInteractionsRBC::extent(const Particle * const rbcs, const int nrbcs, cudaStream_t stream)
{
    NVTX_RANGE("RBC/extent", NVTX_C2);

    minextents.resize(nrbcs);
    maxextents.resize(nrbcs);

    _compute_extents(rbcs, nrbcs, stream);

    CUDA_CHECK(cudaEventRecord(evextents, stream));
}

void ComputeInteractionsRBC::count(const int nrbcs)
{
    NVTX_RANGE("RBC/count", NVTX_C3);

    CUDA_CHECK(cudaEventSynchronize(evextents));

    for(int i = 0; i < 26; ++i)
	haloreplica[i].clear();

    for(int i = 0; i < nrbcs; ++i)
    {
	float pmin[3] = { minextents.data[i].x, minextents.data[i].y, minextents.data[i].z };
	float pmax[3] = { maxextents.data[i].x, maxextents.data[i].y, maxextents.data[i].z };

	for(int code = 0; code < 26; ++code)
	{
	    const int L[3] = { XSIZE_SUBDOMAIN, YSIZE_SUBDOMAIN, ZSIZE_SUBDOMAIN };
	    const int d[3] = { (code + 2) % 3 - 1, (code / 3 + 2) % 3 - 1, (code / 9 + 2) % 3 - 1 };

	    bool interacting = true;

	    for(int c = 0; c < 3; ++c)
	    {
		const float range_start = max((float)(d[c] * L[c] - L[c]/2 - 1), pmin[c]);
		const float range_end = min((float)(d[c] * L[c] + L[c]/2 + 1), pmax[c]);

		interacting &= range_end > range_start;
	    }

	    if (interacting)
		haloreplica[code].push_back(i);
	}
    }

    for(int i = 0; i <26; ++i)
	MPI_CHECK(MPI_Irecv(recv_counts + i, 1, MPI_INTEGER, dstranks[i], recv_tags[i] + 2077, cartcomm, reqrecvcounts + i));


    for(int i = 0; i < 26; ++i)
    {
	send_counts[i] = haloreplica[i].size();
	MPI_CHECK(MPI_Isend(send_counts + i, 1, MPI_INTEGER, dstranks[i], i + 2077, cartcomm, reqsendcounts + i));
    }

    for(int i = 0; i < 26; ++i)
	local[i].setup(send_counts[i] * nvertices);
}

void ComputeInteractionsRBC::exchange_count()
{
    NVTX_RANGE("RBC/exchange-count", NVTX_C4);

    MPI_Status statuses[26];
    MPI_CHECK(MPI_Waitall(26, reqrecvcounts, statuses));
    MPI_CHECK(MPI_Waitall(26, reqsendcounts, statuses));

    for(int i = 0; i < 26; ++i)
	remote[i].setup(recv_counts[i] * nvertices);
}

void ComputeInteractionsRBC::pack_p(const Particle * const rbcs, cudaStream_t stream)
{
    NVTX_RANGE("RBC/pack", NVTX_C4);

#if 1
    {
	std::vector<int> codes;
	std::vector<const float *> src;
	std::vector<float *> dst;

	for(int i = 0; i < 26; ++i)
	    for(int j = 0; j < haloreplica[i].size(); ++j)
	    {
		codes.push_back(i);
		src.push_back((float *)(rbcs + nvertices * haloreplica[i][j]));
		dst.push_back((float *)(local[i].state.devptr + nvertices * j));
	    }

	KernelsRBC::shift_send_particles(stream, src.size(), nvertices, &src.front(), &codes.front(), &dst.front());

	CUDA_CHECK(cudaPeekAtLastError());
    }
#else
    for(int i = 0; i < 26; ++i)
    {
	for(int j = 0; j < haloreplica[i].size(); ++j)
	    KernelsRBC::shift_send_particles<<< (nvertices + 127) / 128, 128, 0, stream>>>
		(rbcs + nvertices * haloreplica[i][j], nvertices, i, local[i].state.devptr + nvertices * j);

	CUDA_CHECK(cudaPeekAtLastError());
    }
#endif

    CUDA_CHECK(cudaEventRecord(evfsi, stream));
}

void ComputeInteractionsRBC::post_p()
{
    NVTX_RANGE("RBC/post-p", NVTX_C5);

    CUDA_CHECK(cudaEventSynchronize(evfsi));

    for(int i = 0; i < 26; ++i)
	if (recv_counts[i] > 0)
	{
	    MPI_Request request;

	    MPI_CHECK(MPI_Irecv(remote[i].state.data, recv_counts[i] * nvertices, Particle::datatype(), dstranks[i],
				recv_tags[i] + 2011, cartcomm, &request));

	    reqrecvp.push_back(request);
	}

    for(int i = 0; i < 26; ++i)
	if (send_counts[i] > 0)
	{
	    MPI_Request request;

	    MPI_CHECK(MPI_Irecv(local[i].result.data, send_counts[i] * nvertices, Acceleration::datatype(), dstranks[i],
				recv_tags[i] + 2285, cartcomm, &request));

	    reqrecvacc.push_back(request);

	    MPI_CHECK(MPI_Isend(local[i].state.data, send_counts[i] * nvertices, Particle::datatype(), dstranks[i],
				i + 2011, cartcomm, &request));

	    reqsendp.push_back(request);
	}
}

void ComputeInteractionsRBC::internal_forces(const Particle * const rbcs, const int nrbcs, Acceleration * accrbc, cudaStream_t stream)
{
    CudaRBC::forces_nohost(stream, nrbcs, (float *)rbcs, (float *)accrbc);
}

void ComputeInteractionsRBC::fsi_bulk(const Particle * const solvent, const int nparticles, Acceleration * accsolvent,
				      const int * const cellsstart_solvent, const int * const cellscount_solvent,
				      const Particle * const rbcs, const int nrbcs, Acceleration * accrbc, cudaStream_t stream)
{
    NVTX_RANGE("RBC/fsi-bulk", NVTX_C6);



    if (nrbcs > 0 && nparticles > 0)
    {
	const float seed = local_trunk.get_float();

#if 1
	const int nsolvent = nparticles;
	const int nsolute = nrbcs * nvertices;
	const int3 vcells = make_int3(XSIZE_SUBDOMAIN, YSIZE_SUBDOMAIN, ZSIZE_SUBDOMAIN);
	const int ncells = XSIZE_SUBDOMAIN * YSIZE_SUBDOMAIN * ZSIZE_SUBDOMAIN;

	reordered_solute.resize(nsolute);
	CUDA_CHECK(cudaMemcpyAsync(reordered_solute.data, rbcs, sizeof(Particle) * nrbcs * nvertices, cudaMemcpyDeviceToDevice, stream));

	reordering.resize(nsolute);
	dualcells.build(reordered_solute.data, nrbcs * nvertices, stream, reordering.data);

	//texSoluteStart.acquire(const_cast<int *>(dualcells.start), ncells + 1);
	//texSolute.acquire((float2 *)const_cast<Particle *>(reordered_solute.data), reordered_solute.capacity);

	lacc_solute.resize(nsolute);
	CUDA_CHECK(cudaMemsetAsync(lacc_solute.data, 0, sizeof(float) * 3 * lacc_solute.size, stream));

	KernelsRBC::setup(solvent, nparticles, cellsstart_solvent, cellscount_solvent,
			  reordered_solute.data, nsolute, dualcells.start, dualcells.count);

<<<<<<< HEAD
	KernelsRBC::fsi_forces<2, 2, 1, 32, 1><<<
=======
	KernelsRBC::fsi_forces<2, 2, 1, 8, 4><<<
>>>>>>> e34965f7
	    dim3(vcells.x / 2, vcells.y / 2, vcells.z), dim3(32, 4), 0, stream>>>
	    (seed, (float *)lacc_solute.data, nsolute, (float *)accsolvent, nsolvent);

        KernelsRBC::merge_accelerations_scattered_float<false><<< (nrbcs * nvertices * 3 + 127) / 128, 128, 0, stream >>>(
	    reordering.data, lacc_solute.data, nrbcs * nvertices, accrbc);

#else
	KernelsRBC::setup(solvent, nparticles, cellsstart_solvent, cellscount_solvent, NULL, 0, NULL,NULL);
	KernelsRBC::fsi_forces<<< (nrbcs * nvertices + 127) / 128, 128, 0, stream >>>
	    (seed, accsolvent, nparticles, rbcs, nrbcs * nvertices, accrbc);
#endif
    }
}

void ComputeInteractionsRBC::fsi_halo(const Particle * const solvent, const int nparticles, Acceleration * accsolvent,
				      const int * const cellsstart_solvent, const int * const cellscount_solvent,
				      const Particle * const rbcs, const int nrbcs, Acceleration * accrbc, cudaStream_t stream)
{
    NVTX_RANGE("RBC/fsi-halo", NVTX_C7);

    _wait(reqrecvp);
    _wait(reqsendp);

#if 1
    {
	int nremote = 0;

	{
	    int packstarts[27];

	    packstarts[0] = 0;
	    for(int i = 0, s = 0; i < 26; ++i)
		packstarts[i + 1] = (s += remote[i].state.size);

	    nremote = packstarts[26];

	    CUDA_CHECK(cudaMemcpyToSymbolAsync(KernelsRBC::packstarts, packstarts,
					       sizeof(packstarts), 0, cudaMemcpyHostToDevice, stream));
	}

	{
	    Particle * packstates[26];

	    for(int i = 0; i < 26; ++i)
		packstates[i] = remote[i].state.devptr;

	    CUDA_CHECK(cudaMemcpyToSymbolAsync(KernelsRBC::packstates, packstates,
					       sizeof(packstates), 0, cudaMemcpyHostToDevice, stream));
	}

	{
	    Acceleration * packresults[26];

	    for(int i = 0; i < 26; ++i)
		packresults[i] = remote[i].result.devptr;

	    CUDA_CHECK(cudaMemcpyToSymbolAsync(KernelsRBC::packresults, packresults,
					       sizeof(packresults), 0, cudaMemcpyHostToDevice, stream));
	}

	if(nremote)
	    KernelsRBC::fsi_forces_all<128><<< (nremote + 127) / 128, 128, 0, stream>>>(local_trunk.get_float(), accsolvent, nparticles, nremote);

    }
#else
    for(int i = 0; i < 26; ++i)
    {
	const int count = remote[i].state.size;

	if (count > 0)
	    KernelsRBC::fsi_forces<<< (count + 127) / 128, 128, 0, stream >>>
		(local_trunk.get_float(), accsolvent, nparticles, remote[i].state.devptr, count, remote[i].result.devptr);
    }
#endif

    CUDA_CHECK(cudaEventRecord(evfsi));

    CUDA_CHECK(cudaPeekAtLastError());
}

void ComputeInteractionsRBC::post_a()
{
    NVTX_RANGE("RBC/send-results", NVTX_C1);

    CUDA_CHECK(cudaEventSynchronize(evfsi));

    _wait(reqsendacc);

    for(int i = 0; i < 26; ++i)
	if (recv_counts[i] > 0)
	{
	    MPI_Request request;

	    MPI_CHECK(MPI_Isend(remote[i].result.data, recv_counts[i] * nvertices, Acceleration::datatype(), dstranks[i],
				i + 2285, cartcomm, &request));

	    reqsendacc.push_back(request);
	}
}

void ComputeInteractionsRBC::merge_a(Acceleration * accrbc, cudaStream_t stream)
{
    NVTX_RANGE("RBC/merge", NVTX_C2);

    _wait(reqrecvacc);

#if 1
    {
	std::vector<const float *> src;
	std::vector<float *> dst;

	for(int i = 0; i < 26; ++i)
	    for(int j = 0; j < haloreplica[i].size(); ++j)
	    {
		src.push_back((float *)(local[i].result.devptr + nvertices * j));
		dst.push_back((float *)(accrbc + nvertices * haloreplica[i][j]));
	    }

	KernelsRBC::merge_all_accel(stream, src.size(), nvertices, &src.front(), &dst.front());

	CUDA_CHECK(cudaPeekAtLastError());
    }
#else
    for(int i = 0; i < 26; ++i)
	for(int j = 0; j < haloreplica[i].size(); ++j)
	    KernelsRBC::merge_accelerations<<< (nvertices + 127) / 128, 128, 0, stream>>>(local[i].result.devptr + nvertices * j, nvertices,
											  accrbc + nvertices * haloreplica[i][j]);
#endif
}

ComputeInteractionsRBC::~ComputeInteractionsRBC()
{
    MPI_CHECK(MPI_Comm_free(&cartcomm));

    CUDA_CHECK(cudaEventDestroy(evextents));
    CUDA_CHECK(cudaEventDestroy(evfsi));

    KernelsRBC::dispose();
}
<|MERGE_RESOLUTION|>--- conflicted
+++ resolved
@@ -30,80 +30,6 @@
 
     static bool firsttime = true;
 
-<<<<<<< HEAD
-    __global__ void fsi_forces(const float seed,
-			       Acceleration * accsolvent, const int npsolvent,
-			       const Particle * const particle, const int nparticles, Acceleration * accrbc);
-
-    void setup(const Particle * const solvent, const int npsolvent, const int * const cellsstart, const int * const cellscount,
-	       const Particle * const solute, const int npsolute, const int * const solute_cellsstart, const int * const solute_cellscount)
-    {
-	if (firsttime)
-	{
-	    texCellsStart.channelDesc = cudaCreateChannelDesc<int>();
-	    texCellsStart.filterMode = cudaFilterModePoint;
-	    texCellsStart.mipmapFilterMode = cudaFilterModePoint;
-	    texCellsStart.normalized = 0;
-
-	    texCellsCount.channelDesc = cudaCreateChannelDesc<int>();
-	    texCellsCount.filterMode = cudaFilterModePoint;
-	    texCellsCount.mipmapFilterMode = cudaFilterModePoint;
-	    texCellsCount.normalized = 0;
-
-	    texSoluteCellsStart.channelDesc = cudaCreateChannelDesc<int>();
-	    texSoluteCellsStart.filterMode = cudaFilterModePoint;
-	    texSoluteCellsStart.mipmapFilterMode = cudaFilterModePoint;
-	    texSoluteCellsStart.normalized = 0;
-
-	    texSoluteCellsCount.channelDesc = cudaCreateChannelDesc<int>();
-	    texSoluteCellsCount.filterMode = cudaFilterModePoint;
-	    texSoluteCellsCount.mipmapFilterMode = cudaFilterModePoint;
-	    texSoluteCellsCount.normalized = 0;
-
-	    texSolventParticles.channelDesc = cudaCreateChannelDesc<float2>();
-	    texSolventParticles.filterMode = cudaFilterModePoint;
-	    texSolventParticles.mipmapFilterMode = cudaFilterModePoint;
-	    texSolventParticles.normalized = 0;
-
-	    texSoluteParticles.channelDesc = cudaCreateChannelDesc<float2>();
-	    texSoluteParticles.filterMode = cudaFilterModePoint;
-	    texSoluteParticles.mipmapFilterMode = cudaFilterModePoint;
-	    texSoluteParticles.normalized = 0;
-
-	    firsttime = false;
-	}
-
-	size_t textureoffset;
-	CUDA_CHECK(cudaBindTexture(&textureoffset, &texSolventParticles, solvent, &texSolventParticles.channelDesc,
-				   sizeof(float) * 6 * npsolvent));
-	assert(textureoffset == 0);
-
-
-	CUDA_CHECK(cudaBindTexture(&textureoffset, &texSoluteParticles, solute, &texSoluteParticles.channelDesc,
-				   sizeof(float) * 6 * npsolute));
-	assert(textureoffset == 0);
-
-
-	const int ncells = XSIZE_SUBDOMAIN * YSIZE_SUBDOMAIN * ZSIZE_SUBDOMAIN;
-
-	assert(textureoffset == 0);
-	CUDA_CHECK(cudaBindTexture(&textureoffset, &texCellsStart, cellsstart, &texCellsStart.channelDesc, sizeof(int) * ncells));
-	assert(textureoffset == 0);
-	CUDA_CHECK(cudaBindTexture(&textureoffset, &texCellsCount, cellscount, &texCellsCount.channelDesc, sizeof(int) * ncells));
-	assert(textureoffset == 0);
-
-	CUDA_CHECK(cudaBindTexture(&textureoffset, &texSoluteCellsStart, solute_cellsstart, &texSoluteCellsStart.channelDesc,
-				   sizeof(int) * ncells));
-	assert(textureoffset == 0);
-	CUDA_CHECK(cudaBindTexture(&textureoffset, &texSoluteCellsCount, solute_cellscount, &texSoluteCellsCount.channelDesc,
-				   sizeof(int) * ncells));
-	assert(textureoffset == 0);
-
-	CUDA_CHECK(cudaFuncSetCacheConfig(fsi_forces, cudaFuncCachePreferL1));
-    }
-
-=======
->>>>>>> e34965f7
     __global__ void shift_send_particles_kernel(const Particle * const src, const int n, const int code, Particle * const dst)
     {
 	const int gid = threadIdx.x + blockDim.x * blockIdx.x;
@@ -355,10 +281,6 @@
 
     template<int XCPB, int YCPB, int ZCPB, int COLS, int ROWS>
     __global__ void fsi_forces(const float seed,
-<<<<<<< HEAD
-
-=======
->>>>>>> e34965f7
 			       float * const accsolute, const int nsolute,
 			       float * const accsolvent, const int nsolvent)
     {
@@ -437,19 +359,6 @@
 	    xdest.z = dtmp0.x;
 	    udest.x = dtmp0.y;
 
-<<<<<<< HEAD
-		float2 dtmp0 = tex1Dfetch(texSoluteParticles, 3 * dpid);
-		xdest.x = dtmp0.x;
-		xdest.y = dtmp0.y;
-
-		dtmp0 = tex1Dfetch(texSoluteParticles, 3 * dpid + 1);
-		xdest.z = dtmp0.x;
-		udest.x = dtmp0.y;
-
-		dtmp0 = tex1Dfetch(texSoluteParticles, 3 * dpid + 2);
-		udest.y = dtmp0.x;
-		udest.z = dtmp0.y;
-=======
 	    dtmp0 = tex1Dfetch(texSoluteParticles, 3 * dpid + 2);
 	    udest.y = dtmp0.x;
 	    udest.z = dtmp0.y;
@@ -464,7 +373,6 @@
 		const int sentry = 3 * spid;
 		const float2 stmp0 = tex1Dfetch(texSolventParticles, sentry);
 		const float2 stmp1 = tex1Dfetch(texSolventParticles, sentry + 1);
->>>>>>> e34965f7
 
 		const float xr = xdest.x - stmp0.x;
 		const float yr = xdest.y - stmp0.y;
@@ -1095,11 +1003,7 @@
 	KernelsRBC::setup(solvent, nparticles, cellsstart_solvent, cellscount_solvent,
 			  reordered_solute.data, nsolute, dualcells.start, dualcells.count);
 
-<<<<<<< HEAD
-	KernelsRBC::fsi_forces<2, 2, 1, 32, 1><<<
-=======
 	KernelsRBC::fsi_forces<2, 2, 1, 8, 4><<<
->>>>>>> e34965f7
 	    dim3(vcells.x / 2, vcells.y / 2, vcells.z), dim3(32, 4), 0, stream>>>
 	    (seed, (float *)lacc_solute.data, nsolute, (float *)accsolvent, nsolvent);
 
