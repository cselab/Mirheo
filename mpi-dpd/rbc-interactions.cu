/*
 *  rbc-interactions.cu
 *  Part of CTC/mpi-dpd/
 *
 *  Created and authored by Diego Rossinelli on 2014-12-02.
 *  Copyright 2015. All rights reserved.
 *
 *  Users are NOT authorized
 *  to employ the present software for their own publications
 *  before getting a written permission from the author of this file.
 */

#include <../dpd-rng.h>

#include "rbc-interactions.h"
#include "minmax-massimo.h"

namespace KernelsRBC
{
    struct ParamsFSI
    {
	float aij, gamma, sigmaf;
    };

    __constant__ ParamsFSI params;
    
    texture<float2, cudaTextureType1D> texSolventParticles;
    texture<int, cudaTextureType1D> texCellsStart, texCellsCount;

    static bool firsttime = true;
    
    void setup(const Particle * const solvent, const int npsolvent, const int * const cellsstart, const int * const cellscount)
    {
	if (firsttime)
	{
	    texCellsStart.channelDesc = cudaCreateChannelDesc<int>();
	    texCellsStart.filterMode = cudaFilterModePoint;
	    texCellsStart.mipmapFilterMode = cudaFilterModePoint;
	    texCellsStart.normalized = 0;
    
	    texCellsCount.channelDesc = cudaCreateChannelDesc<int>();
	    texCellsCount.filterMode = cudaFilterModePoint;
	    texCellsCount.mipmapFilterMode = cudaFilterModePoint;
	    texCellsCount.normalized = 0;

	    texSolventParticles.channelDesc = cudaCreateChannelDesc<float2>();
	    texSolventParticles.filterMode = cudaFilterModePoint;
	    texSolventParticles.mipmapFilterMode = cudaFilterModePoint;
	    texSolventParticles.normalized = 0;
	    firsttime = false;
	}
	
	size_t textureoffset;
	CUDA_CHECK(cudaBindTexture(&textureoffset, &texSolventParticles, solvent, &texSolventParticles.channelDesc,
				   sizeof(float) * 6 * npsolvent));

	const int ncells = XSIZE_SUBDOMAIN * YSIZE_SUBDOMAIN * ZSIZE_SUBDOMAIN;
	
	assert(textureoffset == 0);
	CUDA_CHECK(cudaBindTexture(&textureoffset, &texCellsStart, cellsstart, &texCellsStart.channelDesc, sizeof(int) * ncells));
	assert(textureoffset == 0);
	CUDA_CHECK(cudaBindTexture(&textureoffset, &texCellsCount, cellscount, &texCellsCount.channelDesc, sizeof(int) * ncells));
	assert(textureoffset == 0);
    }
    
    __global__ void shift_send_particles(const Particle * const src, const int n, const int code, Particle * const dst)
    {
	const int gid = threadIdx.x + blockDim.x * blockIdx.x;

	const int d[3] = { (code + 2) % 3 - 1, (code / 3 + 2) % 3 - 1, (code / 9 + 2) % 3 - 1 };
	const int L[3] = { XSIZE_SUBDOMAIN, YSIZE_SUBDOMAIN, ZSIZE_SUBDOMAIN };

	if (gid < n)
	{
	    Particle p = src[gid];
	    
	    for(int c = 0; c < 3; ++c)
		p.x[c] -= d[c] * L[c];

	    dst[gid] = p;
	}
    }

    __device__ bool fsi_kernel(const float seed,
			       const int dpid, const float3 xp, const float3 up, const int spid,
			       float& xforce, float& yforce, float& zforce)
    {
	xforce = yforce = zforce = 0;
	
	const int sentry = 3 * spid;
	
	const float2 stmp0 = tex1Dfetch(texSolventParticles, sentry);
	const float2 stmp1 = tex1Dfetch(texSolventParticles, sentry + 1);
	const float2 stmp2 = tex1Dfetch(texSolventParticles, sentry + 2);
	
	const float _xr = xp.x - stmp0.x;
	const float _yr = xp.y - stmp0.y;
	const float _zr = xp.z - stmp1.x;

	const float rij2 = _xr * _xr + _yr * _yr + _zr * _zr;
	
	if (rij2 > 1)
	    return false;
	
	const float invrij = rsqrtf(rij2);
	
	const float rij = rij2 * invrij;
	const float argwr = max((float)0, 1 - rij);
	const float wr = powf(argwr, powf(0.5f, -VISCOSITY_S_LEVEL));
	
	const float xr = _xr * invrij;
	const float yr = _yr * invrij;
	const float zr = _zr * invrij;
	
	const float rdotv = 
	    xr * (up.x - stmp1.y) +
	    yr * (up.y - stmp2.x) +
	    zr * (up.z - stmp2.y);
	
	//const float mysaru = saru(saru_tag, dpid, spid);
	//const float myrandnr = 3.464101615f * mysaru - 1.732050807f;
	const float myrandnr = Logistic::mean0var1(seed, dpid, spid);
	
	const float strength = params.aij * argwr +  (- params.gamma * wr * rdotv + params.sigmaf * myrandnr) * wr;
	
	xforce = strength * xr;
	yforce = strength * yr;
	zforce = strength * zr;

	return true;
    }

    __global__ void fsi_forces(const float seed,
			       Acceleration * accsolvent, const int npsolvent,
			       const Particle * const particle, const int nparticles, Acceleration * accrbc)
    {
	const int dpid = threadIdx.x + blockDim.x * blockIdx.x;

	if (dpid >= nparticles)
	    return;

	const Particle p = particle[dpid];

	const float3 xp = make_float3(p.x[0], p.x[1], p.x[2]);
	const float3 up = make_float3(p.u[0], p.u[1], p.u[2]);
		
	const int L[3] = { XSIZE_SUBDOMAIN, YSIZE_SUBDOMAIN, ZSIZE_SUBDOMAIN };

	int mycid[3];
	for(int c = 0; c < 3; ++c)
	    mycid[c] = (int)floor(p.x[c] + L[c]/2);

	float fsum[3] = {0, 0, 0};
	
	for(int code = 0; code < 27; ++code)
	{
	    const int d[3] = {
		(code % 3) - 1,
		(code/3 % 3) - 1,
		(code/9 % 3) - 1
	    };
	    
	    int vcid[3];
	    for(int c = 0; c < 3; ++c)
		vcid[c] = mycid[c] + d[c];

	    bool validcid = true;
	    for(int c = 0; c < 3; ++c)
		validcid &= vcid[c] >= 0 && vcid[c] < L[c];

	    if (!validcid)
		continue;
	    
	    const int cid = vcid[0] + XSIZE_SUBDOMAIN * (vcid[1] + YSIZE_SUBDOMAIN * vcid[2]);
	    const int mystart = tex1Dfetch(texCellsStart, cid);
	    const int myend = mystart + tex1Dfetch(texCellsCount, cid);
	    
	    assert(mystart >= 0 && mystart <= myend);
	    assert(myend <= npsolvent);
	    
	    for(int s = mystart; s < myend; ++s)
	    {
		float f[3];
		const bool nonzero = fsi_kernel(seed, dpid, xp, up, s, f[0], f[1], f[2]);

		if (nonzero)
		{
		    for(int c = 0; c < 3; ++c)
			fsum[c] += f[c];
		    
		    for(int c = 0; c < 3; ++c)
		    	atomicAdd(c + (float *)(accsolvent + s), -f[c]);
		}
	    }
	}
	
	for(int c = 0; c < 3; ++c)
	    accrbc[dpid].a[c] = fsum[c];
    }

    __global__ void merge_accelerations(const Acceleration * const src, const int n, Acceleration * const dst)
    {	
	const int gid = threadIdx.x + blockDim.x * blockIdx.x;

	if (gid < n)
	    for(int c = 0; c < 3; ++c)
		dst[gid].a[c] += src[gid].a[c];
    }
}

ComputeInteractionsRBC::ComputeInteractionsRBC(MPI_Comm _cartcomm): nvertices(CudaRBC::get_nvertices())
{
    assert(XSIZE_SUBDOMAIN % 2 == 0 && YSIZE_SUBDOMAIN % 2 == 0 && ZSIZE_SUBDOMAIN % 2 == 0);
    assert(XSIZE_SUBDOMAIN >= 2 && YSIZE_SUBDOMAIN >= 2 && ZSIZE_SUBDOMAIN >= 2);

    MPI_CHECK( MPI_Comm_dup(_cartcomm, &cartcomm));

    MPI_CHECK( MPI_Comm_rank(cartcomm, &myrank));

    local_trunk = Logistic::KISS(1908 - myrank, 1409 + myrank, 290, 12968);

    MPI_CHECK( MPI_Comm_size(cartcomm, &nranks));

    MPI_CHECK( MPI_Cart_get(cartcomm, 3, dims, periods, coords) );

    for(int i = 0; i < 26; ++i)
    {
	int d[3] = { (i + 2) % 3 - 1, (i / 3 + 2) % 3 - 1, (i / 9 + 2) % 3 - 1 };

	recv_tags[i] = (2 - d[0]) % 3 + 3 * ((2 - d[1]) % 3 + 3 * ((2 - d[2]) % 3));

	int coordsneighbor[3];
	for(int c = 0; c < 3; ++c)
	    coordsneighbor[c] = coords[c] + d[c];

	MPI_CHECK( MPI_Cart_rank(cartcomm, coordsneighbor, dstranks + i) );
    }

    KernelsRBC::ParamsFSI params = {aij, gammadpd, sigmaf};
    
    CUDA_CHECK(cudaMemcpyToSymbol(KernelsRBC::params, &params, sizeof(KernelsRBC::ParamsFSI)));
    
    CUDA_CHECK(cudaEventCreate(&evextents, cudaEventDisableTiming));
    CUDA_CHECK(cudaEventCreate(&evfsi, cudaEventDisableTiming));
}

void ComputeInteractionsRBC::_compute_extents(const Particle * const rbcs, const int nrbcs, cudaStream_t stream)
{
<<<<<<< HEAD
#if 1
    minmax_massimo(rbcs, nvertices, nrbcs, minextents.devptr, maxextents.devptr, stream);
#else
    for(int i = 0; i < nrbcs; ++i)
	CudaRBC::extent_nohost(stream, (float *)(rbcs + nvertices * i), extents.devptr + i);
#endif
=======
	CudaRBC::extent_nohost(stream, nrbcs, (float *)rbcs, extents.devptr);
>>>>>>> db1882bd
}

void ComputeInteractionsRBC::pack_and_post(const Particle * const rbcs, const int nrbcs, cudaStream_t stream)
{
    NVTX_RANGE("RBC/pack-post", NVTX_C2);

    minextents.resize(nrbcs);
    maxextents.resize(nrbcs);

    _compute_extents(rbcs, nrbcs, stream);

    CUDA_CHECK(cudaEventRecord(evextents));
    CUDA_CHECK(cudaEventSynchronize(evextents));

    for(int i = 0; i < 26; ++i)
	haloreplica[i].clear();

    for(int i = 0; i < nrbcs; ++i)
    {
	float pmin[3] = {minextents.data[i].x, minextents.data[i].y, minextents.data[i].z};
	float pmax[3] = {maxextents.data[i].x, maxextents.data[i].y, maxextents.data[i].z};

	for(int code = 0; code < 26; ++code)
	{
	    const int L[3] = { XSIZE_SUBDOMAIN, YSIZE_SUBDOMAIN, ZSIZE_SUBDOMAIN };
	    const int d[3] = { (code + 2) % 3 - 1, (code / 3 + 2) % 3 - 1, (code / 9 + 2) % 3 - 1 };

	    bool interacting = true;
	    
	    for(int c = 0; c < 3; ++c)
	    {
		const float range_start = max((float)(d[c] * L[c] - L[c]/2 - 1), pmin[c]);
		const float range_end = min((float)(d[c] * L[c] + L[c]/2 + 1), pmax[c]);

		interacting &= range_end > range_start;
	    }

	    if (interacting)
		haloreplica[code].push_back(i);
	}
    }

    MPI_Request reqrecvcounts[26];
    for(int i = 0; i <26; ++i)
	MPI_CHECK(MPI_Irecv(recv_counts + i, 1, MPI_INTEGER, dstranks[i], recv_tags[i] + 2077, cartcomm, reqrecvcounts + i));

    MPI_Request reqsendcounts[26];
    for(int i = 0; i < 26; ++i)
    {
	send_counts[i] = haloreplica[i].size();
	MPI_CHECK(MPI_Isend(send_counts + i, 1, MPI_INTEGER, dstranks[i], i + 2077, cartcomm, reqsendcounts + i));
    }

    {
	MPI_Status statuses[26];
	MPI_CHECK(MPI_Waitall(26, reqrecvcounts, statuses));
	MPI_CHECK(MPI_Waitall(26, reqsendcounts, statuses));
    }

    for(int i = 0; i < 26; ++i)
	local[i].setup(send_counts[i] * nvertices);

    for(int i = 0; i < 26; ++i)
    {
	for(int j = 0; j < haloreplica[i].size(); ++j)
	    KernelsRBC::shift_send_particles<<< (nvertices + 127) / 128, 128, 0, stream>>>
		(rbcs + nvertices * haloreplica[i][j], nvertices, i, local[i].state.devptr + nvertices * j);
	 
	CUDA_CHECK(cudaPeekAtLastError());
    }
     
    CUDA_CHECK(cudaEventRecord(evfsi));
    CUDA_CHECK(cudaEventSynchronize(evfsi));

    for(int i = 0; i < 26; ++i)
	remote[i].setup(recv_counts[i] * nvertices);

    for(int i = 0; i < 26; ++i)
	if (recv_counts[i] > 0)
	{
	    MPI_Request request;
	    
	    MPI_CHECK(MPI_Irecv(remote[i].state.data, recv_counts[i] * nvertices, Particle::datatype(), dstranks[i],
				recv_tags[i] + 2011, cartcomm, &request));

	    reqrecvp.push_back(request);
	}

    for(int i = 0; i < 26; ++i)
	if (send_counts[i] > 0)
	{
	    MPI_Request request;

	    MPI_CHECK(MPI_Irecv(local[i].result.data, send_counts[i] * nvertices, Acceleration::datatype(), dstranks[i],
				recv_tags[i] + 2285, cartcomm, &request));

	    reqrecvacc.push_back(request);
	    
	    MPI_CHECK(MPI_Isend(local[i].state.data, send_counts[i] * nvertices, Particle::datatype(), dstranks[i],
				i + 2011, cartcomm, &request));

	    reqsendp.push_back(request);
	}
}

void ComputeInteractionsRBC::_internal_forces(const Particle * const rbcs, const int nrbcs, Acceleration * accrbc, cudaStream_t stream)
{
	CudaRBC::forces_nohost(stream, nrbcs, (float *)rbcs, (float *)accrbc);
}

void ComputeInteractionsRBC::evaluate(const Particle * const solvent, const int nparticles, Acceleration * accsolvent,
				      const int * const cellsstart_solvent, const int * const cellscount_solvent,
				      const Particle * const rbcs, const int nrbcs, Acceleration * accrbc, cudaStream_t stream)
{	
    KernelsRBC::setup(solvent, nparticles, cellsstart_solvent, cellscount_solvent);

    pack_and_post(rbcs, nrbcs, stream);

    if (nrbcs > 0 && nparticles > 0)
    {
	NVTX_RANGE("RBC/local forces", NVTX_C3);

	KernelsRBC::fsi_forces<<< (nrbcs * nvertices + 127) / 128, 128, 0, stream >>>
	    (local_trunk.get_float(), accsolvent, nparticles, rbcs, nrbcs * nvertices, accrbc);
		
	_internal_forces(rbcs, nrbcs, accrbc, stream);
    }
    
    {
	NVTX_RANGE("RBC/wait-exchange", NVTX_C4);
	_wait(reqrecvp);
	_wait(reqsendp);
    }
    
    {
	NVTX_RANGE("RBC/fsi", NVTX_C5);
	for(int i = 0; i < 26; ++i)
	{
	    const int count = remote[i].state.size;

	    if (count > 0)
		KernelsRBC::fsi_forces<<< (count + 127) / 128, 128, 0, stream >>>
		    (local_trunk.get_float(), accsolvent, nparticles, remote[i].state.devptr, count, remote[i].result.devptr);
	}
	
	CUDA_CHECK(cudaEventRecord(evfsi));
	CUDA_CHECK(cudaEventSynchronize(evfsi));
    }

    {
	NVTX_RANGE("RBC/send-results", NVTX_C6);

	for(int i = 0; i < 26; ++i)
	    if (recv_counts[i] > 0)
	    {
		MPI_Request request;
		
		MPI_CHECK(MPI_Isend(remote[i].result.data, recv_counts[i] * nvertices, Acceleration::datatype(), dstranks[i],
				i + 2285, cartcomm, &request));
		
		reqsendacc.push_back(request);
	    }

	_wait(reqrecvacc);
	_wait(reqsendacc);
    }
    
    {
	NVTX_RANGE("RBC/merge", NVTX_C7);

	for(int i = 0; i < 26; ++i)
	    for(int j = 0; j < haloreplica[i].size(); ++j)
		KernelsRBC::merge_accelerations<<< (nvertices + 127) / 128, 128, 0, stream>>>(local[i].result.devptr + nvertices * j, nvertices,
											      accrbc + nvertices * haloreplica[i][j]);
    }
}

ComputeInteractionsRBC::~ComputeInteractionsRBC()
{
    MPI_CHECK(MPI_Comm_free(&cartcomm));

    CUDA_CHECK(cudaEventDestroy(evextents));
    CUDA_CHECK(cudaEventDestroy(evfsi));
}
<|MERGE_RESOLUTION|>--- conflicted
+++ resolved
@@ -246,16 +246,12 @@
 
 void ComputeInteractionsRBC::_compute_extents(const Particle * const rbcs, const int nrbcs, cudaStream_t stream)
 {
-<<<<<<< HEAD
 #if 1
     minmax_massimo(rbcs, nvertices, nrbcs, minextents.devptr, maxextents.devptr, stream);
 #else
     for(int i = 0; i < nrbcs; ++i)
 	CudaRBC::extent_nohost(stream, (float *)(rbcs + nvertices * i), extents.devptr + i);
 #endif
-=======
-	CudaRBC::extent_nohost(stream, nrbcs, (float *)rbcs, extents.devptr);
->>>>>>> db1882bd
 }
 
 void ComputeInteractionsRBC::pack_and_post(const Particle * const rbcs, const int nrbcs, cudaStream_t stream)
