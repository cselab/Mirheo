#include <../dpd-rng.h>

#include "rbc-interactions.h"

namespace KernelsRBC
{
    struct ParamsFSI
    {
	float aij, gamma, sigmaf;
    };

    __constant__ ParamsFSI params;
    
    texture<float2, cudaTextureType1D> texSolventParticles;
    texture<int, cudaTextureType1D> texCellsStart, texCellsCount;

    static bool firsttime = true;
    
    void setup(const Particle * const solvent, const int npsolvent, const int * const cellsstart, const int * const cellscount)
    {
	if (firsttime)
	{
	    texCellsStart.channelDesc = cudaCreateChannelDesc<int>();
	    texCellsStart.filterMode = cudaFilterModePoint;
	    texCellsStart.mipmapFilterMode = cudaFilterModePoint;
	    texCellsStart.normalized = 0;
    
	    texCellsCount.channelDesc = cudaCreateChannelDesc<int>();
	    texCellsCount.filterMode = cudaFilterModePoint;
	    texCellsCount.mipmapFilterMode = cudaFilterModePoint;
	    texCellsCount.normalized = 0;

	    texSolventParticles.channelDesc = cudaCreateChannelDesc<float2>();
	    texSolventParticles.filterMode = cudaFilterModePoint;
	    texSolventParticles.mipmapFilterMode = cudaFilterModePoint;
	    texSolventParticles.normalized = 0;
	    firsttime = false;
	}
	
	size_t textureoffset;
	CUDA_CHECK(cudaBindTexture(&textureoffset, &texSolventParticles, solvent, &texSolventParticles.channelDesc,
				   sizeof(float) * 6 * npsolvent));

	const int ncells = XSIZE_SUBDOMAIN * YSIZE_SUBDOMAIN * ZSIZE_SUBDOMAIN;
	
	assert(textureoffset == 0);
	CUDA_CHECK(cudaBindTexture(&textureoffset, &texCellsStart, cellsstart, &texCellsStart.channelDesc, sizeof(int) * ncells));
	assert(textureoffset == 0);
	CUDA_CHECK(cudaBindTexture(&textureoffset, &texCellsCount, cellscount, &texCellsCount.channelDesc, sizeof(int) * ncells));
	assert(textureoffset == 0);
    }
    
    __global__ void shift_send_particles(const Particle * const src, const int n, const int code, Particle * const dst)
    {
	const int gid = threadIdx.x + blockDim.x * blockIdx.x;

	const int d[3] = { (code + 2) % 3 - 1, (code / 3 + 2) % 3 - 1, (code / 9 + 2) % 3 - 1 };
	const int L[3] = { XSIZE_SUBDOMAIN, YSIZE_SUBDOMAIN, ZSIZE_SUBDOMAIN };

	if (gid < n)
	{
	    Particle p = src[gid];
	    
	    for(int c = 0; c < 3; ++c)
		p.x[c] -= d[c] * L[c];

	    dst[gid] = p;
	}
    }

    __device__ bool fsi_kernel(const float seed,
			       const int dpid, const float3 xp, const float3 up, const int spid,
			       float& xforce, float& yforce, float& zforce)
    {
	xforce = yforce = zforce = 0;
	
	const int sentry = 3 * spid;
	
	const float2 stmp0 = tex1Dfetch(texSolventParticles, sentry);
	const float2 stmp1 = tex1Dfetch(texSolventParticles, sentry + 1);
	const float2 stmp2 = tex1Dfetch(texSolventParticles, sentry + 2);
	
	const float _xr = xp.x - stmp0.x;
	const float _yr = xp.y - stmp0.y;
	const float _zr = xp.z - stmp1.x;

	const float rij2 = _xr * _xr + _yr * _yr + _zr * _zr;
	
	if (rij2 > 1)
	    return false;
	
	const float invrij = rsqrtf(rij2);
	
	const float rij = rij2 * invrij;
	const float argwr = max((float)0, 1 - rij);
	const float wr = powf(argwr, powf(0.5f, -VISCOSITY_S_LEVEL));
	
	const float xr = _xr * invrij;
	const float yr = _yr * invrij;
	const float zr = _zr * invrij;
	
	const float rdotv = 
	    xr * (up.x - stmp1.y) +
	    yr * (up.y - stmp2.x) +
	    zr * (up.z - stmp2.y);
	
	//const float mysaru = saru(saru_tag, dpid, spid);
	//const float myrandnr = 3.464101615f * mysaru - 1.732050807f;
	const float myrandnr = Logistic::mean0var1(seed, dpid, spid);
	
	const float strength = params.aij * argwr +  (- params.gamma * wr * rdotv + params.sigmaf * myrandnr) * wr;
	
	xforce = strength * xr;
	yforce = strength * yr;
	zforce = strength * zr;

	return true;
    }

    __global__ void fsi_forces(const float seed,
			       Acceleration * accsolvent, const int npsolvent,
			       const Particle * const particle, const int nparticles, Acceleration * accrbc)
    {
	const int dpid = threadIdx.x + blockDim.x * blockIdx.x;

	if (dpid >= nparticles)
	    return;

	const Particle p = particle[dpid];

	const float3 xp = make_float3(p.x[0], p.x[1], p.x[2]);
	const float3 up = make_float3(p.u[0], p.u[1], p.u[2]);
		
	const int L[3] = { XSIZE_SUBDOMAIN, YSIZE_SUBDOMAIN, ZSIZE_SUBDOMAIN };

	int mycid[3];
	for(int c = 0; c < 3; ++c)
	    mycid[c] = (int)floor(p.x[c] + L[c]/2);

	float fsum[3] = {0, 0, 0};
	
	for(int code = 0; code < 27; ++code)
	{
	    const int d[3] = {
		(code % 3) - 1,
		(code/3 % 3) - 1,
		(code/9 % 3) - 1
	    };
	    
	    int vcid[3];
	    for(int c = 0; c < 3; ++c)
		vcid[c] = mycid[c] + d[c];

	    bool validcid = true;
	    for(int c = 0; c < 3; ++c)
		validcid &= vcid[c] >= 0 && vcid[c] < L[c];

	    if (!validcid)
		continue;
	    
	    const int cid = vcid[0] + XSIZE_SUBDOMAIN * (vcid[1] + YSIZE_SUBDOMAIN * vcid[2]);
	    const int mystart = tex1Dfetch(texCellsStart, cid);
	    const int myend = mystart + tex1Dfetch(texCellsCount, cid);
	    
	    assert(mystart >= 0 && mystart <= myend);
	    assert(myend <= npsolvent);
	    
	    for(int s = mystart; s < myend; ++s)
	    {
		float f[3];
		const bool nonzero = fsi_kernel(seed, dpid, xp, up, s, f[0], f[1], f[2]);

		if (nonzero)
		{
		    for(int c = 0; c < 3; ++c)
			fsum[c] += f[c];
		    
		    for(int c = 0; c < 3; ++c)
		    	atomicAdd(c + (float *)(accsolvent + s), -f[c]);
		}
	    }
	}
	
	for(int c = 0; c < 3; ++c)
	    accrbc[dpid].a[c] = fsum[c];
    }

    __global__ void merge_accelerations(const Acceleration * const src, const int n, Acceleration * const dst)
    {	
	const int gid = threadIdx.x + blockDim.x * blockIdx.x;

	if (gid < n)
	    for(int c = 0; c < 3; ++c)
		dst[gid].a[c] += src[gid].a[c];
    }
}

<<<<<<< HEAD
ComputeInteractionsRBC::ComputeInteractionsRBC(MPI_Comm _cartcomm, int L):  
    L(L), nvertices(CudaRBC::get_nvertices()), stream(0), local_trunk(0, 0, 0, 0)
=======
ComputeInteractionsRBC::ComputeInteractionsRBC(MPI_Comm _cartcomm): nvertices(CudaRBC::get_nvertices()), stream(0)
>>>>>>> 084d64a7
{
    assert(XSIZE_SUBDOMAIN % 2 == 0 && YSIZE_SUBDOMAIN % 2 == 0 && ZSIZE_SUBDOMAIN % 2 == 0);
    assert(XSIZE_SUBDOMAIN >= 2 && YSIZE_SUBDOMAIN >= 2 && ZSIZE_SUBDOMAIN >= 2);

    MPI_CHECK( MPI_Comm_dup(_cartcomm, &cartcomm));

    MPI_CHECK( MPI_Comm_rank(cartcomm, &myrank));

    local_trunk = Logistic::KISS(1908 - myrank, 1409 + myrank, 290, 12968);

    MPI_CHECK( MPI_Comm_size(cartcomm, &nranks));

    MPI_CHECK( MPI_Cart_get(cartcomm, 3, dims, periods, coords) );

    for(int i = 0; i < 26; ++i)
    {
	int d[3] = { (i + 2) % 3 - 1, (i / 3 + 2) % 3 - 1, (i / 9 + 2) % 3 - 1 };

	recv_tags[i] = (2 - d[0]) % 3 + 3 * ((2 - d[1]) % 3 + 3 * ((2 - d[2]) % 3));

	int coordsneighbor[3];
	for(int c = 0; c < 3; ++c)
	    coordsneighbor[c] = coords[c] + d[c];

	MPI_CHECK( MPI_Cart_rank(cartcomm, coordsneighbor, dstranks + i) );
    }

    KernelsRBC::ParamsFSI params = {aij, gammadpd, sigmaf};
    
    CUDA_CHECK(cudaMemcpyToSymbol(KernelsRBC::params, &params, sizeof(KernelsRBC::ParamsFSI)));
}

void ComputeInteractionsRBC::_compute_extents(const Particle * const rbcs, const int nrbcs)
{
    for(int i = 0; i < nrbcs; ++i)
	CudaRBC::extent_nohost(stream, (float *)(rbcs + nvertices * i), extents.devptr + i);
}

void ComputeInteractionsRBC::pack_and_post(const Particle * const rbcs, const int nrbcs)
{
    extents.resize(nrbcs);
 
    _compute_extents(rbcs, nrbcs);

    CUDA_CHECK(cudaStreamSynchronize(stream));

    for(int i = 0; i < 26; ++i)
	haloreplica[i].clear();

    for(int i = 0; i < nrbcs; ++i)
    {
	const CudaRBC::Extent ext = extents.data[i];
	
	float pmin[3] = {ext.xmin, ext.ymin, ext.zmin};
	float pmax[3] = {ext.xmax, ext.ymax, ext.zmax};

	for(int code = 0; code < 26; ++code)
	{
	    const int L[3] = { XSIZE_SUBDOMAIN, YSIZE_SUBDOMAIN, ZSIZE_SUBDOMAIN };
	    const int d[3] = { (code + 2) % 3 - 1, (code / 3 + 2) % 3 - 1, (code / 9 + 2) % 3 - 1 };

	    bool interacting = true;
	    
	    for(int c = 0; c < 3; ++c)
	    {
		const float range_start = max((float)(d[c] * L[c] - L[c]/2 - 1), pmin[c]);
		const float range_end = min((float)(d[c] * L[c] + L[c]/2 + 1), pmax[c]);

		interacting &= range_end > range_start;
	    }

	    if (interacting)
		haloreplica[code].push_back(i);
	}
    }

    MPI_Request reqrecvcounts[26];
    for(int i = 0; i <26; ++i)
	MPI_CHECK(MPI_Irecv(recv_counts + i, 1, MPI_INTEGER, dstranks[i], recv_tags[i] + 2077, cartcomm, reqrecvcounts + i));

    MPI_Request reqsendcounts[26];
    for(int i = 0; i < 26; ++i)
    {
	send_counts[i] = haloreplica[i].size();
	MPI_CHECK(MPI_Isend(send_counts + i, 1, MPI_INTEGER, dstranks[i], i + 2077, cartcomm, reqsendcounts + i));
    }

    {
	MPI_Status statuses[26];
	MPI_CHECK(MPI_Waitall(26, reqrecvcounts, statuses));
	MPI_CHECK(MPI_Waitall(26, reqsendcounts, statuses));
    }

    for(int i = 0; i < 26; ++i)
	local[i].setup(send_counts[i] * nvertices);

    for(int i = 0; i < 26; ++i)
    {
	for(int j = 0; j < haloreplica[i].size(); ++j)
	    KernelsRBC::shift_send_particles<<< (nvertices + 127) / 128, 128, 0, stream>>>
		(rbcs + nvertices * haloreplica[i][j], nvertices, i, local[i].state.devptr + nvertices * j);
	 
	CUDA_CHECK(cudaPeekAtLastError());
    }
     
    CUDA_CHECK(cudaStreamSynchronize(stream));

    for(int i = 0; i < 26; ++i)
	remote[i].setup(recv_counts[i] * nvertices);

    for(int i = 0; i < 26; ++i)
	if (recv_counts[i] > 0)
	{
	    MPI_Request request;
	    
	    MPI_CHECK(MPI_Irecv(remote[i].state.data, recv_counts[i] * nvertices, Particle::datatype(), dstranks[i],
				recv_tags[i] + 2011, cartcomm, &request));

	    reqrecvp.push_back(request);
	}

    for(int i = 0; i < 26; ++i)
	if (send_counts[i] > 0)
	{
	    MPI_Request request;

	    MPI_CHECK(MPI_Irecv(local[i].result.data, send_counts[i] * nvertices, Acceleration::datatype(), dstranks[i],
				recv_tags[i] + 2285, cartcomm, &request));

	    reqrecvacc.push_back(request);
	    
	    MPI_CHECK(MPI_Isend(local[i].state.data, send_counts[i] * nvertices, Particle::datatype(), dstranks[i],
				i + 2011, cartcomm, &request));

	    reqsendp.push_back(request);
	}
}

void ComputeInteractionsRBC::_internal_forces(const Particle * const rbcs, const int nrbcs, Acceleration * accrbc)
{
    for(int i = 0; i < nrbcs; ++i)
	CudaRBC::forces_nohost(stream, (float *)(rbcs + nvertices * i), (float *)(accrbc + nvertices * i));
}

void ComputeInteractionsRBC::evaluate(const Particle * const solvent, const int nparticles, Acceleration * accsolvent,
				      const int * const cellsstart_solvent, const int * const cellscount_solvent,
				      const Particle * const rbcs, const int nrbcs, Acceleration * accrbc)
{	
    KernelsRBC::setup(solvent, nparticles, cellsstart_solvent, cellscount_solvent);

    pack_and_post(rbcs, nrbcs);

    if (nrbcs > 0 && nparticles > 0)
    {
	KernelsRBC::fsi_forces<<< (nrbcs * nvertices + 127) / 128, 128, 0, stream >>>
<<<<<<< HEAD
	    (local_trunk.get_float(), accsolvent, nparticles, rbcs, nrbcs * nvertices, accrbc, L);
=======
	    (saru_tag + myrank, accsolvent, nparticles, rbcs, nrbcs * nvertices, accrbc);
>>>>>>> 084d64a7
		
	_internal_forces(rbcs, nrbcs, accrbc);
    }
    
    _wait(reqrecvp);
    _wait(reqsendp);
    
    for(int i = 0; i < 26; ++i)
    {
	const int count = remote[i].state.size;

	if (count > 0)
	    KernelsRBC::fsi_forces<<< (count + 127) / 128, 128, 0, stream >>>
<<<<<<< HEAD
	    	(local_trunk.get_float(), accsolvent, nparticles, remote[i].state.devptr, count, remote[i].result.devptr, L);
=======
	    	(saru_tag + 26 * myrank + i, accsolvent, nparticles, remote[i].state.devptr, count, remote[i].result.devptr);
>>>>>>> 084d64a7
    }

    CUDA_CHECK(cudaStreamSynchronize(stream));

    for(int i = 0; i < 26; ++i)
	if (recv_counts[i] > 0)
	{
	    MPI_Request request;
	    
	    MPI_CHECK(MPI_Isend(remote[i].result.data, recv_counts[i] * nvertices, Acceleration::datatype(), dstranks[i],
				i + 2285, cartcomm, &request));

	    reqsendacc.push_back(request);
	}

    _wait(reqrecvacc);
    _wait(reqsendacc);

    for(int i = 0; i < 26; ++i)
	for(int j = 0; j < haloreplica[i].size(); ++j)
	    KernelsRBC::merge_accelerations<<< (nvertices + 127) / 128, 128 >>>(local[i].result.devptr + nvertices * j, nvertices,
										accrbc + nvertices * haloreplica[i][j]);
}

ComputeInteractionsRBC::~ComputeInteractionsRBC()
{
    MPI_CHECK(MPI_Comm_free(&cartcomm));
}
<|MERGE_RESOLUTION|>--- conflicted
+++ resolved
@@ -56,7 +56,7 @@
 
 	const int d[3] = { (code + 2) % 3 - 1, (code / 3 + 2) % 3 - 1, (code / 9 + 2) % 3 - 1 };
 	const int L[3] = { XSIZE_SUBDOMAIN, YSIZE_SUBDOMAIN, ZSIZE_SUBDOMAIN };
-
+	
 	if (gid < n)
 	{
 	    Particle p = src[gid];
@@ -132,7 +132,6 @@
 	const float3 up = make_float3(p.u[0], p.u[1], p.u[2]);
 		
 	const int L[3] = { XSIZE_SUBDOMAIN, YSIZE_SUBDOMAIN, ZSIZE_SUBDOMAIN };
-
 	int mycid[3];
 	for(int c = 0; c < 3; ++c)
 	    mycid[c] = (int)floor(p.x[c] + L[c]/2);
@@ -195,12 +194,7 @@
     }
 }
 
-<<<<<<< HEAD
-ComputeInteractionsRBC::ComputeInteractionsRBC(MPI_Comm _cartcomm, int L):  
-    L(L), nvertices(CudaRBC::get_nvertices()), stream(0), local_trunk(0, 0, 0, 0)
-=======
 ComputeInteractionsRBC::ComputeInteractionsRBC(MPI_Comm _cartcomm): nvertices(CudaRBC::get_nvertices()), stream(0)
->>>>>>> 084d64a7
 {
     assert(XSIZE_SUBDOMAIN % 2 == 0 && YSIZE_SUBDOMAIN % 2 == 0 && ZSIZE_SUBDOMAIN % 2 == 0);
     assert(XSIZE_SUBDOMAIN >= 2 && YSIZE_SUBDOMAIN >= 2 && ZSIZE_SUBDOMAIN >= 2);
@@ -208,9 +202,7 @@
     MPI_CHECK( MPI_Comm_dup(_cartcomm, &cartcomm));
 
     MPI_CHECK( MPI_Comm_rank(cartcomm, &myrank));
-
     local_trunk = Logistic::KISS(1908 - myrank, 1409 + myrank, 290, 12968);
-
     MPI_CHECK( MPI_Comm_size(cartcomm, &nranks));
 
     MPI_CHECK( MPI_Cart_get(cartcomm, 3, dims, periods, coords) );
@@ -356,13 +348,11 @@
     if (nrbcs > 0 && nparticles > 0)
     {
 	KernelsRBC::fsi_forces<<< (nrbcs * nvertices + 127) / 128, 128, 0, stream >>>
-<<<<<<< HEAD
-	    (local_trunk.get_float(), accsolvent, nparticles, rbcs, nrbcs * nvertices, accrbc, L);
-=======
-	    (saru_tag + myrank, accsolvent, nparticles, rbcs, nrbcs * nvertices, accrbc);
->>>>>>> 084d64a7
+	    (local_trunk.get_float(), accsolvent, nparticles, rbcs, nrbcs * nvertices, accrbc);
 		
 	_internal_forces(rbcs, nrbcs, accrbc);
+
+	
     }
     
     _wait(reqrecvp);
@@ -374,12 +364,10 @@
 
 	if (count > 0)
 	    KernelsRBC::fsi_forces<<< (count + 127) / 128, 128, 0, stream >>>
-<<<<<<< HEAD
-	    	(local_trunk.get_float(), accsolvent, nparticles, remote[i].state.devptr, count, remote[i].result.devptr, L);
-=======
-	    	(saru_tag + 26 * myrank + i, accsolvent, nparticles, remote[i].state.devptr, count, remote[i].result.devptr);
->>>>>>> 084d64a7
-    }
+	    	(local_trunk.get_float(), accsolvent, nparticles, remote[i].state.devptr, count, remote[i].result.devptr);
+    }
+
+  
 
     CUDA_CHECK(cudaStreamSynchronize(stream));
 
