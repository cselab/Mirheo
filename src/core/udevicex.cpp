#include "udevicex.h"

#include <mpi.h>
#include <cuda_runtime.h>

#include <core/logger.h>
#include <core/simulation.h>
#include <core/postproc.h>
#include <plugins/interface.h>

#include <core/utils/make_unique.h>
#include <core/utils/folders.h>
#include <core/utils/cuda_common.h>
#include <cuda_runtime.h>

#include <core/integrators/interface.h>
#include <core/interactions/interface.h>
#include <core/walls/interface.h>
#include <core/bouncers/interface.h>
#include <core/object_belonging/interface.h>
#include <plugins/interface.h>
#include <core/initial_conditions/interface.h>
#include <core/pvs/particle_vector.h>
#include <core/pvs/object_vector.h>

#include <core/walls/simple_stationary_wall.h>
#include <core/walls/wall_helpers.h>
#include <core/initial_conditions/uniform_ic.h>

#include <cudaProfiler.h>
#include <cuda_runtime_api.h>

#include "version.h"

void uDeviceX::init(int3 nranks3D, float3 globalDomainSize, std::string logFileName, int verbosity,
                    int checkpointEvery, std::string restartFolder, bool gpuAwareMPI)
{
    int nranks;
    
    initLogger(comm, logFileName, verbosity);   

    MPI_Comm_set_errhandler(comm, MPI_ERRORS_RETURN);

    MPI_Check( MPI_Comm_size(comm, &nranks) );
    MPI_Check( MPI_Comm_rank(comm, &rank) );

    if      (nranks3D.x * nranks3D.y * nranks3D.z     == nranks) noPostprocess = true;
    else if (nranks3D.x * nranks3D.y * nranks3D.z * 2 == nranks) noPostprocess = false;
    else die("Asked for %d x %d x %d processes, but provided %d", nranks3D.x, nranks3D.y, nranks3D.z, nranks);

    if (rank == 0) sayHello();

    MPI_Comm ioComm, compComm, interComm, splitComm;

    if (noPostprocess) {
        warn("No postprocess will be started now, use this mode for debugging. All the joint plugins will be turned off too.");

        sim = std::make_unique<Simulation> (nranks3D, globalDomainSize,
                                            comm, MPI_COMM_NULL,
                                            checkpointEvery, restartFolder, gpuAwareMPI);
        computeTask = 0;
        return;
    }

    info("Program started, splitting communicator");

    computeTask = rank % 2;
    MPI_Check( MPI_Comm_split(comm, computeTask, rank, &splitComm) );

    if (isComputeTask())
    {
        MPI_Check( MPI_Comm_dup(splitComm, &compComm) );
        MPI_Check( MPI_Intercomm_create(compComm, 0, comm, 1, 0, &interComm) );

        MPI_Check( MPI_Comm_rank(compComm, &rank) );

        sim = std::make_unique<Simulation> (nranks3D, globalDomainSize,
                                            compComm, interComm,
                                            checkpointEvery, restartFolder, gpuAwareMPI);
    }
    else
    {
        MPI_Check( MPI_Comm_dup(splitComm, &ioComm) );
        MPI_Check( MPI_Intercomm_create(ioComm,   0, comm, 0, 0, &interComm) );

        MPI_Check( MPI_Comm_rank(ioComm, &rank) );

        post = std::make_unique<Postprocess> (ioComm, interComm);
    }
}

void uDeviceX::initLogger(MPI_Comm comm, std::string logFileName, int verbosity)
{
    if      (logFileName == "stdout")  logger.init(comm, stdout,             verbosity);
    else if (logFileName == "stderr")  logger.init(comm, stderr,             verbosity);
    else                               logger.init(comm, logFileName+".log", verbosity);
}

uDeviceX::uDeviceX(std::tuple<int, int, int> nranks3D, std::tuple<float, float, float> globalDomainSize,
                   std::string logFileName, int verbosity, int checkpointEvery, std::string restartFolder, bool gpuAwareMPI)
{
    MPI_Init(nullptr, nullptr);
    MPI_Comm_dup(MPI_COMM_WORLD, &comm);
    initializedMpi = true;

    init( make_int3(nranks3D), make_float3(globalDomainSize), logFileName, verbosity, checkpointEvery, restartFolder, gpuAwareMPI);
}

uDeviceX::uDeviceX(long commAdress, PyTypes::int3 nranks3D, PyTypes::float3 globalDomainSize,
                   std::string logFileName, int verbosity,
                   int checkpointEvery, std::string restartFolder, bool gpuAwareMPI)
{
    // see https://stackoverflow.com/questions/49259704/pybind11-possible-to-use-mpi4py
    MPI_Comm comm = *((MPI_Comm*) commAdress);
    MPI_Comm_dup(comm, &this->comm);
    init( make_int3(nranks3D), make_float3(globalDomainSize), logFileName, verbosity, checkpointEvery, restartFolder, gpuAwareMPI);    
}

uDeviceX::uDeviceX(MPI_Comm comm, std::tuple<int, int, int> nranks3D, std::tuple<float, float, float> globalDomainSize,
                   std::string logFileName, int verbosity, int checkpointEvery, std::string restartFolder, bool gpuAwareMPI)
{
    MPI_Comm_dup(comm, &this->comm);
    init( make_int3(nranks3D), make_float3(globalDomainSize), logFileName, verbosity, checkpointEvery, restartFolder, gpuAwareMPI);
}

uDeviceX::~uDeviceX()
{
    debug("uDeviceX coordinator is destroyed");
    
    sim.reset();
    post.reset();

    if (initializedMpi)
        MPI_Finalize();
}



void uDeviceX::registerParticleVector(const std::shared_ptr<ParticleVector>& pv, const std::shared_ptr<InitialConditions>& ic, int checkpointEvery)
{
    if (isComputeTask())
        sim->registerParticleVector(pv, ic, checkpointEvery);
}
void uDeviceX::registerIntegrator(const std::shared_ptr<Integrator>& integrator)
{
    if (isComputeTask())
        sim->registerIntegrator(integrator);
}
void uDeviceX::registerInteraction(const std::shared_ptr<Interaction>& interaction)
{
    if (isComputeTask())
        sim->registerInteraction(interaction);
}
void uDeviceX::registerWall(const std::shared_ptr<Wall>& wall, int checkEvery)
{
    if (isComputeTask())
        sim->registerWall(wall, checkEvery);
}
void uDeviceX::registerBouncer(const std::shared_ptr<Bouncer>& bouncer)
{
    if (isComputeTask())
        sim->registerBouncer(bouncer);
}
void uDeviceX::registerObjectBelongingChecker (const std::shared_ptr<ObjectBelongingChecker>& checker, ObjectVector* ov)
{
    if (isComputeTask())
    {
        sim->registerObjectBelongingChecker(checker);
        sim->setObjectBelongingChecker(checker->name, ov->name);
    }
}
void uDeviceX::registerPlugins(const std::shared_ptr<SimulationPlugin>& simPlugin, const std::shared_ptr<PostprocessPlugin>& postPlugin)
{
    if (isComputeTask())
    {
        if ( simPlugin != nullptr && !(simPlugin->needPostproc() && noPostprocess) )
            sim->registerPlugin(simPlugin);
    }
    else
    {
        if ( postPlugin != nullptr && !noPostprocess )
            post->registerPlugin(postPlugin);
    }
}

void uDeviceX::setIntegrator(Integrator* integrator, ParticleVector* pv)
{
    if (isComputeTask())
        sim->setIntegrator(integrator->name, pv->name);
}
void uDeviceX::setInteraction(Interaction* interaction, ParticleVector* pv1, ParticleVector* pv2)
{
    if (isComputeTask())
        sim->setInteraction(interaction->name, pv1->name, pv2->name);
}
void uDeviceX::setBouncer(Bouncer* bouncer, ObjectVector* ov, ParticleVector* pv)
{
    if (isComputeTask())
        sim->setBouncer(bouncer->name, ov->name, pv->name);
}
void uDeviceX::setWallBounce(Wall* wall, ParticleVector* pv)
{
    if (isComputeTask())
        sim->setWallBounce(wall->name, pv->name);
}

void uDeviceX::dumpWalls2XDMF(std::vector<std::shared_ptr<Wall>> walls, PyTypes::float3 h, std::string filename)
{
    if (!isComputeTask()) return;

    info("Dumping SDF into XDMF:\n");

    std::vector<SDF_basedWall*> sdfWalls;
    for (auto &wall : walls)
    {
        auto sdfWall = dynamic_cast<SDF_basedWall*>(wall.get());
        if (sdfWall == nullptr)
            die("Only sdf-based walls are supported!");        
        else
            sdfWalls.push_back(sdfWall);

        // Check if the wall is set up
        sim->getWallByNameOrDie(wall->name);
    }
    
    auto path = parentPath(filename);
    if (path != filename)
        createFoldersCollective(sim->cartComm, path);
    ::dumpWalls2XDMF(sdfWalls, make_float3(h), sim->domain, filename, sim->cartComm);
}

std::shared_ptr<ParticleVector> uDeviceX::makeFrozenWallParticles(std::string pvName,
                                                                  std::vector<std::shared_ptr<Wall>> walls,
                                                                  std::shared_ptr<Interaction> interaction,
                                                                  std::shared_ptr<Integrator>   integrator,
                                                                  float density, int nsteps)
{
    if (!isComputeTask()) return nullptr;

    // Walls are not directly reusable in other simulations,
    // because they store some information like cell-lists
    //
    // But here we don't pass the wall into the other simulation,
    // we just use it to filter particles, which is totally fine
    
    info("Generating frozen particles for walls");

    std::vector<SDF_basedWall*> sdfWalls;

    for (auto &wall : walls) {
        auto sdfWall = dynamic_cast<SDF_basedWall*>(wall.get());
        if (sdfWall == nullptr)
            die("Only sdf-based walls are supported now!");        
        else
            sdfWalls.push_back(sdfWall);

        // Check if the wall is set up
        sim->getWallByNameOrDie(wall->name);

        info("Working with wall '%s'", wall->name.c_str());   
    }
    
    Simulation wallsim(sim->nranks3D, sim->domain.globalSize, sim->cartComm, MPI_COMM_NULL, false);

    float mass = 1.0;
    auto pv = std::make_shared<ParticleVector>(pvName, mass);
    auto ic = std::make_shared<UniformIC>(density);
    
    wallsim.registerParticleVector(pv, ic, 0);
    wallsim.registerInteraction(interaction);

    wallsim.registerIntegrator(integrator);
    
    wallsim.setInteraction(interaction->name, pv->name, pv->name);
    wallsim.setIntegrator (integrator->name,  pv->name);
    
    wallsim.init();
    wallsim.run(nsteps);
    
    freezeParticlesInWalls(sdfWalls, pv.get(), 0.0f, interaction->rc + 0.2f);
    info("\n");

    sim->registerParticleVector(pv, nullptr);

    for (auto &wall : walls)
        wall->attachFrozen(pv.get());
    
    return pv;
}

std::shared_ptr<ParticleVector> uDeviceX::makeFrozenRigidParticles(std::shared_ptr<ObjectBelongingChecker> checker,
                                                                   std::shared_ptr<ObjectVector> shape,
                                                                   std::shared_ptr<InitialConditions> icShape,
                                                                   std::shared_ptr<Interaction> interaction,
                                                                   std::shared_ptr<Integrator>   integrator,
                                                                   float density, int nsteps)
{
    if (!isComputeTask()) return nullptr;

    auto insideName = "inside_" + shape->name;
    
    info("Generating frozen particles for rigid object '%s'...\n\n", shape->name.c_str());

    if (shape->local()->nObjects > 1)
        die("expected no more than one object vector; given %d", shape->local()->nObjects);
    
    
    auto pv = std::make_shared<ParticleVector>("outside__" + shape->name, 1.0);
    auto ic = std::make_shared<UniformIC>(density);

    {
        Simulation eqsim(sim->nranks3D, sim->domain.globalSize, sim->cartComm, MPI_COMM_NULL, false);
    
        eqsim.registerParticleVector(pv, ic, 0);
        eqsim.registerInteraction(interaction);
        eqsim.registerIntegrator(integrator);
    
        eqsim.setInteraction(interaction->name, pv->name, pv->name);
        eqsim.setIntegrator (integrator->name,  pv->name);
    
        eqsim.init();
        eqsim.run(nsteps);
    }
    
    Simulation freezesim(sim->nranks3D, sim->domain.globalSize, sim->cartComm, MPI_COMM_NULL, false);

    freezesim.registerParticleVector(pv, nullptr, 0);
    freezesim.registerParticleVector(shape, icShape, 0);
    freezesim.registerObjectBelongingChecker (checker);
    freezesim.setObjectBelongingChecker(checker->name, shape->name);
    freezesim.applyObjectBelongingChecker(checker->name, pv->name, insideName, pv->name, 0);

    freezesim.init();
    freezesim.run(1);

    return freezesim.getSharedPVbyName(insideName);
}


std::shared_ptr<ParticleVector> uDeviceX::applyObjectBelongingChecker(ObjectBelongingChecker* checker,
                                                                      ParticleVector* pv,
                                                                      int checkEvery,
                                                                      std::string inside,
                                                                      std::string outside)
{
    if (!isComputeTask()) return nullptr;
    
    if ( (inside != "" && outside != "") || (inside == "" && outside == "") )
        die("One and only one option can be specified for belonging checker '%s': inside or outside",
            checker->name.c_str());
    
    std::string newPVname;
    
    if (inside == "")
    {
        inside = pv->name;
        newPVname = outside;
    }
    if (outside == "")
    {
        outside = pv->name;
        newPVname = inside;
    }
        
    sim->applyObjectBelongingChecker(checker->name, pv->name, inside, outside, checkEvery);
    return sim->getSharedPVbyName(newPVname);
}

void uDeviceX::sayHello()
{
    static const int max_length_version =  9;
    static const int max_length_sha1    = 46;
    std::string version = Version::udx_version;
    std::string sha1    = Version::git_SHA1;

    int missing_spaces = max(0, max_length_version - (int) version.size());
    version.append(missing_spaces, ' ');

    missing_spaces = max(0, max_length_sha1 - (int) sha1.size());
    sha1.append(missing_spaces, ' ');
    
    printf("\n");
    printf("**************************************************\n");
    printf("*              uDeviceX %s                *\n", version.c_str());
    printf("* %s *\n", sha1.c_str());
    printf("**************************************************\n");
    printf("\n");
}

bool uDeviceX::isComputeTask() const
{
    return (computeTask == 0);
}

bool uDeviceX::isMasterTask() const
{
    return (rank == 0 && isComputeTask());
}

<<<<<<< HEAD
void uDeviceX::saveDependencyGraph_GraphML(std::string fname) const
{
    if (isComputeTask())
        sim->saveDependencyGraph_GraphML(fname);
}

=======
void uDeviceX::startProfiler()
{
    if (isComputeTask())
        sim->startProfiler();
}

void uDeviceX::stopProfiler()
{
    if (isComputeTask())
        sim->stopProfiler();
}
>>>>>>> ffc8ce9e


void uDeviceX::run(int nsteps)
{
    if (isComputeTask())
    {
        if (!initialized)
        {
            sim->init();
            initialized = true;
        }
        sim->run(nsteps);
    }
    else
    {
        if (!initialized)
        {
            post->init();
            initialized = true;
        }
        post->run();
    }
    
    MPI_Check( MPI_Barrier(comm) );
}

<|MERGE_RESOLUTION|>--- conflicted
+++ resolved
@@ -27,9 +27,6 @@
 #include <core/walls/wall_helpers.h>
 #include <core/initial_conditions/uniform_ic.h>
 
-#include <cudaProfiler.h>
-#include <cuda_runtime_api.h>
-
 #include "version.h"
 
 void uDeviceX::init(int3 nranks3D, float3 globalDomainSize, std::string logFileName, int verbosity,
@@ -397,14 +394,12 @@
     return (rank == 0 && isComputeTask());
 }
 
-<<<<<<< HEAD
 void uDeviceX::saveDependencyGraph_GraphML(std::string fname) const
 {
     if (isComputeTask())
         sim->saveDependencyGraph_GraphML(fname);
 }
 
-=======
 void uDeviceX::startProfiler()
 {
     if (isComputeTask())
@@ -416,8 +411,6 @@
     if (isComputeTask())
         sim->stopProfiler();
 }
->>>>>>> ffc8ce9e
-
 
 void uDeviceX::run(int nsteps)
 {
