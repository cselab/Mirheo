#pragma once

#include <core/logger.h>
#include <core/utils/pytypes.h>

#include <memory>
#include <mpi.h>

class Simulation;
class Postprocess;


class ParticleVector;
class ObjectVector;
class InitialConditions;
class Integrator;
class Interaction;
class ObjectBelongingChecker;
class Bouncer;
class Wall;
class SimulationPlugin;
class PostprocessPlugin;

class uDeviceX
{
public:
    uDeviceX(PyTypes::int3 nranks3D, PyTypes::float3 globalDomainSize,
             std::string logFileName, int verbosity,
             int checkpointEvery=0, std::string restartFolder="restart/", bool gpuAwareMPI=false);

    uDeviceX(long commAddress, PyTypes::int3 nranks3D, PyTypes::float3 globalDomainSize,
             std::string logFileName, int verbosity,
             int checkpointEvery=0, std::string restartFolder="restart/", bool gpuAwareMPI=false);

    uDeviceX(MPI_Comm comm, PyTypes::int3 nranks3D, PyTypes::float3 globalDomainSize,
             std::string logFileName, int verbosity,
             int checkpointEvery=0, std::string restartFolder="restart/", bool gpuAwareMPI=false);

<<<<<<< HEAD
    bool isComputeTask() const;
    bool isMasterTask() const;
    void saveDependencyGraph_GraphML(std::string fname) const;
=======
    bool isComputeTask();
    bool isMasterTask();
    void startProfiler();
    void stopProfiler();

>>>>>>> ffc8ce9e
    void run(int niters);
    
    void registerParticleVector         (const std::shared_ptr<ParticleVector>& pv,
                                         const std::shared_ptr<InitialConditions>& ic, int checkpointEvery);
    
    void registerInteraction            (const std::shared_ptr<Interaction>& interaction);
    void registerIntegrator             (const std::shared_ptr<Integrator>& integrator);
    void registerWall                   (const std::shared_ptr<Wall>& wall, int checkEvery=0);
    void registerBouncer                (const std::shared_ptr<Bouncer>& bouncer);
    void registerPlugins                (const std::shared_ptr<SimulationPlugin>& simPlugin,
                                         const std::shared_ptr<PostprocessPlugin>& postPlugin);
    
    void registerObjectBelongingChecker (const std::shared_ptr<ObjectBelongingChecker>& checker, ObjectVector* ov);
 
    void setIntegrator  (Integrator* integrator,  ParticleVector* pv);
    void setInteraction (Interaction* interaction, ParticleVector* pv1, ParticleVector* pv2);
    void setBouncer     (Bouncer* bouncer, ObjectVector* ov, ParticleVector* pv);
    void setWallBounce  (Wall* wall, ParticleVector* pv);
    

    void dumpWalls2XDMF(std::vector<std::shared_ptr<Wall>> walls, PyTypes::float3 h, std::string filename);

    std::shared_ptr<ParticleVector> makeFrozenWallParticles(std::string pvName,
                                                            std::vector<std::shared_ptr<Wall>> walls,
                                                            std::shared_ptr<Interaction> interaction,
                                                            std::shared_ptr<Integrator>   integrator,
                                                            float density, int nsteps);

    std::shared_ptr<ParticleVector> makeFrozenRigidParticles(std::shared_ptr<ObjectBelongingChecker> checker,
                                                             std::shared_ptr<ObjectVector> shape,
                                                             std::shared_ptr<InitialConditions> icShape,
                                                             std::shared_ptr<Interaction> interaction,
                                                             std::shared_ptr<Integrator>   integrator,
                                                             float density, int nsteps);
    
    std::shared_ptr<ParticleVector> applyObjectBelongingChecker(ObjectBelongingChecker* checker,
                                                                ParticleVector* pv,
                                                                int checkEvery,
                                                                std::string inside = "",
                                                                std::string outside = "");
        
    ~uDeviceX();

private:
    std::unique_ptr<Simulation> sim;
    std::unique_ptr<Postprocess> post;
    
    int rank;
    int computeTask;
    bool noPostprocess;
    
    bool initialized = false;
    bool initializedMpi = false;

    MPI_Comm comm;

    void init(int3 nranks3D, float3 globalDomainSize, std::string logFileName, int verbosity,
              int checkpointEvery, std::string restartFolder, bool gpuAwareMPI);
    void initLogger(MPI_Comm comm, std::string logFileName, int verbosity);
    void sayHello();
};<|MERGE_RESOLUTION|>--- conflicted
+++ resolved
@@ -36,17 +36,11 @@
              std::string logFileName, int verbosity,
              int checkpointEvery=0, std::string restartFolder="restart/", bool gpuAwareMPI=false);
 
-<<<<<<< HEAD
     bool isComputeTask() const;
     bool isMasterTask() const;
-    void saveDependencyGraph_GraphML(std::string fname) const;
-=======
-    bool isComputeTask();
-    bool isMasterTask();
     void startProfiler();
     void stopProfiler();
-
->>>>>>> ffc8ce9e
+    void saveDependencyGraph_GraphML(std::string fname) const;
     void run(int niters);
     
     void registerParticleVector         (const std::shared_ptr<ParticleVector>& pv,
