--- conflicted
+++ resolved
@@ -1,11 +1,5 @@
 #pragma once
 
-<<<<<<< HEAD
-#include <cstdint>
-#include <functional>
-
-=======
->>>>>>> fccf72da
 #include <core/containers.h>
 #include <core/datatypes.h>
 #include <core/logger.h>
