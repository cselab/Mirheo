#include "mpi_engine.h"
#include "utils/fragments_mapping.h"

#include <core/utils/timer.h>
#include <core/logger.h>
#include <algorithm>

MPIExchangeEngine::MPIExchangeEngine(std::unique_ptr<Exchanger> exchanger,
                                     MPI_Comm comm, bool gpuAwareMPI) :
    nActiveNeighbours(FragmentMapping::numFragments - 1),
    gpuAwareMPI(gpuAwareMPI),
    exchanger(std::move(exchanger))
{
    MPI_Check( MPI_Comm_dup(comm, &haloComm) );

    int dims[3], periods[3], coords[3];
    MPI_Check( MPI_Cart_get (haloComm, 3, dims, periods, coords) );
    MPI_Check( MPI_Comm_rank(haloComm, &myrank));

    for (int i = 0; i < FragmentMapping::numFragments; ++i)
    {
        int d[3] = { FragmentMapping::getDirx(i),
                     FragmentMapping::getDiry(i),
                     FragmentMapping::getDirz(i) };

        int coordsNeigh[3];
        for(int c = 0; c < 3; ++c)
            coordsNeigh[c] = coords[c] + d[c];

        MPI_Check( MPI_Cart_rank(haloComm, coordsNeigh, dir2rank + i) );

        dir2sendTag[i] = i;
        dir2recvTag[i] = FragmentMapping::getId(-d[0], -d[1], -d[2]);
    }
}

MPIExchangeEngine::~MPIExchangeEngine()
{
    MPI_Check( MPI_Comm_free(&haloComm) );
}

void MPIExchangeEngine::init(cudaStream_t stream)
{
    auto& helpers = exchanger->helpers;
    
    for (int i = 0; i < helpers.size(); i++)
        if (!exchanger->needExchange(i)) debug("Exchange of PV '%s' is skipped", helpers[i]->name.c_str());
    
    // Post irecv for sizes
    for (int i = 0; i < helpers.size(); i++)
        if (exchanger->needExchange(i)) postRecvSize(helpers[i].get());

    // Derived class determines what to send
    for (int i = 0; i < helpers.size(); i++)
        if (exchanger->needExchange(i)) exchanger->prepareSizes(i, stream);

    // Send sizes
    for (int i = 0; i < helpers.size(); i++)
        if (exchanger->needExchange(i)) sendSizes(helpers[i].get());

    // Derived class determines what to send
    for (int i = 0; i < helpers.size(); i++)
        if (exchanger->needExchange(i)) exchanger->prepareData(i, stream);

    // Post big data irecv (after prepereData cause it waits for the sizes)
    for (int i = 0; i < helpers.size(); i++)
        if (exchanger->needExchange(i)) postRecv(helpers[i].get());

    // CUDA-aware MPI will work in a separate stream, need to synchro
    if (gpuAwareMPI) cudaStreamSynchronize(stream);

    // Send
    for (int i = 0; i < helpers.size(); i++)
        if (exchanger->needExchange(i)) send(helpers[i].get(), stream);
}

void MPIExchangeEngine::finalize(cudaStream_t stream)
{
    auto& helpers = exchanger->helpers;

    // Wait for the irecvs to finish
    for (int i = 0; i < helpers.size(); i++)
        if (exchanger->needExchange(i)) wait(helpers[i].get(), stream);

    // Wait for completion of the previous sends
    for (int i = 0; i < helpers.size(); i++)
        if (exchanger->needExchange(i))
            MPI_Check( MPI_Waitall(helpers[i]->send.requests.size(),
                                   helpers[i]->send.requests.data(),
                                   MPI_STATUSES_IGNORE) );

    // Derived class unpack implementation
    for (int i = 0; i < helpers.size(); i++)
        if (exchanger->needExchange(i)) exchanger->combineAndUploadData(i, stream);
}

void MPIExchangeEngine::postRecvSize(ExchangeHelper *helper)
{
    std::string pvName = helper->name;

    auto nBuffers = helper->nBuffers;
    auto bulkId   = helper->bulkId;
    auto rSizes   = helper->recv.sizes.hostPtr();

    // Receive sizes
    helper->recv.requests.clear();
    helper->recv.sizes.clearHost();

    for (int i = 0; i < nBuffers; i++)
<<<<<<< HEAD
        if (i != bulkId && dir2rank[i] >= 0)
        {
            MPI_Request req;
            const int tag = nBuffers * helper->getUniqueId() + dir2recvTag[i];

            MPI_Check( MPI_Irecv(rSizes + i, 1, MPI_INT, dir2rank[i], tag, haloComm, &req) );
            helper->recv.requests.push_back(req);
        }
=======
    {
        if (i == bulkId) continue;
        
        MPI_Request req;
        const int tag = nBuffers * helper->getUniqueId() + dir2recvTag[i];
        
        MPI_Check( MPI_Irecv(rSizes + i, 1, MPI_INT, dir2rank[i], tag, haloComm, &req) );
        helper->recvRequests.push_back(req);
    }
>>>>>>> 884f157b
}

/**
 * Expects helper->sendSizes and helper->sendOffsets to be ON HOST
 */
void MPIExchangeEngine::sendSizes(ExchangeHelper *helper)
{
    std::string pvName = helper->name;

    auto nBuffers = helper->nBuffers;
    auto bulkId   = helper->bulkId;
    auto sSizes   = helper->send.sizes.hostPtr();

    // Do blocking send in hope that it will be immediate due to small size
    for (int i = 0; i < nBuffers; i++)
    {
        if (i == bulkId) continue;
        
        const int tag = nBuffers * helper->getUniqueId() + dir2sendTag[i];
        MPI_Check( MPI_Send(sSizes+i, 1, MPI_INT, dir2rank[i], tag, haloComm) );
    }
}

static void safeWaitAll(int count, MPI_Request array_of_requests[])
{
    std::vector<MPI_Status> statuses(count);
    int code = MPI_Waitall(count, array_of_requests, statuses.data());

    if (code != MPI_SUCCESS) {
        std::string allErrors;
        char buf[MPI_MAX_ERROR_STRING];
        int nchar;
        MPI_Error_string(code, buf, &nchar);
        allErrors += std::string(buf) + "\n";
        for (int i = 0; i < count; ++i) {            
            MPI_Error_string(statuses[i].MPI_ERROR, buf, &nchar);
            allErrors += std::string(buf) + "\n";
        }

        die("Waitall errors:\n%s", allErrors.c_str());
    }
}

void MPIExchangeEngine::postRecv(ExchangeHelper *helper)
{
    std::string pvName = helper->name;

    auto nBuffers = helper->nBuffers;
    auto bulkId   = helper->bulkId;
    const auto rSizes   = helper->recv.sizes.  hostPtr();
    const auto rOffsets = helper->recv.offsets.hostPtr();

    const auto rSizesBytes   = helper->recv.sizesBytes  .hostPtr();
    const auto rOffsetsBytes = helper->recv.offsetsBytes.hostPtr();

    mTimer tm;
    tm.start();
    // MPI_Check( MPI_Waitall(helper->recvRequests.size(), helper->recvRequests.data(), MPI_STATUSES_IGNORE) );
    safeWaitAll(helper->recv.requests.size(), helper->recv.requests.data());
    debug("Waiting for sizes of '%s' took %f ms", pvName.c_str(), tm.elapsed());

    // Prepare offsets and resize
    helper->computeRecvOffsets();
    int totalRecvd = rOffsets[nBuffers];
    helper->resizeRecvBuf();

    // Now do the actual data recv
    helper->recv.requests.clear();
    helper->recvRequestIdxs.clear();
    for (int i = 0; i < nBuffers; i++)
    {
        if (i == bulkId) continue;
            
        MPI_Request req;
        const int tag = nBuffers * helper->getUniqueId() + dir2recvTag[i];

<<<<<<< HEAD
            debug3("Receiving %s entities from rank %d, %d entities (buffer %d, %ld bytes)",
                   pvName.c_str(), dir2rank[i], rSizes[i], i, rSizesBytes[i]);

            if (rSizes[i] > 0)
            {
                auto ptr = gpuAwareMPI ? helper->recv.buffer.devPtr() : helper->recv.buffer.hostPtr();
                
                MPI_Check( MPI_Irecv(
                        ptr + rOffsetsBytes[i],
                        rSizesBytes[i],
                        MPI_BYTE, dir2rank[i], tag, haloComm, &req) );

                helper->recv.requests  .push_back(req);
                helper->recvRequestIdxs.push_back(i);
            }
=======
        debug3("Receiving %s entities from rank %d, %d entities (buffer %d, datum size %d)",
               pvName.c_str(), dir2rank[i], rSizes[i], i, helper->datumSize);

        if (rSizes[i] > 0)
        {
            auto ptr = gpuAwareMPI ? helper->recvBuf.devPtr() : helper->recvBuf.hostPtr();
                
            MPI_Check( MPI_Irecv(ptr + rOffsets[i]*helper->datumSize,
                                 rSizes[i]*helper->datumSize,
                                 MPI_BYTE, dir2rank[i], tag, haloComm, &req) );

            helper->recvRequests.push_back(req);
            helper->recvRequestIdxs.push_back(i);
>>>>>>> 884f157b
        }
    }

    debug("Posted receive for %d %s entities", totalRecvd, pvName.c_str());
}

/**
 * helper->recvBuf will contain all the data, ON DEVICE already
 */
void MPIExchangeEngine::wait(ExchangeHelper *helper, cudaStream_t stream)
{
    std::string pvName = helper->name;

    const auto rSizesBytes   = helper->recv.sizesBytes.  hostPtr();
    const auto rOffsetsBytes = helper->recv.offsetsBytes.hostPtr();
    bool singleCopy = helper->recv.offsetsBytes[FragmentMapping::numFragments] < singleCopyThreshold;
    
    debug("Waiting to receive '%s' entities, single copy is %s, GPU aware MPI is %s",
        pvName.c_str(), singleCopy ? "on" : "off", gpuAwareMPI ? "on" : "off");

    helper->recv.uploadInfosToDevice(stream);
    
    double waitTime = 0;
    mTimer tm;
    // Wait for all if we want to copy all at once
    if (singleCopy || gpuAwareMPI)
    {
        tm.start();
        // MPI_Check( MPI_Waitall(helper->recvRequests.size(), helper->recvRequests.data(), MPI_STATUSES_IGNORE) );
        safeWaitAll(helper->recv.requests.size(), helper->recv.requests.data());
        waitTime = tm.elapsed();
        if (!gpuAwareMPI)
            helper->recv.buffer.uploadToDevice(stream);
    }
    else
    {
        // Wait and upload one by one
        for (int i = 0; i < helper->recv.requests.size(); i++)
        {
            int idx;
            tm.start();
            MPI_Check( MPI_Waitany(helper->recv.requests.size(), helper->recv.requests.data(), &idx, MPI_STATUS_IGNORE) );
            waitTime += tm.elapsedAndReset();

            int from = helper->recvRequestIdxs[idx];

<<<<<<< HEAD
            CUDA_Check( cudaMemcpyAsync(
                            helper->recv.buffer.devPtr()  + rOffsetsBytes[from],
                            helper->recv.buffer.hostPtr() + rOffsetsBytes[from],
                            rSizesBytes[from], cudaMemcpyHostToDevice, stream) );
=======
            CUDA_Check( cudaMemcpyAsync(helper->recvBuf.devPtr()  + rOffsets[from]*helper->datumSize,
                                        helper->recvBuf.hostPtr() + rOffsets[from]*helper->datumSize,
                                        rSizes[from] * helper->datumSize,
                                        cudaMemcpyHostToDevice, stream) );
>>>>>>> 884f157b
        }
    }

    // And report!
    debug("Completed receive for '%s', waiting took %f ms", helper->name.c_str(), waitTime);
}

/**
 * Expects helper->sendSizes and helper->sendOffsets to be ON HOST
 * helper->sendBuf data is ON DEVICE
 */
void MPIExchangeEngine::send(ExchangeHelper *helper, cudaStream_t stream)
{
    std::string pvName = helper->name;

<<<<<<< HEAD
    auto nBuffers = helper->nBuffers;
    auto bulkId   = helper->bulkId;

    const auto sSizes        = helper->send.sizes.       hostPtr();
    const auto sSizesBytes   = helper->send.sizesBytes.  hostPtr();
    const auto sOffsetsBytes = helper->send.offsetsBytes.hostPtr();
    bool singleCopy = helper->send.buffer.size() < singleCopyThreshold;
=======
    auto nBuffers   = helper->nBuffers;
    auto bulkId     = helper->bulkId;
    auto sSizes     = helper->sendSizes.  hostPtr();
    auto sOffsets   = helper->sendOffsets.hostPtr();
    bool singleCopy = helper->sendBuf.size() < singleCopyThreshold;
>>>>>>> 884f157b
    
    debug("Sending '%s' entities, single copy is %s, GPU aware MPI is %s",
        pvName.c_str(), singleCopy ? "on" : "off", gpuAwareMPI ? "on" : "off");

    if (!gpuAwareMPI && singleCopy)
        helper->send.buffer.downloadFromDevice(stream);

    MPI_Request req;
    int totSent = 0;
    helper->send.requests.clear();

    for (int i = 0; i < nBuffers; i++)
    {
        if (i == bulkId) continue;
            
        debug3("Sending %s entities to rank %d in dircode %d [%2d %2d %2d], %d entities",
               pvName.c_str(), dir2rank[i], i, FragmentMapping::getDirx(i), FragmentMapping::getDiry(i), FragmentMapping::getDirz(i), sSizes[i]);

        const int tag = nBuffers * helper->getUniqueId() + dir2sendTag[i];

<<<<<<< HEAD
            // Send actual data
            if (sSizes[i] > 0)
            {
                auto ptr = gpuAwareMPI ? helper->send.buffer.devPtr() : helper->send.buffer.hostPtr();
                
                if (!singleCopy && (!gpuAwareMPI))
                {
                    CUDA_Check( cudaMemcpyAsync(
                                    helper->send.buffer.hostPtr() + sOffsetsBytes[i],
                                    helper->send.buffer.devPtr()  + sOffsetsBytes[i],
                                    sSizesBytes[i], cudaMemcpyDeviceToHost, stream) );
                    CUDA_Check( cudaStreamSynchronize(stream) );
                }

                MPI_Check( MPI_Isend(
                        ptr + sOffsetsBytes[i], sSizesBytes[i],
                        MPI_BYTE, dir2rank[i], tag, haloComm, &req) );
                helper->send.requests.push_back(req);
=======
        // Send actual data
        if (sSizes[i] > 0)
        {
            auto ptr = gpuAwareMPI ? helper->sendBuf.devPtr() : helper->sendBuf.hostPtr();
                
            if (!singleCopy && (!gpuAwareMPI))
            {
                CUDA_Check( cudaMemcpyAsync(
                                helper->sendBuf.hostPtr() + sOffsets[i]*helper->datumSize,
                                helper->sendBuf.devPtr()  + sOffsets[i]*helper->datumSize,
                                sSizes[i] * helper->datumSize,
                                cudaMemcpyDeviceToHost, stream) );
                CUDA_Check( cudaStreamSynchronize(stream) );
>>>>>>> 884f157b
            }

            MPI_Check( MPI_Isend(
                           ptr + sOffsets[i]*helper->datumSize,
                           sSizes[i] * helper->datumSize,
                           MPI_BYTE, dir2rank[i], tag, haloComm, &req) );
            helper->sendRequests.push_back(req);
        }

        totSent += sSizes[i];
    }

    debug("Sent total %d '%s' entities", totSent, pvName.c_str());
}

<|MERGE_RESOLUTION|>--- conflicted
+++ resolved
@@ -107,16 +107,6 @@
     helper->recv.sizes.clearHost();
 
     for (int i = 0; i < nBuffers; i++)
-<<<<<<< HEAD
-        if (i != bulkId && dir2rank[i] >= 0)
-        {
-            MPI_Request req;
-            const int tag = nBuffers * helper->getUniqueId() + dir2recvTag[i];
-
-            MPI_Check( MPI_Irecv(rSizes + i, 1, MPI_INT, dir2rank[i], tag, haloComm, &req) );
-            helper->recv.requests.push_back(req);
-        }
-=======
     {
         if (i == bulkId) continue;
         
@@ -124,9 +114,8 @@
         const int tag = nBuffers * helper->getUniqueId() + dir2recvTag[i];
         
         MPI_Check( MPI_Irecv(rSizes + i, 1, MPI_INT, dir2rank[i], tag, haloComm, &req) );
-        helper->recvRequests.push_back(req);
-    }
->>>>>>> 884f157b
+        helper->recv.requests.push_back(req);
+    }
 }
 
 /**
@@ -203,37 +192,18 @@
         MPI_Request req;
         const int tag = nBuffers * helper->getUniqueId() + dir2recvTag[i];
 
-<<<<<<< HEAD
-            debug3("Receiving %s entities from rank %d, %d entities (buffer %d, %ld bytes)",
-                   pvName.c_str(), dir2rank[i], rSizes[i], i, rSizesBytes[i]);
-
-            if (rSizes[i] > 0)
-            {
-                auto ptr = gpuAwareMPI ? helper->recv.buffer.devPtr() : helper->recv.buffer.hostPtr();
-                
-                MPI_Check( MPI_Irecv(
-                        ptr + rOffsetsBytes[i],
-                        rSizesBytes[i],
-                        MPI_BYTE, dir2rank[i], tag, haloComm, &req) );
-
-                helper->recv.requests  .push_back(req);
-                helper->recvRequestIdxs.push_back(i);
-            }
-=======
-        debug3("Receiving %s entities from rank %d, %d entities (buffer %d, datum size %d)",
-               pvName.c_str(), dir2rank[i], rSizes[i], i, helper->datumSize);
-
+        debug3("Receiving %s entities from rank %d, %d entities (buffer %d, %ld bytes)",
+               pvName.c_str(), dir2rank[i], rSizes[i], i, rSizesBytes[i]);
+        
         if (rSizes[i] > 0)
         {
-            auto ptr = gpuAwareMPI ? helper->recvBuf.devPtr() : helper->recvBuf.hostPtr();
-                
-            MPI_Check( MPI_Irecv(ptr + rOffsets[i]*helper->datumSize,
-                                 rSizes[i]*helper->datumSize,
+            auto ptr = gpuAwareMPI ? helper->recv.buffer.devPtr() : helper->recv.buffer.hostPtr();
+            
+            MPI_Check( MPI_Irecv(ptr + rOffsetsBytes[i], rSizesBytes[i],
                                  MPI_BYTE, dir2rank[i], tag, haloComm, &req) );
 
-            helper->recvRequests.push_back(req);
+            helper->recv.requests  .push_back(req);
             helper->recvRequestIdxs.push_back(i);
->>>>>>> 884f157b
         }
     }
 
@@ -280,17 +250,9 @@
 
             int from = helper->recvRequestIdxs[idx];
 
-<<<<<<< HEAD
-            CUDA_Check( cudaMemcpyAsync(
-                            helper->recv.buffer.devPtr()  + rOffsetsBytes[from],
-                            helper->recv.buffer.hostPtr() + rOffsetsBytes[from],
-                            rSizesBytes[from], cudaMemcpyHostToDevice, stream) );
-=======
-            CUDA_Check( cudaMemcpyAsync(helper->recvBuf.devPtr()  + rOffsets[from]*helper->datumSize,
-                                        helper->recvBuf.hostPtr() + rOffsets[from]*helper->datumSize,
-                                        rSizes[from] * helper->datumSize,
-                                        cudaMemcpyHostToDevice, stream) );
->>>>>>> 884f157b
+            CUDA_Check( cudaMemcpyAsync(helper->recv.buffer.devPtr()  + rOffsetsBytes[from],
+                                        helper->recv.buffer.hostPtr() + rOffsetsBytes[from],
+                                        rSizesBytes[from], cudaMemcpyHostToDevice, stream) );
         }
     }
 
@@ -306,7 +268,6 @@
 {
     std::string pvName = helper->name;
 
-<<<<<<< HEAD
     auto nBuffers = helper->nBuffers;
     auto bulkId   = helper->bulkId;
 
@@ -314,13 +275,6 @@
     const auto sSizesBytes   = helper->send.sizesBytes.  hostPtr();
     const auto sOffsetsBytes = helper->send.offsetsBytes.hostPtr();
     bool singleCopy = helper->send.buffer.size() < singleCopyThreshold;
-=======
-    auto nBuffers   = helper->nBuffers;
-    auto bulkId     = helper->bulkId;
-    auto sSizes     = helper->sendSizes.  hostPtr();
-    auto sOffsets   = helper->sendOffsets.hostPtr();
-    bool singleCopy = helper->sendBuf.size() < singleCopyThreshold;
->>>>>>> 884f157b
     
     debug("Sending '%s' entities, single copy is %s, GPU aware MPI is %s",
         pvName.c_str(), singleCopy ? "on" : "off", gpuAwareMPI ? "on" : "off");
@@ -341,47 +295,24 @@
 
         const int tag = nBuffers * helper->getUniqueId() + dir2sendTag[i];
 
-<<<<<<< HEAD
-            // Send actual data
-            if (sSizes[i] > 0)
-            {
-                auto ptr = gpuAwareMPI ? helper->send.buffer.devPtr() : helper->send.buffer.hostPtr();
-                
-                if (!singleCopy && (!gpuAwareMPI))
-                {
-                    CUDA_Check( cudaMemcpyAsync(
-                                    helper->send.buffer.hostPtr() + sOffsetsBytes[i],
-                                    helper->send.buffer.devPtr()  + sOffsetsBytes[i],
-                                    sSizesBytes[i], cudaMemcpyDeviceToHost, stream) );
-                    CUDA_Check( cudaStreamSynchronize(stream) );
-                }
-
-                MPI_Check( MPI_Isend(
-                        ptr + sOffsetsBytes[i], sSizesBytes[i],
-                        MPI_BYTE, dir2rank[i], tag, haloComm, &req) );
-                helper->send.requests.push_back(req);
-=======
         // Send actual data
         if (sSizes[i] > 0)
         {
-            auto ptr = gpuAwareMPI ? helper->sendBuf.devPtr() : helper->sendBuf.hostPtr();
+            auto ptr = gpuAwareMPI ? helper->send.buffer.devPtr() : helper->send.buffer.hostPtr();
                 
             if (!singleCopy && (!gpuAwareMPI))
             {
                 CUDA_Check( cudaMemcpyAsync(
-                                helper->sendBuf.hostPtr() + sOffsets[i]*helper->datumSize,
-                                helper->sendBuf.devPtr()  + sOffsets[i]*helper->datumSize,
-                                sSizes[i] * helper->datumSize,
-                                cudaMemcpyDeviceToHost, stream) );
+                                            helper->send.buffer.hostPtr() + sOffsetsBytes[i],
+                                            helper->send.buffer.devPtr()  + sOffsetsBytes[i],
+                                            sSizesBytes[i], cudaMemcpyDeviceToHost, stream) );
                 CUDA_Check( cudaStreamSynchronize(stream) );
->>>>>>> 884f157b
             }
 
-            MPI_Check( MPI_Isend(
-                           ptr + sOffsets[i]*helper->datumSize,
-                           sSizes[i] * helper->datumSize,
-                           MPI_BYTE, dir2rank[i], tag, haloComm, &req) );
-            helper->sendRequests.push_back(req);
+            MPI_Check( MPI_Isend(ptr + sOffsetsBytes[i], sSizesBytes[i],
+                                 MPI_BYTE, dir2rank[i], tag, haloComm, &req) );
+
+            helper->send.requests.push_back(req);
         }
 
         totSent += sSizes[i];
