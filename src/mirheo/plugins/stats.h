#pragma once

#include <mirheo/core/containers.h>
#include <mirheo/core/datatypes.h>
#include <mirheo/core/plugins.h>
#include <mirheo/core/utils/file_wrapper.h>
#include <mirheo/core/utils/timer.h>

namespace mirheo
{

class ParticleVector;

namespace Stats
{
using ReductionType = double;
using CountType = unsigned long long;
}

class SimulationStats : public SimulationPlugin
{
public:
    SimulationStats(const MirState *state, std::string name, int fetchEvery);
    ~SimulationStats();

    void setup(Simulation *simulation, const MPI_Comm& comm, const MPI_Comm& interComm) override;
    
    void afterIntegration(cudaStream_t stream) override;
    void serializeAndSend(cudaStream_t stream) override;

    bool needPostproc() override { return true; }
    ConfigDictionary writeSnapshot(Dumper& dumper) override;

private:
    int fetchEvery_;
    bool needToDump_{false};

    Stats::CountType nparticles_;
    PinnedBuffer<Stats::ReductionType> momentum_{3}, energy_{1};
    PinnedBuffer<real> maxvel_{1};
    std::vector<char> sendBuffer_;

    std::vector<ParticleVector*> pvs_;

    mTimer timer_;
};

class PostprocessStats : public PostprocessPlugin
{
public:
    PostprocessStats(std::string name, std::string filename = "");

    void deserialize() override;
    ConfigDictionary writeSnapshot(Dumper& dumper) override;

private:
<<<<<<< HEAD
    FileWrapper fdump;
    std::string filename;
=======
    FileWrapper fdump_;
>>>>>>> c028f930
};

} // namespace mirheo<|MERGE_RESOLUTION|>--- conflicted
+++ resolved
@@ -54,12 +54,8 @@
     ConfigDictionary writeSnapshot(Dumper& dumper) override;
 
 private:
-<<<<<<< HEAD
-    FileWrapper fdump;
-    std::string filename;
-=======
     FileWrapper fdump_;
->>>>>>> c028f930
+    std::string filename_;
 };
 
 } // namespace mirheo