--- conflicted
+++ resolved
@@ -24,12 +24,7 @@
     void serializeAndSend(cudaStream_t stream) override;
 
     bool needPostproc() override { return true; }
-<<<<<<< HEAD
     ConfigDictionary writeSnapshot(Dumper& dumper) override;
-};
-
-=======
->>>>>>> c028f930
 
 private:
     std::string ovName_;
@@ -51,9 +46,7 @@
 
     void deserialize() override;
     void setup(const MPI_Comm& comm, const MPI_Comm& interComm) override;
-<<<<<<< HEAD
     ConfigDictionary writeSnapshot(Dumper& dumper) override;
-=======
 
 private:
     std::string path_;
@@ -62,7 +55,6 @@
 
     std::vector<int3> connectivity_;
     std::vector<real3> vertices_;
->>>>>>> c028f930
 };
 
 } // namespace mirheo