#include "mirheo_state.h"

#include <mirheo/core/logger.h>
#include <mirheo/core/utils/restart_helpers.h>
#include <mirheo/core/utils/config.h>

namespace mirheo
{

static const std::string fname = "state.mirheo";

<<<<<<< HEAD
MirState::MirState(DomainInfo domain, real dt, const ConfigValue *state) :
    domain(domain),
    dt(dt),
    currentTime(0.0),
=======
MirState::MirState(DomainInfo domain_, real dt_) :
    domain(domain_),
    dt(dt_),
    currentTime(0),
>>>>>>> f6e010a4
    currentStep(0)
{
    if (state) {
        currentTime = (*state)["currentTime"];
        currentStep = (*state)["currentStep"];
    }
}

MirState::MirState(const MirState&) = default;

MirState& MirState::operator=(MirState other)
{
    swap(other);
    return *this;
}

MirState::~MirState() = default;

void MirState::swap(MirState& other)
{
    std::swap(domain,      other.domain);
    std::swap(dt,          other.dt);
    std::swap(currentTime, other.currentTime);
    std::swap(currentStep, other.currentStep);
}

static bool isMasterRank(MPI_Comm comm)
{
    int rank;
    MPI_Check( MPI_Comm_rank(comm, &rank) );
    return rank == 0;
}

void MirState::checkpoint(MPI_Comm comm, std::string folder)
{
    if (!isMasterRank(comm))
        return;
    
    real3 gsz, gst, lsz;
    gsz = domain.globalSize;
    gst = domain.globalStart;
    lsz = domain.localSize;

    TextIO::write(folder + fname,
                  gsz.x, gsz.y, gsz.z,
                  gst.x, gst.y, gst.z,
                  lsz.x, lsz.y, lsz.z,
                  dt, currentTime, currentStep);
}

void MirState::restart(MPI_Comm comm, std::string folder)
{
    if (!isMasterRank(comm))
        return;    
    
    real3 gsz, gst, lsz;
    auto filename = folder + fname;
    auto good = TextIO::read(filename,
                             gsz.x, gsz.y, gsz.z,
                             gst.x, gst.y, gst.z,
                             lsz.x, lsz.y, lsz.z,
                             dt, currentTime, currentStep);

    if (!good) die("failed to read '%s'\n", filename.c_str());
    
    domain.globalSize  = gsz;
    domain.globalStart = gst;
    domain.localSize   = lsz;
}

ConfigValue TypeLoadSave<MirState>::save(Saver& saver, MirState& state)
{
    return ConfigValue::Object{
        {"__type",            saver("MirState")},
        {"domainGlobalStart", saver(state.domain.globalStart)},
        {"domainGlobalSize",  saver(state.domain.globalSize)},
        {"dt",                saver(state.dt)},
        {"currentTime",       saver(state.currentTime)},
        {"currentStep",       saver(state.currentStep)},
    };
}

} // namespace mirheo<|MERGE_RESOLUTION|>--- conflicted
+++ resolved
@@ -9,17 +9,10 @@
 
 static const std::string fname = "state.mirheo";
 
-<<<<<<< HEAD
-MirState::MirState(DomainInfo domain, real dt, const ConfigValue *state) :
-    domain(domain),
-    dt(dt),
-    currentTime(0.0),
-=======
-MirState::MirState(DomainInfo domain_, real dt_) :
+MirState::MirState(DomainInfo domain_, real dt_, const ConfigValue *state) :
     domain(domain_),
     dt(dt_),
     currentTime(0),
->>>>>>> f6e010a4
     currentStep(0)
 {
     if (state) {
