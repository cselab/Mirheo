--- conflicted
+++ resolved
@@ -63,7 +63,6 @@
 
 IntegratorSubStep::~IntegratorSubStep() = default;
 
-<<<<<<< HEAD
 void IntegratorSubStep::saveSnapshotAndRegister(Saver& saver)
 {
     saver.registerObject<IntegratorSubStep>(this, _saveSnapshot(saver, "IntegratorSubStep"));
@@ -81,13 +80,7 @@
     return config;
 }
 
-void IntegratorSubStep::stage1(__UNUSED ParticleVector *pv, __UNUSED cudaStream_t stream)
-{}
-
-void IntegratorSubStep::stage2(ParticleVector *pv, cudaStream_t stream)
-=======
 void IntegratorSubStep::execute(ParticleVector *pv, cudaStream_t stream)
->>>>>>> f6e010a4
 {
     // save "slow forces"
     slowForces_.copyFromDevice(pv->local()->forces(), stream);
