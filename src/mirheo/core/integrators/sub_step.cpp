#include "sub_step.h"

#include "forcing_terms/none.h"
#include "vv.h"

#include <mirheo/core/interactions/interface.h>
#include <mirheo/core/logger.h>
#include <mirheo/core/pvs/particle_vector.h>
#include <mirheo/core/utils/common.h>

#include <memory>

<<<<<<< HEAD
IntegratorSubStep::IntegratorSubStep(const MirState *state, std::string name, int substeps,
                                     const std::vector<Interaction*>& fastForces) :
=======
namespace mirheo
{

IntegratorSubStep::IntegratorSubStep(const MirState *state, std::string name, int substeps, Interaction *fastForces) :
>>>>>>> 803521dc
    Integrator(state, name),
    fastForces(fastForces),
    subIntegrator(std::make_unique<IntegratorVV<Forcing_None>> (state, name + "_sub", Forcing_None())),
    subState(*state),
    substeps(substeps)
{
    std::string ffNames = "";

    if (fastForces.size() == 0)
        die("Integrator '%s' needs at least one integration", name.c_str());
    
    for (auto ff : fastForces)
    {
        if (!ff->isSelfObjectInteraction())
            die("IntegratorSubStep '%s': expects a self-interaction (given '%s').",
                name.c_str(), ff->name.c_str());

        ffNames += "'" + ff->name + "' ";
    }

    debug("setup substep integrator '%s' for %d substeps with sub integrator '%s' and fast forces '%s'",
          name.c_str(), substeps, subIntegrator->name.c_str(), ffNames.c_str());

    updateSubState();
    
    subIntegrator->state = &subState;
}

IntegratorSubStep::~IntegratorSubStep() = default;

void IntegratorSubStep::stage1(__UNUSED ParticleVector *pv, __UNUSED cudaStream_t stream)
{}

void IntegratorSubStep::stage2(ParticleVector *pv, cudaStream_t stream)
{
    // save "slow forces"
    slowForces.copyFromDevice(pv->local()->forces(), stream);
    
    // save previous positions
    previousPositions.copyFromDevice(pv->local()->positions(), stream);

    // advance with internal vv integrator

    updateSubState();

    // save fastForces state and reset it afterwards
    auto *savedStatePtr = fastForces[0]->state;

    for (auto& ff : fastForces)
        ff->state = &subState;
    
    for (int substep = 0; substep < substeps; ++ substep) {

        if (substep != 0)
            pv->local()->forces().copy(slowForces, stream);        

        for (auto ff : fastForces)
            ff->local(pv, pv, nullptr, nullptr, stream);
        
        subIntegrator->stage2(pv, stream);

        subState.currentTime += subState.dt;
    }
    
    // restore previous positions into old_particles channel
    pv->local()->dataPerParticle.getData<real4>(ChannelNames::oldPositions)->copy(previousPositions, stream);

    // restore state of fastForces
    for (auto& ff : fastForces)
        ff->state = savedStatePtr;

    invalidatePV(pv);
}

void IntegratorSubStep::setPrerequisites(ParticleVector *pv)
{
    // luckily do not need cell lists for self interactions
    for (auto ff : fastForces)
        ff->setPrerequisites(pv, pv, nullptr, nullptr);
}

void IntegratorSubStep::updateSubState()
{
    subState = *state;
    subState.dt = state->dt / substeps;
}

} // namespace mirheo<|MERGE_RESOLUTION|>--- conflicted
+++ resolved
@@ -10,15 +10,10 @@
 
 #include <memory>
 
-<<<<<<< HEAD
+namespace mirheo
+{
 IntegratorSubStep::IntegratorSubStep(const MirState *state, std::string name, int substeps,
                                      const std::vector<Interaction*>& fastForces) :
-=======
-namespace mirheo
-{
-
-IntegratorSubStep::IntegratorSubStep(const MirState *state, std::string name, int substeps, Interaction *fastForces) :
->>>>>>> 803521dc
     Integrator(state, name),
     fastForces(fastForces),
     subIntegrator(std::make_unique<IntegratorVV<Forcing_None>> (state, name + "_sub", Forcing_None())),
