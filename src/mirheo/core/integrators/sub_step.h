--- conflicted
+++ resolved
@@ -44,15 +44,9 @@
                       const std::vector<Interaction*>& fastForces);
     IntegratorSubStep(const MirState *state, Loader&, const ConfigObject&);
     ~IntegratorSubStep();
-<<<<<<< HEAD
     void saveSnapshotAndRegister(Saver&) override;
 
-    void stage1(ParticleVector *pv, cudaStream_t stream) override;
-    void stage2(ParticleVector *pv, cudaStream_t stream) override;
-=======
-    
     void execute(ParticleVector *pv, cudaStream_t stream) override;
->>>>>>> f6e010a4
 
     void setPrerequisites(ParticleVector *pv) override;
 
