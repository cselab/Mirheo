#pragma once

#include <mirheo/core/datatypes.h>

#include <mirheo/core/utils/cpu_gpu_defines.h>
#include <mirheo/core/utils/helper_math.h>
#include <mirheo/core/utils/reflection.h>

namespace mirheo
{

class ParticleVector;

class Forcing_None
{
public:
<<<<<<< HEAD
    void setup(__UNUSED ParticleVector* pv, __UNUSED real t) {}
=======
    Forcing_None()
    {}

    void setup(__UNUSED ParticleVector* pv, __UNUSED real t)
    {}
>>>>>>> 673c849f

    __D__ inline real3 operator()(real3 original, __UNUSED Particle p) const
    {
        return original;
    }
};

MIRHEO_MEMBER_VARS_0(Forcing_None);

} // namespace mirheo<|MERGE_RESOLUTION|>--- conflicted
+++ resolved
@@ -14,15 +14,8 @@
 class Forcing_None
 {
 public:
-<<<<<<< HEAD
-    void setup(__UNUSED ParticleVector* pv, __UNUSED real t) {}
-=======
-    Forcing_None()
-    {}
-
     void setup(__UNUSED ParticleVector* pv, __UNUSED real t)
     {}
->>>>>>> 673c849f
 
     __D__ inline real3 operator()(real3 original, __UNUSED Particle p) const
     {
