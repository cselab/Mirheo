--- conflicted
+++ resolved
@@ -31,15 +31,11 @@
     }
 
 private:
-<<<<<<< HEAD
-    real3 extraForce;
+    real3 extraForce_;
 
     friend MemberVars<Forcing_ConstDP>;
-=======
-    real3 extraForce_;
->>>>>>> 673c849f
 };
 
-MIRHEO_MEMBER_VARS_1(Forcing_ConstDP, extraForce);
+MIRHEO_MEMBER_VARS_1(Forcing_ConstDP, extraForce_);
 
 } // namespace mirheo