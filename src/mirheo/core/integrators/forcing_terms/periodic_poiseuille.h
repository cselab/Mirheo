--- conflicted
+++ resolved
@@ -64,15 +64,11 @@
     real magnitude_;
     Direction dir_;
 
-<<<<<<< HEAD
-    DomainInfo domain;
+    DomainInfo domain_;
 
     friend MemberVars<Forcing_PeriodicPoiseuille>;
-=======
-    DomainInfo domain_;
->>>>>>> 673c849f
 };
 
-MIRHEO_MEMBER_VARS_2(Forcing_PeriodicPoiseuille, magnitude, _dir);
+MIRHEO_MEMBER_VARS_2(Forcing_PeriodicPoiseuille, magnitude_, dir_);
 
 } // namespace mirheo