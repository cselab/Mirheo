#pragma once

#include <mirheo/core/containers.h>
#include <mirheo/core/datatypes.h>
#include <mirheo/core/mirheo_object.h>
#include <mirheo/core/pvs/data_manager.h>
#include <mirheo/core/utils/pytypes.h>

#include <memory>
#include <string>
#include <vector>

namespace mirheo
{

class ParticleVector;

/// Designs local or halo data
enum class ParticleVectorLocality
{
    Local,
    Halo
};

/** Transform a \c ParticleVectorLocality into a string.
    \param [in] locality Data locality
    \return a string that describes the locality
*/
std::string getParticleVectorLocalityStr(ParticleVectorLocality locality);

/** \brief Particles container. 
    This is used to represent local or halo particles in \c ParticleVector.
*/
class LocalParticleVector
{
public:
    /** Construct a \c LocalParticleVector.
        \param [in] pv Pointer to the parent \c ParticleVector.
        \param [in] np Number of particles.
     */
    LocalParticleVector(ParticleVector *pv, int np = 0);
    virtual ~LocalParticleVector();

    /// swap two \c LocalParticleVector
    friend void swap(LocalParticleVector &, LocalParticleVector &);
    template <typename T>
    friend void swap(LocalParticleVector &, T &) = delete;  // Disallow implicit upcasts.

    /// return the number of particles
    int size() const noexcept { return np_; }

    /** resize the container, preserving the data.
        \param [in] n new number of particles
        \param [in] stream that is used to copy data
    */ 
    virtual void resize(int n, cudaStream_t stream);

    /** resize the container, without preserving the data.
        \param [in] n new number of particles
    */ 
    virtual void resize_anew(int n);    

    /// get forces container reference
    PinnedBuffer<Force>& forces();
    /// get positions container reference
    PinnedBuffer<real4>& positions();
    /// get velocities container reference
    PinnedBuffer<real4>& velocities();

    /** \brief Set a unique Id for each particle in the simulation.
        \param [in] comm MPI communicator of the simulation
        \param [in] stream Stream used to transfer data between host and device
        
        The ids are stored in the channel ChannelNames::globalIds.
     */
    virtual void computeGlobalIds(MPI_Comm comm, cudaStream_t stream);

    /// get parent \c ParticleVector
    ParticleVector* parent() {return pv_;}
    /// get parent \c ParticleVector
    const ParticleVector* parent() const {return pv_;}
    
public:
    DataManager dataPerParticle; ///< Contains all particle channels

private:
    ParticleVector *pv_; ///< parent \c ParticleVector
    int np_; ///< number of particles
};

/** \brief Base particles container.

    Holds two \c LocalParticleVector: local and halo.
    The local one contains the data present in the current subdomain.
    The halo one is used to exchange particle data with the neighboring ranks.

    By default, contains positions, velocities, forces and global ids.
 */
class ParticleVector : public MirSimulationObject
{
public:
<<<<<<< HEAD
    
    ParticleVector(const MirState *state, const std::string& name, real mass, int n=0);

    /** \brief Load a particle vector form a snapshot.
        \param [in] state The simulation state.
        \param [in] loader The \c Loader object. Provides load context and unserialization functions.
        \param [in] config The PV parameters.
     */
    ParticleVector(const MirState *state, Loader&, const ConfigObject&);

=======
    /** Construct a \c ParticleVector
        \param [in] state The simulation state
        \param [in] name Name of the pv
        \param [in] mass Mass of one particle
        \param [in] n Number of particles
    */
    ParticleVector(const MirState *state, const std::string& name, real mass, int n = 0);
>>>>>>> 52fee63d
    ~ParticleVector() override;

    /// get the local \c LocalParticleVector 
    LocalParticleVector* local() { return local_.get(); }
    /// get the halo \c LocalParticleVector 
    LocalParticleVector* halo()  { return halo_.get();  }

    /** get the \c LocalParticleVector corresponding to a given locality
        \param [in] locality local or halo
     */ 
    LocalParticleVector* get(ParticleVectorLocality locality)
    {
        return (locality == ParticleVectorLocality::Local) ? local() : halo();
    }

    /// get the local \c LocalParticleVector 
    const LocalParticleVector* local() const { return local_.get(); }
    /// get the halo \c LocalParticleVector 
    const LocalParticleVector* halo()  const { return  halo_.get(); }

    void checkpoint(MPI_Comm comm, const std::string& path, int checkpointId) override;
    void restart   (MPI_Comm comm, const std::string& path) override;

    /** \brief Dump the PV h5 files, create a \c ConfigObject with PV metadata and register it in the saver.
        \param [in,out] saver The \c Saver object. Provides save context and serialization functions.

        Checks that the object type is exactly \c ParticleVector.
      */
    void saveSnapshotAndRegister(Saver& saver) override;
    
    /** Python getters / setters
        Use default blocking stream
    */
    /// \{
    std::vector<int64_t> getIndices_vector();
    PyTypes::VectorOfReal3 getCoordinates_vector();
    PyTypes::VectorOfReal3 getVelocities_vector();
    PyTypes::VectorOfReal3 getForces_vector();
    
    void setCoordinates_vector(const std::vector<real3>& coordinates);
    void setVelocities_vector(const std::vector<real3>& velocities);
    void setForces_vector(const std::vector<real3>& forces);
    ///\}

    /** Add a new channel to hold additional data per particle.
        \tparam T The type of data to add
        \param [in] name channel name
        \param [in] persistence If the data should stich to the particles or not when exchanged
        \param [in] shift If the data needs to be shifted when exchanged
     */
    template<typename T>
    void requireDataPerParticle(const std::string& name, DataManager::PersistenceMode persistence,
                                DataManager::ShiftMode shift = DataManager::ShiftMode::None)
    {
        _requireDataPerParticle<T>(local(), name, persistence, shift);
        _requireDataPerParticle<T>(halo(),  name, persistence, shift);
    }

    /// get the particle mass
    real getMassPerParticle() const;
    
protected:
    /** Construct a \c ParticleVector
        \param [in] state The simulation state
        \param [in] name Name of the pv
        \param [in] mass Mass of one particle
        \param [in] local Local particles
        \param [in] halo Halo particles
    */
    ParticleVector(const MirState *state, const std::string& name, real mass,
                   std::unique_ptr<LocalParticleVector>&& local,
                   std::unique_ptr<LocalParticleVector>&& halo );

<<<<<<< HEAD
    /** \brief Implementation of the snapshot saving. Reusable by potential derived classes.
        \param [in,out] saver The \c Saver object. Provides save context and serialization functions.
        \param [in] typeName The name of the type being saved.
      */
    ConfigObject _saveSnapshot(Saver& saver, const std::string& typeName);

=======
    /// Exchange map used when reading a file in MPI
>>>>>>> 52fee63d
    using ExchMap = std::vector<int>;
    
    /// Simple helper structure
    struct ExchMapSize
    {
        ExchMap map; ///< echange map
        int newSize; ///< size after exchange
    };
<<<<<<< HEAD
    
    void        _snapshotParticleData  (MPI_Comm comm, const std::string& filename);
    void        _checkpointParticleData(MPI_Comm comm, const std::string& path, int checkpointId);
    ExchMapSize _restartParticleData   (MPI_Comm comm, const std::string& path, int chunkSize);
=======

    /** Dump particle data into a file
        \param [in] comm MPI carthesian comm used to perform I/O and exchange data across ranks
        \param [in] path Destination folder
        \param [in] checkpointId The Id of the dump  
     */
    virtual void _checkpointParticleData(MPI_Comm comm, const std::string& path, int checkpointId);

    /** Load particle data from a file
        \param [in] comm MPI carthesian comm used to perform I/O and exchange data across ranks
        \param [in] path Source folder that contains the file
        \param [in] chunkSize Every chunk of this number of particles will always stay together. 
                              This is useful for \c ObjectVector.
        \return Exchange map that is used to redistribute the chunks of data across ranks.
     */
    virtual ExchMapSize _restartParticleData(MPI_Comm comm, const std::string& path, int chunkSize);
>>>>>>> 52fee63d

private:
    template<typename T>
    void _requireDataPerParticle(LocalParticleVector *lpv, const std::string& name,
                                 DataManager::PersistenceMode persistence,
                                 DataManager::ShiftMode shift)
    {
        lpv->dataPerParticle.createData<T> (name, lpv->size());
        lpv->dataPerParticle.setPersistenceMode(name, persistence);
        lpv->dataPerParticle.setShiftMode(name, shift);
    }

public:    
    bool haloValid   {false}; ///< true if the halo is up to date
    bool redistValid {false}; ///< true if the particles are redistributed

    int cellListStamp {0}; ///< stamp that keep track if the cell list is up to date

private:
    real mass_;
    std::unique_ptr<LocalParticleVector> local_, halo_;
};

} // namespace mirheo<|MERGE_RESOLUTION|>--- conflicted
+++ resolved
@@ -99,18 +99,6 @@
 class ParticleVector : public MirSimulationObject
 {
 public:
-<<<<<<< HEAD
-    
-    ParticleVector(const MirState *state, const std::string& name, real mass, int n=0);
-
-    /** \brief Load a particle vector form a snapshot.
-        \param [in] state The simulation state.
-        \param [in] loader The \c Loader object. Provides load context and unserialization functions.
-        \param [in] config The PV parameters.
-     */
-    ParticleVector(const MirState *state, Loader&, const ConfigObject&);
-
-=======
     /** Construct a \c ParticleVector
         \param [in] state The simulation state
         \param [in] name Name of the pv
@@ -118,7 +106,14 @@
         \param [in] n Number of particles
     */
     ParticleVector(const MirState *state, const std::string& name, real mass, int n = 0);
->>>>>>> 52fee63d
+
+    /** \brief Load a particle vector form a snapshot.
+        \param [in] state The simulation state.
+        \param [in] loader The \c Loader object. Provides load context and unserialization functions.
+        \param [in] config The PV parameters.
+     */
+    ParticleVector(const MirState *state, Loader&, const ConfigObject&);
+
     ~ParticleVector() override;
 
     /// get the local \c LocalParticleVector 
@@ -192,16 +187,13 @@
                    std::unique_ptr<LocalParticleVector>&& local,
                    std::unique_ptr<LocalParticleVector>&& halo );
 
-<<<<<<< HEAD
     /** \brief Implementation of the snapshot saving. Reusable by potential derived classes.
         \param [in,out] saver The \c Saver object. Provides save context and serialization functions.
         \param [in] typeName The name of the type being saved.
       */
     ConfigObject _saveSnapshot(Saver& saver, const std::string& typeName);
 
-=======
     /// Exchange map used when reading a file in MPI
->>>>>>> 52fee63d
     using ExchMap = std::vector<int>;
     
     /// Simple helper structure
@@ -210,12 +202,12 @@
         ExchMap map; ///< echange map
         int newSize; ///< size after exchange
     };
-<<<<<<< HEAD
-    
-    void        _snapshotParticleData  (MPI_Comm comm, const std::string& filename);
-    void        _checkpointParticleData(MPI_Comm comm, const std::string& path, int checkpointId);
-    ExchMapSize _restartParticleData   (MPI_Comm comm, const std::string& path, int chunkSize);
-=======
+    
+    /** Dump particle data into a file
+        \param [in] comm MPI cartesian comm used to perform I/O and exchange data across ranks
+        \param [in] filename Destination file.
+     */
+    void _snapshotParticleData(MPI_Comm comm, const std::string& filename);
 
     /** Dump particle data into a file
         \param [in] comm MPI carthesian comm used to perform I/O and exchange data across ranks
@@ -232,7 +224,6 @@
         \return Exchange map that is used to redistribute the chunks of data across ranks.
      */
     virtual ExchMapSize _restartParticleData(MPI_Comm comm, const std::string& path, int chunkSize);
->>>>>>> 52fee63d
 
 private:
     template<typename T>
