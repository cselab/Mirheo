--- conflicted
+++ resolved
@@ -32,12 +32,10 @@
 
     void setSpecificPair(ParticleVector *pv1, ParticleVector *pv2, const ParametersWrap::MapParams& desc);
 
-<<<<<<< HEAD
+    real getCutoffRadius() const override;
+
 protected:
     ConfigObject _saveSnapshot(Saver& saver, const std::string& typeName);
-=======
-    real getCutoffRadius() const override;
->>>>>>> f6e010a4
 
 private:
     VarPairwiseParams varParams_;
