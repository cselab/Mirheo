--- conflicted
+++ resolved
@@ -73,32 +73,22 @@
                             typename TriangleInteraction::ParametersType triangleParams,
                             typename DihedralInteraction::ParametersType dihedralParams,
                             real growUntil, Filter filter, long seed = 42424242) :
-<<<<<<< HEAD
-        Interaction(state, name, 1.0_r),
-        growUntil(growUntil),
-        parameters(parameters),
-        dihedralParams(dihedralParams),
-        triangleParams(triangleParams),
-        filter(filter),
-        stepGen(seed)
-=======
         Interaction(state, name),
         parameters_(parameters),
-        scaleFromTime_( [growUntil] (real t) { return math::min(1.0_r, 0.5_r + 0.5_r * (t / growUntil)); } ),
+        growUntil_(growUntil),
         dihedralParams_(dihedralParams),
         triangleParams_(triangleParams),
         filter_(filter),
         stepGen_(seed)
->>>>>>> f6e010a4
     {}
     MembraneInteractionImpl(const MirState *state, Loader& loader, const ConfigObject& config) :
         Interaction(state, loader, config),
-        growUntil{config["growUntil"]},
-        parameters{loader.load<CommonMembraneParameters>(config["parameters"])},
-        dihedralParams{loader.load<typename DihedralInteraction::ParametersType>(config["dihedralParams"])},
-        triangleParams{loader.load<typename TriangleInteraction::ParametersType>(config["triangleParams"])},
-        filter{loader.load<Filter>(config["filter"])},
-        stepGen(42424242)
+        growUntil_{config["growUntil"]},
+        parameters_{loader.load<CommonMembraneParameters>(config["parameters"])},
+        dihedralParams_{loader.load<typename DihedralInteraction::ParametersType>(config["dihedralParams"])},
+        triangleParams_{loader.load<typename TriangleInteraction::ParametersType>(config["triangleParams"])},
+        filter_{loader.load<Filter>(config["filter"])},
+        stepGen_(42424242)
     {
         warn("stepGen save/load not imported, resetting the seed!");
     }
@@ -106,7 +96,7 @@
     ~MembraneInteractionImpl() = default;
 
     real scaleFromTime(real t) const {
-        return math::min(1.0_r, 0.5_r + 0.5_r * (t / growUntil));
+        return math::min(1.0_r, 0.5_r + 0.5_r * (t / growUntil_));
     }
     
     void local(ParticleVector *pv1,
@@ -127,7 +117,7 @@
               ov->local()->getNumObjects(), ov->getCName());
 
         auto currentParams = parameters_;
-        const real scale = scaleFromTime_(getState()->currentTime);
+        const real scale = scaleFromTime(getState()->currentTime);
         rescaleParameters(currentParams, scale);
 
         OVviewWithAreaVolume view(ov, ov->local());
@@ -205,30 +195,21 @@
     ConfigObject _saveSnapshot(Saver& saver, const std::string& typeName)
     {
         ConfigObject config = Interaction::_saveImplSnapshot(saver, typeName);
-        config.emplace("growUntil",      saver(growUntil));
-        config.emplace("parameters",     saver(parameters));
-        config.emplace("dihedralParams", saver(dihedralParams));
-        config.emplace("triangleParams", saver(triangleParams));
-        config.emplace("filter",         saver(filter));
+        config.emplace("growUntil",      saver(growUntil_));
+        config.emplace("parameters",     saver(parameters_));
+        config.emplace("dihedralParams", saver(dihedralParams_));
+        config.emplace("triangleParams", saver(triangleParams_));
+        config.emplace("filter",         saver(filter_));
         config.emplace("stepGen",        saver("<<not implemented>>"));
         return config;
     }
 
-<<<<<<< HEAD
-    real growUntil;
-    CommonMembraneParameters parameters;
-    typename DihedralInteraction::ParametersType dihedralParams;
-    typename TriangleInteraction::ParametersType triangleParams;
-    Filter filter;
-    StepRandomGen stepGen;
-=======
-    std::function< real(real) > scaleFromTime_;
+    real growUntil_;
     CommonMembraneParameters parameters_;
     typename DihedralInteraction::ParametersType dihedralParams_;
     typename TriangleInteraction::ParametersType triangleParams_;
     Filter filter_;
     StepRandomGen stepGen_;
->>>>>>> f6e010a4
 };
 
 } // namespace mirheo