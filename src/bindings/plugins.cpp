#include <extern/pybind11/include/pybind11/stl.h>
#include <extern/pybind11/include/pybind11/numpy.h>

#include <plugins/factory.h>
#include <core/xdmf/channel.h>

#include "bindings.h"
#include "class_wrapper.h"

using namespace pybind11::literals;

void exportPlugins(py::module& m)
{
    py::handlers_class<SimulationPlugin>  pysim(m, "SimulationPlugin", R"(
        Base simulation plugin class
    )");
    
    py::handlers_class<PostprocessPlugin> pypost(m, "PostprocessPlugin", R"(
        Base postprocess plugin class
    )");


    
    py::handlers_class<AddForcePlugin>(m, "AddForce", pysim, R"(
        This plugin will add constant force :math:`\mathbf{F}_{extra}` to each particle of a specific PV every time-step.
        Is is advised to only use it with rigid objects, since Velocity-Verlet integrator with constant pressure can do the same without any performance penalty.
    )");

    
    py::handlers_class<AddTorquePlugin>(m, "AddTorque", pysim, R"(
        This plugin will add constant torque :math:`\mathbf{T}_{extra}` to each *object* of a specific OV every time-step.
    )");

    
    py::handlers_class<Average3D>(m, "Average3D", pysim, R"(
        This plugin will project certain quantities of the particle vectors on the grid (by simple binning),
        perform time-averaging of the grid and dump it in XDMF (LINK) format with HDF5 (LINK) backend.
        The quantities of interest are represented as *channels* associated with particles vectors.
        Some interactions, integrators, etc. and more notable plug-ins can add to the Particle Vectors per-particles arrays to hold different values.
        These arrays are called *channels*.
        Any such channel may be used in this plug-in, however, user must explicitely specify the type of values that the channel holds.
        Particle number density is used to correctly average the values, so it will be sampled and written in any case.
        
        .. note::
            This plugin is inactive if postprocess is disabled
    )");

    py::handlers_class<AverageRelative3D>(m, "AverageRelative3D", pysim, R"(
        This plugin acts just like the regular flow dumper, with one difference.
        It will assume a coordinate system attached to the center of mass of a specific object.
        In other words, velocities and coordinates sampled correspond to the object reference frame.
        
        .. note::
            Note that this plugin needs to allocate memory for the grid in the full domain, not only in the corresponding MPI subdomain.
            Therefore large domains will lead to running out of memory
            
        .. note::
            This plugin is inactive if postprocess is disabled
    )");

    py::handlers_class<UniformCartesianDumper>(m, "UniformCartesianDumper", pypost, R"(
        Postprocess side plugin of :any:`Average3D` or :any:`AverageRelative3D`.
        Responsible for performing the I/O.
    )")
        .def("get_channel_view", [] (const UniformCartesianDumper &dumper, std::string chname) {
                auto ch = dumper.getChannelOrDie(chname);
                auto resolution = dumper.getLocalResolution();
                resolution.push_back(ch.nComponents());
            
                pybind11::dtype dt;
                if (ch.datatype == XDMF::Channel::Datatype::Float) dt = pybind11::dtype::of<float>();
                if (ch.datatype == XDMF::Channel::Datatype::Int)   dt = pybind11::dtype::of<int>();
            
                return py::array(dt, resolution, (float*)ch.data, py::cast(dumper));
            });

    
    py::handlers_class<ExchangePVSFluxPlanePlugin>(m, "ExchangePVSFluxPlane", pysim, R"(
        This plugin exchanges particles from a particle vector crossing a given plane to another particle vector.
        A particle with position x, y, z has crossed the plane if ax + by + cz + d >= 0, where a, b, c and d are the coefficient 
        stored in the 'plane' variable
    )");

    
    py::handlers_class<ImposeProfilePlugin>(m, "ImposeProfile", pysim, R"(
        This plugin will set the velocity of each particle inside a given domain to a target velocity with an additive term 
        drawn from Maxwell distribution of the given temperature. 
    )");

    
    py::handlers_class<ImposeVelocityPlugin>(m, "ImposeVelocity", pysim, R"(
        This plugin will add velocity to all the particles of the target PV in the specified area (rectangle) such that the average velocity equals to desired.
        )")
        .def("set_target_velocity", &ImposeVelocityPlugin::setTargetVelocity);

    
    py::handlers_class<MembraneExtraForcePlugin>(m, "MembraneExtraForce", pysim, R"(
        This plugin adds a given external force to a given membrane. 
        The force is defined vertex wise and does not depend on position.
        It is the same for all membranes belonging to the same particle vector.
    )");

    
    py::handlers_class<MeshPlugin>(m, "MeshPlugin", pysim, R"(
        This plugin will write the meshes of all the object of the specified Object Vector in a PLY format (LINK).
   
        .. note::
            This plugin is inactive if postprocess is disabled
    )");

    py::handlers_class<MeshDumper>(m, "MeshDumper", pypost, R"(
        Postprocess side plugin of :any:`MeshPlugin`.
        Responsible for performing the data reductions and I/O.
    )");

    
    py::handlers_class<ObjPositionsPlugin>(m, "ObjPositions", pysim, R"(
        This plugin will write the coordinates of the centers of mass of the objects of the specified Object Vector.
        If the objects are rigid bodies, also will be written: COM velocity, rotation, angular velocity, force, torque.
        
        The file format is the following:
        
        <object id> <simulation time> <COM>x3 [<quaternion>x4 <velocity>x3 <angular velocity>x3 <force>x3 <torque>x3]
        
        .. note::
            Note that all the written values are *instantaneous*
            
        .. note::
            This plugin is inactive if postprocess is disabled
    )");

    py::handlers_class<ObjPositionsDumper>(m, "ObjPositionsDumper", pypost, R"(
        Postprocess side plugin of :any:`ObjPositions`.
        Responsible for performing the I/O.
    )");

    
    py::handlers_class<ParticleSenderPlugin>(m, "ParticleSenderPlugin", pysim, R"(
        This plugin will dump positions, velocities and optional attached data of all the particles of the specified Particle Vector.
        The data is dumped into hdf5 format. An additional xdfm file is dumped to describe the data and make it readable by visualization tools. 
    )");

    py::handlers_class<ParticleDumperPlugin>(m, "ParticleDumperPlugin", pypost, R"(
        Postprocess side plugin of :any:`ParticleSenderPlugin`.
        Responsible for performing the I/O.
    )");

    
    py::handlers_class<ParticleWithMeshSenderPlugin>(m, "ParticleWithMeshSenderPlugin", pysim, R"(
        This plugin will dump positions, velocities and optional attached data of all the particles of the specified Object Vector, as well as connectivity information.
        The data is dumped into hdf5 format. An additional xdfm file is dumped to describe the data and make it readable by visualization tools. 
    )");

    py::handlers_class<ParticleWithMeshDumperPlugin>(m, "ParticleWithMeshDumperPlugin", pypost, R"(
        Postprocess side plugin of :any:`ParticleWithMeshSenderPlugin`.
        Responsible for performing the I/O.
    )");

    
    py::handlers_class<PinObjectPlugin>(m, "PinObject", pysim, R"(
        This plugin will impose given velocity as the center of mass velocity (by axis) of all the objects of the specified Object Vector.
        If the objects are rigid bodies, rotatation may be restricted with this plugin as well.
        The *time-averaged* force and/or torque required to impose the velocities and rotations are reported.
            
        .. note::
            This plugin is inactive if postprocess is disabled
    )").def_property_readonly_static("Unrestricted", [](py::object) { return PinObjectPlugin::Unrestricted; }, R"(
        Unrestricted
    )");

    py::handlers_class<ReportPinObjectPlugin>(m, "ReportPinObject", pypost, R"(
        Postprocess side plugin of :any:`PinObject`.
        Responsible for performing the I/O.
    )");
    
    py::handlers_class<SimulationStats>(m, "SimulationStats", pysim, R"(
        This plugin will report aggregate quantities of all the particles in the simulation:
        total number of particles in the simulation, average temperature and momentum, maximum velocity magnutide of a particle
        and also the mean real time per step in milliseconds.
        
        .. note::
            This plugin is inactive if postprocess is disabled
    )");

    py::handlers_class<PostprocessStats>(m, "PostprocessStats", pypost, R"(
        Postprocess side plugin of :any:`SimulationStats`.
        Responsible for performing the data reductions and I/O.
    )");

    
    py::handlers_class<SimulationVelocityControl>(m, "VelocityControl", pysim, R"(
        This plugin applies a uniform force to all the particles of the target PVS in the specified area (rectangle).
        The force is adapted bvia a PID controller such that the velocity average of the particles matches the target average velocity.
    )");

    py::handlers_class<PostprocessVelocityControl>(m, "PostprocessVelocityControl", pypost, R"(
        Postprocess side plugin of :any:`VelocityControl`.
        Responsible for performing the I/O.
    )");

    
    py::handlers_class<TemperaturizePlugin>(m, "Temperaturize", pysim, R"(
        This plugin changes the velocity of each particles from a given :any:`ParticleVector`.
        It can operate under two modes: `keepVelocity = True`, in which case it adds a term drawn from a Maxwell distribution to the current velocity;
        `keepVelocity = False`, in which case it sets the velocity to a term drawn from a Maxwell distribution.
    )");

    
    py::handlers_class<WallRepulsionPlugin>(m, "WallRepulsion", pysim, R"(
        This plugin will add force on all the particles that are nearby a specified wall. The motivation of this plugin is as follows.
        The particles of regular PVs are prevented from penetrating into the walls by Wall Bouncers.
        However, using Wall Bouncers with Object Vectors may be undesirable (e.g. in case of a very viscous membrane) or impossible (in case of rigid objects).
        In these cases one can use either strong repulsive potential between the object and the wall particle or alternatively this plugin.
        The advantage of the SDF-based repulsion is that small penetrations won't break the simulation.
        
        The force expression looks as follows:
        
        .. math::
        
            \mathbf{F} = \mathbf{\nabla}_{sdf} \cdot \begin{cases}
                0, & sdf < -h\\
                \min(F_{max}, C (sdf + h)), & sdf \geqslant -h\\
            \end{cases}
    )");

    
    py::handlers_class<XYZPlugin>(m, "XYZPlugin", pysim, R"(
        This plugin will dump positions of all the particles of the specified Particle Vector in the XYZ format.
   
        .. note::
            This plugin is inactive if postprocess is disabled
    )");
    
    py::handlers_class<XYZDumper>(m, "XYZDumper", pypost, R"(
        Postprocess side plugin of :any:`XYZPlugin`.
        Responsible for the I/O part.
    )");

        
    
    
    
<<<<<<< HEAD
    m.def("__createImposeVelocity", &PluginFactory::createImposeVelocityPlugin,
        "compute_task"_a, "name"_a, "pvs"_a, "every"_a, "low"_a, "high"_a, "velocity"_a, R"(
        Create :any:`ImposeVelocity` plugin
        
        Args:
            name: name of the plugin
            pvs: list of :any:`ParticleVector` that we'll work with
            every: change the velocities once in **every** timestep
            low: the lower corner of the domain
            high: the higher corner of the domain
            velocity: target velocity
    )");
    m.def("__createTemperaturize", &PluginFactory::createTemperaturizePlugin, R"(
        TODO
    )");
=======
>>>>>>> 1ae984dc
    m.def("__createAddForce", &PluginFactory::createAddForcePlugin,
         "compute_task"_a, "name"_a, "pv"_a, "force"_a, R"(
        Create :any:`AddForce` plugin
        
        Args:
            name: name of the plugin
            pv: :any:`ParticleVector` that we'll work with
            force: extra force
    )");

    m.def("__createAddTorque", &PluginFactory::createAddTorquePlugin, 
          "compute_task"_a, "name"_a, "ov"_a, "torque"_a, R"(
        Create :any:`AddTorque` plugin
        
        Args:
            name: name of the plugin
            ov: :any:`ObjectVector` that we'll work with
            torque: extra torque (per object)
    )");

    m.def("__createDumpAverage", &PluginFactory::createDumpAveragePlugin, 
          "compute_task"_a, "name"_a, "pvs"_a, "sample_every"_a, "dump_every"_a,
          "bin_size"_a = PyTypes::float3{1.0, 1.0, 1.0}, "channels"_a, "path"_a = "xdmf/", R"(
        Create :any:`Average3D` plugin
        
        Args:
            name: name of the plugin
            pvs: list of :any:`ParticleVector` that we'll work with
            sample_every: sample quantities every this many time-steps
            dump_every: write files every this many time-steps 
            bin_size: bin size for sampling. The resulting quantities will be *cell-centered*
            path: Path and filename prefix for the dumps. For every dump two files will be created: <path>_NNNNN.xmf and <path>_NNNNN.h5
            channels: list of pairs name - type.
                Name is the channel (per particle) name. Always available channels are:
                    
                * 'velocity' with type "float8"             
                * 'force' with type "float4"
                
                Type is to provide the type of quantity to extract from the channel.                                            
                Type can also define a simple transformation from the channel internal structure                 
                to the datatype supported in HDF5 (i.e. scalar, vector, tensor)                                  
                Available types are:                                                                             
                                                                                                                
                * 'scalar': 1 float per particle                                                                   
                * 'vector': 3 floats per particle                                                                  
                * 'vector_from_float4': 4 floats per particle. 3 first floats will form the resulting vector       
                * 'vector_from_float8' 8 floats per particle. 5th, 6th, 7th floats will form the resulting vector. 
                    This type is primarity made to be used with velocity since it is stored together with          
                    the coordinates as 8 consecutive float numbers: (x,y,z) coordinate, followed by 1 padding value
                    and then (x,y,z) velocity, followed by 1 more padding value                                    
                * 'tensor6': 6 floats per particle, symmetric tensor in order xx, xy, xz, yy, yz, zz
                
    )");

    m.def("__createDumpAverageRelative", &PluginFactory::createDumpAverageRelativePlugin, 
          "compute_task"_a, "name"_a, "pvs"_a,
          "relative_to_ov"_a, "relative_to_id"_a,
          "sample_every"_a, "dump_every"_a,
          "bin_size"_a = PyTypes::float3{1.0, 1.0, 1.0}, "channels"_a, "path"_a = "xdmf/",
          R"(
              
        Create :any:`AverageRelative3D` plugin
                
        The arguments are the same as for createDumpAverage() with a few additions
        
        Args:
            relative_to_ov: take an object governing the frame of reference from this :any:`ObjectVector`
            relative_to_id: take an object governing the frame of reference with the specific ID
    )");

    m.def("__createDumpMesh", &PluginFactory::createDumpMeshPlugin, 
          "compute_task"_a, "name"_a, "ov"_a, "dump_every"_a, "path"_a, R"(
        Create :any:`MeshPlugin` plugin
        
        Args:
            name: name of the plugin
            ov: :any:`ObjectVector` that we'll work with
            dump_every: write files every this many time-steps
            path: the files will look like this: <path>/<ov_name>_NNNNN.ply
    )");

    m.def("__createDumpObjectStats", &PluginFactory::createDumpObjPosition, 
          "compute_task"_a, "name"_a, "ov"_a, "dump_every"_a, "path"_a, R"(
        Create :any:`ObjPositions` plugin
        
        Args:
            name: name of the plugin
            ov: :any:`ObjectVector` that we'll work with
            dump_every: write files every this many time-steps
            path: the files will look like this: <path>/<ov_name>_NNNNN.txt
    )");

    m.def("__createDumpParticles", &PluginFactory::createDumpParticlesPlugin, 
          "compute_task"_a, "name"_a, "pv"_a, "dump_every"_a,
          "channels"_a, "path"_a, R"(
        Create :any:`ParticleSenderPlugin` plugin
        
        Args:
            name: name of the plugin
            pv: :any:`ParticleVector` that we'll work with
            dump_every: write files every this many time-steps 
            path: Path and filename prefix for the dumps. For every dump two files will be created: <path>_NNNNN.xmf and <path>_NNNNN.h5
            channels: list of pairs name - type.
                Name is the channel (per particle) name.
                The "velocity" channel is always activated by default.
                Type is to provide the type of quantity to extract from the channel.                                            
                Available types are:                                                                             
                                                                                                                
                * 'scalar': 1 float per particle
                * 'vector': 3 floats per particle
                * 'tensor6': 6 floats per particle, symmetric tensor in order xx, xy, xz, yy, yz, zz
                
    )");
    
    m.def("__createDumpParticlesWithMesh", &PluginFactory::createDumpParticlesWithMeshPlugin, 
          "compute_task"_a, "name"_a, "ov"_a, "dump_every"_a,
          "channels"_a, "path"_a, R"(
        Create :any:`ParticleWithMeshSenderPlugin` plugin
        
        Args:
            name: name of the plugin
            ov: :any:`ObjectVector` that we'll work with
            dump_every: write files every this many time-steps 
            path: Path and filename prefix for the dumps. For every dump two files will be created: <path>_NNNNN.xmf and <path>_NNNNN.h5
            channels: list of pairs name - type.
                Name is the channel (per particle) name.
                The "velocity" channel is always activated by default.
                Type is to provide the type of quantity to extract from the channel.                                            
                Available types are:                                                                             
                                                                                                                
                * 'scalar': 1 float per particle
                * 'vector': 3 floats per particle
                * 'tensor6': 6 floats per particle, symmetric tensor in order xx, xy, xz, yy, yz, zz
                
    )");
    
    m.def("__createDumpXYZ", &PluginFactory::createDumpXYZPlugin, 
          "compute_task"_a, "name"_a, "pv"_a, "dump_every"_a, "path"_a, R"(
        Create :any:`XYZPlugin` plugin
        
        Args:
            name: name of the plugin
            pvs: list of :any:`ParticleVector` that we'll work with
            dump_every: write files every this many time-steps
            path: the files will look like this: <path>/<pv_name>_NNNNN.xyz
    )");

    m.def("__createExchangePVSFluxPlane", &PluginFactory::createExchangePVSFluxPlanePlugin,
          "compute_task"_a, "name"_a, "pv1"_a, "pv2"_a, "plane"_a, R"(
        Create :any:`ExchangePVSFluxPlane` plugin
        
        Args:
            name: name of the plugin
            pv1: :class:`ParticleVector` source
            pv2: :class:`ParticleVector` destination
            plane: 4 coefficients for the plane equation ax + by + cz + d >= 0
    )");

    m.def("__createImposeProfile", &PluginFactory::createImposeProfilePlugin, 
          "compute_task"_a, "name"_a, "pv"_a, "low"_a, "high"_a, "velocity"_a, "kbt"_a, R"(
        Create :any:`ImposeProfile` plugin
        
        Args:
            name: name of the plugin
            pv: :any:`ParticleVector` that we'll work with
            low: the lower corner of the domain
            high: the higher corner of the domain
            velocity: target velocity
            kbt: temperature in the domain (appropriate Maxwell distribution will be used)
    )");

    m.def("__createImposeVelocity", &PluginFactory::createImposeVelocityPlugin,
        "compute_task"_a, "name"_a, "pv"_a, "every"_a, "low"_a, "high"_a, "velocity"_a, R"(
        Create :any:`ImposeVelocity` plugin
        
        Args:
            name: name of the plugin
            pv: :any:`ParticleVector` that we'll work with
            every: change the velocities once in **every** timestep
            low: the lower corner of the domain
            high: the higher corner of the domain
            velocity: target velocity
    )");

    m.def("__createMembraneExtraForce", &PluginFactory::createMembraneExtraForcePlugin,
          "compute_task"_a, "name"_a, "pv"_a, "forces"_a, R"(
        Create :any:`MembraneExtraForce` plugin
        
        Args:
            name: name of the plugin
            pv: :class:`ParticleVector` to which the force should be added
            forces: array of forces, one force (3 floats) per vertex in a single mesh
    )");

    m.def("__createPinObject", &PluginFactory::createPinObjPlugin, 
          "compute_task"_a, "name"_a, "ov"_a, "dump_every"_a, "path"_a, "velocity"_a, "angular_velocity"_a, R"(
        Create :any:`PinObject` plugin
        
        Args:
            name: name of the plugin
            ov: :any:`ObjectVector` that we'll work with
            dump_every: write files every this many time-steps
            path: the files will look like this: <path>/<ov_name>_NNNNN.txt
            velocity: 3 floats, each component is the desired object velocity.
                If the corresponding component should not be restricted, set this value to :python:`PinObject::Unrestricted`
            angular_velocity: 3 floats, each component is the desired object angular velocity.
                If the corresponding component should not be restricted, set this value to :python:`PinObject::Unrestricted`
    )");

    m.def("__createStats", &PluginFactory::createStatsPlugin,
          "compute_task"_a, "name"_a, "filename"_a="", "every"_a, R"(
        Create :any:`SimulationStats` plugin
        
        Args:
            name: name of the plugin
            filename: the stats will also be recorded to that file in a computer-friendly way
            every: report to standard output every that many time-steps
    )");

    m.def("__createTemperaturize", &PluginFactory::createTemperaturizePlugin,
          "compute_task"_a, "name"_a, "pv"_a, "kbt"_a, "keepVelocity"_a, R"(
        Create :any:`Temperaturize` plugin

        Args:
            name: name of the plugin
            pv: the concerned :any:`ParticleVector`
            kbt: the target temperature
            keepVelocity: True for adding Maxwell distribution to the previous velocity; False to set the velocity to a Maxwell distribution.
    )");

    m.def("__createVelocityControl", &PluginFactory::createSimulationVelocityControlPlugin,
          "compute_task"_a, "name"_a, "filename"_a, "pvs"_a, "low"_a, "high"_a,
          "sample_every"_a, "tune_every"_a, "dump_every"_a, "target_vel"_a, "Kp"_a, "Ki"_a, "Kd"_a, R"(
        Create :any:`VelocityControl` plugin
        
        Args:
            name: name of the plugin
            filename: dump file name 
            pvs: list of concerned :class:`ParticleVector`
            low, high: boundaries of the domain of interest
            sample_every: sample velocity every this many time-steps
            tune_every: adapt the force every this many time-steps
            dump_every: write files every this many time-steps
            target_vel: the target mean velocity of the particles in the domain of interest
            Kp, Ki, Kd: PID controller coefficients
    )");

    m.def("__createWallRepulsion", &PluginFactory::createWallRepulsionPlugin, 
          "compute_task"_a, "name"_a, "pv"_a, "wall"_a, "C"_a, "h"_a, "max_force"_a, R"(
        Create :any:`WallRepulsion` plugin
        
        Args:
            name: name of the plugin
            pv: :any:`ParticleVector` that we'll work with
            wall: :any:`Wall` that defines the repulsion
            C: :math:`C`  
            h: :math:`h`  
            max_force: :math:`F_{max}`  
    )");
}
<|MERGE_RESOLUTION|>--- conflicted
+++ resolved
@@ -240,24 +240,6 @@
     
     
     
-<<<<<<< HEAD
-    m.def("__createImposeVelocity", &PluginFactory::createImposeVelocityPlugin,
-        "compute_task"_a, "name"_a, "pvs"_a, "every"_a, "low"_a, "high"_a, "velocity"_a, R"(
-        Create :any:`ImposeVelocity` plugin
-        
-        Args:
-            name: name of the plugin
-            pvs: list of :any:`ParticleVector` that we'll work with
-            every: change the velocities once in **every** timestep
-            low: the lower corner of the domain
-            high: the higher corner of the domain
-            velocity: target velocity
-    )");
-    m.def("__createTemperaturize", &PluginFactory::createTemperaturizePlugin, R"(
-        TODO
-    )");
-=======
->>>>>>> 1ae984dc
     m.def("__createAddForce", &PluginFactory::createAddForcePlugin,
          "compute_task"_a, "name"_a, "pv"_a, "force"_a, R"(
         Create :any:`AddForce` plugin
@@ -430,12 +412,12 @@
     )");
 
     m.def("__createImposeVelocity", &PluginFactory::createImposeVelocityPlugin,
-        "compute_task"_a, "name"_a, "pv"_a, "every"_a, "low"_a, "high"_a, "velocity"_a, R"(
+        "compute_task"_a, "name"_a, "pvs"_a, "every"_a, "low"_a, "high"_a, "velocity"_a, R"(
         Create :any:`ImposeVelocity` plugin
         
         Args:
             name: name of the plugin
-            pv: :any:`ParticleVector` that we'll work with
+            pvs: list of :any:`ParticleVector` that we'll work with
             every: change the velocities once in **every** timestep
             low: the lower corner of the domain
             high: the higher corner of the domain
