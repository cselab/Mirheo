--- conflicted
+++ resolved
@@ -214,11 +214,6 @@
     for (auto t : channelsInfo.types)
         sizes.push_back(getNcomponents(t));
     
-<<<<<<< HEAD
-    SimpleSerializer::serialize(data, nranks3D, rank3D, resolution, binSize, sizes, channelsInfo.names);
-    send(data);
-=======
-    SimpleSerializer::serialize(sendBuffer, simulation->nranks3D, simulation->rank3D, resolution, binSize, sizes, channelsInfo.names);
+    SimpleSerializer::serialize(sendBuffer, nranks3D, rank3D, resolution, binSize, sizes, channelsInfo.names);
     send(sendBuffer);
->>>>>>> 5c932c72
-}
+}
