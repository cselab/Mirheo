--- conflicted
+++ resolved
@@ -5,11 +5,8 @@
 
 #include <vector>
 #include <string>
-#include <iostream>
-
-#ifdef USE_CUDA
+
 #include "cuda-dpd.h"
-#endif
 #include "funnel-obstacle.h"
 
 inline float saru(unsigned int seed1, unsigned int seed2, unsigned int seed3)
@@ -42,7 +39,6 @@
 using namespace std;
 
 struct Bouncer;
-struct FrozenFunnel;
 
 struct Particles
 {
@@ -53,7 +49,6 @@
     float L, xg = 0, yg = 0, zg = 0;
     vector<float> xp, yp, zp, xv, yv, zv, xa, ya, za;
     Bouncer * bouncer = nullptr;
-    FrozenFunnel* frozenFunnel = nullptr;
     string name;
 
     void _dpd_forces_bipartite(const float kBT, const double dt,
@@ -76,7 +71,7 @@
 	    const float sigmaf = sigma / sqrt(dt);
 	    const float aij = 2.5;
 
-#ifdef USE_CUDA
+#if 1
 	    if(srcxp == &xp.front())
 		forces_dpd_cuda(&xp.front(), &yp.front(), &zp.front(),
 				&xv.front(), &yv.front(), &zv.front(),
@@ -336,8 +331,7 @@
 
 struct Bouncer
 {
-    Particles frozen; //TODO consider moving to Sandwich
-
+    Particles frozen;
     Bouncer(const float L): frozen(0, L) {}
     virtual ~Bouncer() {}
     virtual void _mark(bool * const freeze, Particles p) = 0;
@@ -392,26 +386,6 @@
         partition[1].acquire_global_id();
     }
 };
-
-#if 1
-
-#else
-struct Kirill
-{
-    bool isInside(const float x, const float y)
-    {
-        const float xc = 0, yc = 0;
-        const float radius2 = 4;
-
-        const float r2 =
-        (x - xc) * (x - xc) +
-        (y - yc) * (y - yc) ;
-
-        return r2 < radius2;
-    }
-
-} kirill;
-#endif
     
 void Particles::_dpd_forces(const float kBT, const double dt)
 {
@@ -450,8 +424,7 @@
     
     _dpd_forces(kBT, dt);
 
-    //vmd_xyz("ic.xyz", false);
-    lammps_dump("evolution.dump", 0);
+    vmd_xyz("ic.xyz", false);
 
     FILE * fdiag = fopen("diag-equilibrate.txt", "w");
 
@@ -485,8 +458,7 @@
 	_up(zv, za, dt * 0.5);
 	
 	if (it % steps_per_dump == 0)
-	    lammps_dump("evolution.dump", it);
-	    //vmd_xyz((name == "" ? "evolution.xyz" : (name + "-evolution.xyz")).c_str(), it, it > 0);
+	    vmd_xyz((name == "" ? "evolution.xyz" : (name + "-evolution.xyz")).c_str(), it > 0);
     }
 
     fclose(fdiag);
@@ -564,24 +536,6 @@
 	    for(int i = 0; i < p.n; ++i)
 		freeze[i] = !(fabs(p.zp[i]) <= half_width);
 	}
-<<<<<<< HEAD
-};
-
-#if 0
-FunnelObstacle kirill(32/3, 40, 128);
-#else
-struct Kirill
-{
-    bool isInside(const float x, const float y)
-	{
-	    const float xc = 0, yc = 0;
-	    const float radius2 = 4;
-	    
-	    const float r2 =
-		(x - xc) * (x - xc) +
-		(y - yc) * (y - yc) ;
-=======
->>>>>>> 7f8c5481
 
     void compute_forces(const float kBT, const double dt, Particles& freeParticles) const
     {
@@ -592,366 +546,20 @@
     }
 };
 
-struct TomatoSandwich: SandwichBouncer
-{
-    float xc = 0, yc = 0, zc = 0;
-    float radius2 = 1;
-
-    const float rc = 1.0;
-
-    RowFunnelObstacle funnelLS;
-    Particles frozenLayer[3]; // three layers every one is rc width
-
-    TomatoSandwich(const float boxLength)
-    : SandwichBouncer(boxLength), funnelLS(5.0f, 7.5f, 7.5f, 64, 64),
-      frozenLayer{Particles(0, boxLength), Particles(0, boxLength), Particles(0, boxLength)}
-    {}
-
-    Particles carve(const Particles& particles)
-    {
-        Particles remaining0 = carveAllLayers(particles);
-        return SandwichBouncer::carve(remaining0);
-    }
-
-    void _mark(bool * const freeze, Particles p)
-	{
-	    SandwichBouncer::_mark(freeze, p);
-
-	    for(int i = 0; i < p.n; ++i)
-	    {
-		const float x = p.xp[i] - xc;
-		const float y = p.yp[i] - yc;
-<<<<<<< HEAD
-#if 0
-		freeze[i] |= kirill.isInside(x, y);
-=======
-#if 1
-		freeze[i] |= funnelLS.isInside(x, y);
->>>>>>> 7f8c5481
-#else
-		const float r2 = x * x + y * y;
-
-		freeze[i] |= r2 < radius2;
-#endif
-	    }
-	}
- 
-    float _compute_collision_time(const float _x0, const float _y0,
-			  const float u, const float v, 
-			  const float xc, const float yc, const float r2)
-	{
-	    const float x0 = _x0 - xc;
-	    const float y0 = _y0 - yc;
-	    	    
-	    const float c = x0 * x0 + y0 * y0 - r2;
-	    const float b = 2 * (x0 * u + y0 * v);
-	    const float a = u * u + v * v;
-	    const float d = sqrt(b * b - 4 * a * c);
-
-	    return (-b - d) / (2 * a);
-	}
-
-    bool _handle_collision(float& x, float& y, float& z,
-			   float& u, float& v, float& w,
-			   float& dt)
-	{
-<<<<<<< HEAD
-#if 0
-	    if (!kirill.isInside(x, y))
-=======
-#if 1
-	    if (!funnelLS.isInside(x, y))
->>>>>>> 7f8c5481
-		return false;
-
-	    const float xold = x - dt * u;
-	    const float yold = y - dt * v;
-	    const float zold = z - dt * w;
-
-	    float t = 0;
-	    
-	    for(int i = 1; i < 30; ++i)
-	    {
-		const float tcandidate = t + dt / (1 << i);
-		const float xcandidate = xold + tcandidate * u;
-		const float ycandidate = yold + tcandidate * v;
-		
-		 if (!funnelLS.isInside(xcandidate, ycandidate))
-		     t = tcandidate;
-	    }
-
-	    const float lambda = 2 * t - dt;
-		    
-	    x = xold + lambda * u;
-	    y = yold + lambda * v;
-	    z = zold + lambda * w;
-	   
-	    u  = -u;
-	    v  = -v;
-	    w  = -w;
-	    dt = dt - t;
-
-	    return true;
-	    
-#else
-	    const float r2 =
-		(x - xc) * (x - xc) +
-		(y - yc) * (y - yc) ;
-		
-	    if (r2 >= radius2)
-		return false;
-	    
-	    assert(dt > 0);
-			
-	    const float xold = x - dt * u;
-	    const float yold = y - dt * v;
-	    const float zold = z - dt * w;
-
-	     const float r2old =
-		(xold - xc) * (xold - xc) +
-		 (yold - yc) * (yold - yc) ;
-
-	     if (r2old < radius2)
-		 printf("r2old : %.30f\n", r2old);
-	     
-	    assert(r2old >= radius2);
-
-	    const float t = _compute_collision_time(xold, yold, u, v, xc, yc, radius2);
-	    if (t < 0)
-		printf("t is %.20e\n", t);
-	    
-	    assert(t >= 0);
-	    assert(t <= dt);
-		    
-	    const float lambda = 2 * t - dt;
-		    
-	    x = xold + lambda * u;
-	    y = yold + lambda * v;
-	    z = zold + lambda * w;
-	    
-	    u  = -u;
-	    v  = -v;
-	    w  = -w;
-	    dt = dt - t;
-
-	    return true;
-#endif
-	}
-    
-    void bounce(Particles& dest, const float _dt)
-	{
-	    int gfailcc = 0, gokcc = 0;
-	    
-#pragma omp parallel
-	    {
-		int failcc = 0, okcc = 0;
-
-#pragma omp for
-		for(int i = 0; i < dest.n; ++i)
-		{
-		    float x = dest.xp[i];
-		    float y = dest.yp[i];
-		    float z = dest.zp[i];
-		    float u = dest.xv[i];
-		    float v = dest.yv[i];
-		    float w = dest.zv[i];
-		    float dt = _dt;
-		    
-		    bool wascolliding = false, collision;
-		    int passes = 0;
-		    do
-		    {
-			collision = false;
-			collision |= SandwichBouncer::_handle_collision(x, y, z, u, v, w, dt);
-			collision |= _handle_collision(x, y, z, u, v, w, dt);
-		    
-			wascolliding |= collision;
-			passes++;
-
-			if (passes >= 100)
-			    break;
-		    }
-		    while(collision);
-
-		    if (passes >= 2)
-			if (!collision)
-			    okcc++;//
-			else
-			    failcc++;//
-		
-		    if (wascolliding)
-		    {
-			dest.xp[i] = x;
-			dest.yp[i] = y;
-			dest.zp[i] = z;
-			dest.xv[i] = u;
-			dest.yv[i] = v;
-			dest.zv[i] = w;
-		    }
-		}
-
-<<<<<<< HEAD
-#pragma omp critical
-=======
-		//if (passes >= 2)
-		//    printf("solved a complex collision\n");
-		
-		if (wascolliding)
->>>>>>> 7f8c5481
-		{
-		    gfailcc += failcc;
-		    gokcc += okcc;
-		}
-	    }
-
-	    if (gokcc)
-		printf("successfully solved %d complex collisions\n", gokcc);
-
-	    if (gfailcc)
-	    {
-		printf("FAILED to solve %d complex collisions\n", gfailcc);
-		abort();
-	    }
-	}
-
-    void compute_forces(const float kBT, const double dt, Particles& freeParticles) const
-    {
-        SandwichBouncer::compute_forces(kBT, dt, freeParticles);
-        computePairDPD(kBT, dt, freeParticles);
-    }
-
-private:
-    //dpd forces computations related methods
-    Particles carveLayer(const Particles& input, size_t indLayer, float bottom, float top);
-    Particles carveAllLayers(const Particles& p);
-    void computeDPDPairForLayer(const float kBT, const double dt, int i, const float* coord,
-                const float* vel, float* df, const float offsetX, int seed1) const;
-    void computePairDPD(const float kBT, const double dt, Particles& freeParticles) const;
-};
-
-Particles TomatoSandwich::carveLayer(const Particles& input, size_t indLayer, float bottom, float top)
-{
-    std::vector<bool> maskSkip(input.n, false);
-    for (int i = 0; i < input.n; ++i)
-    {
-        int bbIndex = funnelLS.getBoundingBoxIndex(input.xp[i], input.yp[i]);
-        if (bbIndex == 0 && input.zp[i] > bottom && input.zp[i] < top)
-            maskSkip[i] = true;
-    }
-    Particles splitToSkip[2] = {Particles(0, input.L), Particles(0, input.L)};
-    Bouncer::splitParticles(input, maskSkip, splitToSkip);
-
-    frozenLayer[indLayer] = splitToSkip[0];
-
-    for(int i = 0; i < frozenLayer[indLayer].n; ++i)
-        frozenLayer[indLayer].xv[i] = frozenLayer[indLayer].yv[i] = frozenLayer[indLayer].zv[i] = 0.0f;
-
-    return splitToSkip[1];
-}
-
-Particles TomatoSandwich::carveAllLayers(const Particles& p)
-{
-    // in carving we get all particles inside the obstacle so they are not in consideration any more
-    // But we don't need all these particles for this code, we cleaned them all except layer between [-rc/2, rc/2]
-    std::vector<bool> maskFrozen(p.n);
-    // float half_width = p.L / 2.0 - 1.0f; // copy-paste from sandwitch
-    for (int i = 0; i < p.n; ++i)
-    {
-        // make holes in frozen planes for now
-        maskFrozen[i] = /*(fabs(p.zp[i]) <= half_width) &&*/ funnelLS.isInside(p.xp[i], p.yp[i]);
-    }
-
-    Particles splittedParticles[2] = {Particles(0, p.L), Particles(0, p.L)};
-    Bouncer::splitParticles(p, maskFrozen, splittedParticles);
-
-    Particles pp = carveLayer(splittedParticles[0], 0, -3.0f * rc/2.0, -rc/2.0);
-    Particles ppp = carveLayer(pp, 1, -rc/2.0, rc/2.0);
-    carveLayer(ppp, 2, rc/2.0, 3.0 * rc/2.0);
-
-    return splittedParticles[1];
-}
-
-void TomatoSandwich::computeDPDPairForLayer(const float kBT, const double dt, int i, const float* coord,
-        const float* vel, float* df, const float offsetX, int seed1) const
-    {
-    float w = 3.0f * rc; // width of the frozen layers
-
-    float zh = coord[2] > 0.0f ? 0.5f : -0.5f;
-    float zOffset = -trunc(coord[2] / w + zh) * w;
-    // shift atom to the range [-w/2, w/2]
-    float coordShifted[] = {coord[0], coord[1], coord[2] + zOffset};
-    assert(coordShifted[2] >= -w/2.0f && coordShifted[2] <= w/2.0f);
-
-    int coreLayerIndex = trunc((coordShifted[2] + w/2)/rc);
-    if (coreLayerIndex == 3) // iff coordShifted[2] == 1.5, temporary workaround
-        coreLayerIndex = 2;
-
-    assert(coreLayerIndex >= 0 && coreLayerIndex < 3);
-
-    float layersOffsetZ[] = {0.0f, 0.0f, 0.0f};
-    if (coreLayerIndex == 0)
-        layersOffsetZ[2] = -w;
-    else if (coreLayerIndex == 2)
-        layersOffsetZ[0] = w;
-
-    for (int lInd = 0; lInd < 3; ++lInd) {
-        float layerOffset[] = {offsetX, 0.0f, layersOffsetZ[lInd]};
-        frozenLayer[ lInd ]._dpd_forces_1particle(kBT, dt, i, layerOffset, coordShifted, vel, df, seed1);
-    }
-}
-
-void TomatoSandwich::computePairDPD(const float kBT, const double dt, Particles& freeParticles) const
-{
-    int seed1 = freeParticles.myidstart;
-    float xskin, yskin;
-    funnelLS.getSkinWidth(xskin, yskin);
-
-    for (int i = 0; i < freeParticles.n; ++i) {
-
-        if (funnelLS.insideBoundingBox(freeParticles.xp[i], freeParticles.yp[i])) {
-
-            // not sure it gives performance improvements since bounding box usually is small enough
-            if (!funnelLS.isBetweenLayers(freeParticles.xp[i], freeParticles.yp[i], 0.0f, rc + 1e-2))
-                continue;
-
-            //shifted position so coord.z == origin(layer).z which is 0
-            float coord[] = {freeParticles.xp[i], freeParticles.yp[i], freeParticles.zp[i]};
-            float vel[] = {freeParticles.xv[i], freeParticles.yv[i], freeParticles.zv[i]};
-            float df[] = {0.0, 0.0, 0.0};
-
-            // shift atom to the central box in the row
-            float offsetCoordX = funnelLS.getOffset(coord[0]);
-            coord[0] += offsetCoordX;
-
-            computeDPDPairForLayer(kBT, dt, i, coord, vel, df, 0.0f, seed1);
-
-            float frozenOffset = funnelLS.getCoreDomainLength(0);
-
-            if ((fabs(coord[0]  - funnelLS.getCoreDomainLength(0)/2.0f) + xskin) < rc)
-            {
-                float signOfX = 1.0f - 2.0f * signbit(coord[0]);
-                computeDPDPairForLayer(kBT, dt, i, coord, vel, df, signOfX*frozenOffset, seed1);
-            }
-
-            freeParticles.xa[i] += df[0];
-            freeParticles.ya[i] += df[1];
-            freeParticles.za[i] += df[2];
-        }
-    }
-    ++frozenLayer[0].saru_tag;
-    ++frozenLayer[1].saru_tag;
-    ++frozenLayer[2].saru_tag;
-}
+
+
+#include "funnel-bouncer.h"
 
 int main()
 {
-    const float L = 15;
+    const float L = 40;
     const int Nm = 3;
     const int n = L * L * L * Nm;
-    const float dt = 0.02;
 
     Particles particles(n, L);
-    particles.equilibrate(.1, 1*dt, dt);
+    particles.steps_per_dump = 3;
+    particles.equilibrate(.1, 10, 0.02);
+    
 
     const float sandwich_half_width = L / 2 - 1.7;
 #if 1
@@ -962,28 +570,15 @@
     SandwichBouncer bouncer(L);
     bouncer.half_width = sandwich_half_width;
 #endif
-
-    Particles remaining1 = bouncer.carve(particles);
-
-    bouncer.frozenLayer[0].lammps_dump("icy.dump", 0);
-    bouncer.frozenLayer[1].lammps_dump("icy.dump", 1);
-    bouncer.frozenLayer[2].lammps_dump("icy.dump", 2);
-
-    bouncer.frozen.lammps_dump("icy2.dump", 0);
-    remaining1.name = "fluid";
-    
-<<<<<<< HEAD
+    Particles remaining = bouncer.carve(particles);
+    bouncer.frozen.vmd_xyz("icy.xyz");
+    remaining.name = "fluid";
+    
     remaining.bouncer = &bouncer;
     remaining.yg = 0.01;
-    remaining.steps_per_dump = 5;
+    remaining.steps_per_dump = 3;
     remaining.equilibrate(.1, 30*3*5, 0.02);
-=======
-    remaining1.bouncer = &bouncer;
-    remaining1.yg = 0.02;
-    remaining1.steps_per_dump = 5;
-    remaining1.equilibrate(.1, 10*dt, dt);
     printf("particles have been equilibrated");
->>>>>>> 7f8c5481
 }
 
-    +    
