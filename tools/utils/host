--- conflicted
+++ resolved
@@ -27,13 +27,11 @@
     daint*)
 	echo daint
 	;;
-<<<<<<< HEAD
     hal.* |  glados.*)
         echo harvard.servers
-=======
+        ;;
     *rc.fas.harvard.edu)
         echo cannon
->>>>>>> b4cd6442
         ;;
     *)
 	echo __default
