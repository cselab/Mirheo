--- conflicted
+++ resolved
@@ -400,13 +400,10 @@
 			       const float rc, const float LX, const float LY, const float LZ,
 			       const float a, const float gamma, const float sigma, const float invsqrtdt)
 {
-<<<<<<< HEAD
+    const bool second_partition = xa2 != NULL && ya2 != NULL && za2 != NULL;
+    
 	if (np1 * np2 <= 0) return;
 
-=======
-    const bool second_partition = xa2 != NULL && ya2 != NULL && za2 != NULL;
-    
->>>>>>> 06f94fa2
     float * pv1 = new float[6 * np1];
     float * pv2 = new float[6 * np2];
 
