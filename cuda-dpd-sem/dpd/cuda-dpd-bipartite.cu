/*
 *  cuda-dpd-bipartite.cu
 *  Part of CTC/cuda-dpd-sem/dpd/
 *
 *  Created and authored by Diego Rossinelli on 2014-07-28.
 *  Copyright 2015. All rights reserved.
 *
 *  Users are NOT authorized
 *  to employ the present software for their own publications
 *  before getting a written permission from the author of this file.
 */

#include <cassert>

#include "../dpd-rng.h"
#include "cuda-dpd.h"

struct BipartiteInfoDPD {
    int3 ncells;
    float3 domainsize, invdomainsize, domainstart;
    float invrc, aij, gamma, sigmaf;
};

__constant__ BipartiteInfoDPD bipart_info;

#ifndef NDEBUG
//#define _CHECK_
#endif

const static uint COLS = 8;
const static uint ROWS = (32 / COLS);
const static uint CPB = 4;

#include "../hacks.h"

__global__
void _bipartite_dpd_directforces( float * const axayaz, const int np, const int np_src,
                                  const float seed, const int mask, const float * xyzuvw, const float * xyzuvw_src,
                                  const float invrc, const float aij, const float gamma, const float sigmaf )
{
    assert( blockDim.x % warpSize == 0 );
    assert( blockDim.x * gridDim.x >= np );

    const int tid = threadIdx.x % warpSize;
    const int pid = threadIdx.x + blockDim.x * blockIdx.x;
    const bool valid = pid < np;

    float xp, yp, zp, up, vp, wp;

    if( valid ) {
        xp = xyzuvw[0 + pid * 6];
        yp = xyzuvw[1 + pid * 6];
        zp = xyzuvw[2 + pid * 6];
        up = xyzuvw[3 + pid * 6];
        vp = xyzuvw[4 + pid * 6];
        wp = xyzuvw[5 + pid * 6];
    }

    float xforce = 0, yforce = 0, zforce = 0;
<<<<<<< HEAD

    for( int s = 0; s < np_src; s += warpSize ) {
        float my_xq, my_yq, my_zq, my_uq, my_vq, my_wq;

        const int batchsize = min( warpSize, np_src - s );

        if( tid < batchsize ) {
            my_xq = xyzuvw_src[0 + ( tid + s ) * 6];
            my_yq = xyzuvw_src[1 + ( tid + s ) * 6];
            my_zq = xyzuvw_src[2 + ( tid + s ) * 6];
            my_uq = xyzuvw_src[3 + ( tid + s ) * 6];
            my_vq = xyzuvw_src[4 + ( tid + s ) * 6];
            my_wq = xyzuvw_src[5 + ( tid + s ) * 6];
        }

        for( int l = 0; l < batchsize; ++l ) {
            const float xq = __shfl( my_xq, l );
            const float yq = __shfl( my_yq, l );
            const float zq = __shfl( my_zq, l );
            const float uq = __shfl( my_uq, l );
            const float vq = __shfl( my_vq, l );
            const float wq = __shfl( my_wq, l );

            //necessary to force the execution shuffles here below
            //__syncthreads();

            //if (valid)
            {
                const float _xr = xp - xq;
                const float _yr = yp - yq;
                const float _zr = zp - zq;

                const float rij2 = _xr * _xr + _yr * _yr + _zr * _zr;

                const float invrij = rsqrtf( rij2 );

                const float rij = rij2 * invrij;
                const float argwr = max( ( float )0, 1 - rij * invrc );
                const float wr = powf( argwr, powf( 0.5f, -VISCOSITY_S_LEVEL ) );

                const float xr = _xr * invrij;
                const float yr = _yr * invrij;
                const float zr = _zr * invrij;

                const float rdotv =
                    xr * ( up - uq ) +
                    yr * ( vp - vq ) +
                    zr * ( wp - wq );

                const int spid = s + l;
                const int dpid = pid;

                const int arg1 = mask * dpid + ( 1 - mask ) * spid;
                const int arg2 = mask * spid + ( 1 - mask ) * dpid;
                const float myrandnr = Logistic::mean0var1( seed, arg1, arg2 );

                const float strength = aij * argwr + ( - gamma * wr * rdotv + sigmaf * myrandnr ) * wr;
                //if (valid && spid < np_src)
                {
                    xforce += strength * xr;
                    yforce += strength * yr;
                    zforce += strength * zr;
                }
            }
        }
=======
    
    for(int s = 0; s < np_src; s += warpSize)
    {
	float my_xq, my_yq, my_zq, my_uq, my_vq, my_wq;

	const int batchsize = min(warpSize, np_src - s);

	if (tid < batchsize)
	{
	    my_xq = xyzuvw_src[0 + (tid + s) * 6];
	    my_yq = xyzuvw_src[1 + (tid + s) * 6];
	    my_zq = xyzuvw_src[2 + (tid + s) * 6];
	    my_uq = xyzuvw_src[3 + (tid + s) * 6];
	    my_vq = xyzuvw_src[4 + (tid + s) * 6];
	    my_wq = xyzuvw_src[5 + (tid + s) * 6];
	}
	
	for(int l = 0; l < batchsize; ++l)
	{
	    const float xq = __shfl(my_xq, l);
	    const float yq = __shfl(my_yq, l);
	    const float zq = __shfl(my_zq, l);
	    const float uq = __shfl(my_uq, l);
	    const float vq = __shfl(my_vq, l);
	    const float wq = __shfl(my_wq, l);

	    //necessary to force the execution shuffles here below
	    //__syncthreads();
	    
	    //if (valid)
	    {
		const float _xr = xp - xq;
		const float _yr = yp - yq;
		const float _zr = zp - zq;
		
		const float rij2 = _xr * _xr + _yr * _yr + _zr * _zr;
		
		const float invrij = rsqrtf(rij2);
		 
		const float rij = rij2 * invrij;
		const float argwr = max((float)0, 1 - rij * invrc);
		const float wr = viscosity_function<-VISCOSITY_S_LEVEL>(argwr);

		const float xr = _xr * invrij;
		const float yr = _yr * invrij;
		const float zr = _zr * invrij;

		const float rdotv = 
		    xr * (up - uq) +
		    yr * (vp - vq) +
		    zr * (wp - wq);
		
		const int spid = s + l;
		const int dpid = pid;
		
		const int arg1 = mask * dpid + (1 - mask) * spid;
		const int arg2 = mask * spid + (1 - mask) * dpid;
		const float myrandnr = Logistic::mean0var1(seed, arg1, arg2);
		
		const float strength = aij * argwr + (- gamma * wr * rdotv + sigmaf * myrandnr) * wr;
		//if (valid && spid < np_src)
		{
		    xforce += strength * xr;
		    yforce += strength * yr;
		    zforce += strength * zr;
		}
	    }
	}
>>>>>>> e78a825b
    }

    if( valid ) {
        assert( !isnan( xforce ) );
        assert( !isnan( yforce ) );
        assert( !isnan( zforce ) );

        axayaz[0 + 3 * pid] = xforce;
        axayaz[1 + 3 * pid] = yforce;
        axayaz[2 + 3 * pid] = zforce;
    }
}

void directforces_dpd_cuda_bipartite_nohost(
    const float * const xyzuvw, float * const axayaz, const int np,
    const float * const xyzuvw_src, const int np_src,
    const float aij, const float gamma, const float sigma, const float invsqrtdt,
    const float seed, const int mask, cudaStream_t stream )
{
    if( np == 0 || np_src == 0 ) {
        printf( "warning: directforces_dpd_cuda_bipartite_nohost called with ZERO!\n" );
        return;
    }

    _bipartite_dpd_directforces <<< ( np + 127 ) / 128, 128, 0, stream >>> ( axayaz, np, np_src, seed, mask,
            xyzuvw, xyzuvw_src, 1, aij, gamma, sigma * invsqrtdt );

    CUDA_CHECK( cudaPeekAtLastError() );
}

__global__ __launch_bounds__( 32 * CPB, 16 )
void _dpd_bipforces( const float2 * const xyzuvw, const int np, cudaTextureObject_t texDstStart,
                     cudaTextureObject_t texSrcStart,  cudaTextureObject_t texSrcParticles, const int np_src, const int3 halo_ncells,
                     const float aij, const float gamma, const float sigmaf,
                     const float seed, const uint mask, float * const axayaz )
{
    assert( warpSize == COLS * ROWS );
    assert( blockDim.x == warpSize && blockDim.y == CPB && blockDim.z == 1 );
    assert( ROWS * 3 <= warpSize );

    const uint tid = threadIdx.x;
    const uint subtid = tid % COLS;
    const uint slot = tid / COLS;
    const uint wid = threadIdx.y;

    __shared__ uint volatile starts[CPB][32], scan[CPB][32];

    const int mycid = xmad( blockIdx.x, float(CPB), threadIdx.y );

    if( mycid >= halo_ncells.x * halo_ncells.y * halo_ncells.z ) return;

    uint mycount = 0, myscan = 0;
    if( tid < 27 ) {
        const int dx = ( tid ) % 3;
        const int dy = ( ( tid / 3 ) ) % 3;
        const int dz = ( ( tid / 9 ) ) % 3;

        int xcid = ( mycid % halo_ncells.x ) + dx - 1;
        int ycid = ( ( mycid / halo_ncells.x ) % halo_ncells.y ) + dy - 1;
        int zcid = ( ( mycid / halo_ncells.x / halo_ncells.y ) % halo_ncells.z ) + dz - 1;

        const bool valid_cid =
                ( xcid >= 0 ) && ( xcid < halo_ncells.x ) &&
                ( ycid >= 0 ) && ( ycid < halo_ncells.y ) &&
                ( zcid >= 0 ) && ( zcid < halo_ncells.z );

        xcid = xmin( xsub( halo_ncells.x, 1 ), max( 0, xcid ) );
        ycid = xmin( xsub( halo_ncells.y, 1 ), max( 0, ycid ) );
        zcid = xmin( xsub( halo_ncells.z, 1 ), max( 0, zcid ) );

        const int cid = max( 0, xcid + halo_ncells.x * ( ycid + halo_ncells.y * zcid ) );

        starts[wid][tid] = tex1Dfetch<uint>( texSrcStart, cid );

        myscan = mycount = valid_cid ? ( tex1Dfetch<uint>( texSrcStart, cid + 1 ) - tex1Dfetch<uint>( texSrcStart, cid ) ) : 0u;
    }

<<<<<<< HEAD
    for( int L = 1; L < 32; L <<= 1 )
        myscan += ( tid >= L ) * __shfl_up( myscan, L ) ;

    if( tid < 28 )
        scan[wid][tid] = myscan - mycount;

    const uint dststart = tex1Dfetch<uint>( texDstStart, mycid );
    const uint nsrc = scan[wid][27];
    const uint ndst = xsub( tex1Dfetch<uint>( texDstStart, xadd( mycid, 1 ) ), tex1Dfetch<uint>( texDstStart, mycid ) );

    for( uint d = 0u; d < ndst; d += ROWS ) {
        const uint np1 = xmin( ndst - d, ROWS );
        const uint dpid = xadd( xadd( dststart, d ), slot );
        const int entry = xscale( dpid, 3.f );
        float2 dtmp0 = xyzuvw[entry];
        float2 dtmp1 = xyzuvw[xadd(entry, 1)];
        float2 dtmp2 = xyzuvw[xadd(entry, 2)];

        float3 f = make_float3(0,0,0);

        for( uint s = 0; s < nsrc; s += COLS ) {
            const uint np2 = xmin( xsub(nsrc, s), COLS );
            const uint pid = xadd( s, subtid );
            const uint key9 = xadd( xsel_ge( pid, scan[wid][9            ], 9u, 0u ), xsel_ge( pid, scan[wid][18           ], 9u, 0u ) );
            const uint key3 = xadd( xsel_ge( pid, scan[wid][xadd(key9,3u)], 3u, 0u ), xsel_ge( pid, scan[wid][xadd(key9,6u)], 3u, 0u ) );
            const uint key  = xadd( key9, key3 );
            const uint spid = xsub( xadd( starts[wid][key], pid ), scan[wid][key] );
            const int sentry = xscale( spid, 3.f );

            const float2 stmp0 = tex1Dfetch<float2>( texSrcParticles, sentry );
            const float2 stmp1 = tex1Dfetch<float2>( texSrcParticles, xadd( sentry, 1 ) );
            const float2 stmp2 = tex1Dfetch<float2>( texSrcParticles, xadd( sentry, 2 ) );

            {
                const float _xr = dtmp0.x - stmp0.x;
                const float _yr = dtmp0.y - stmp0.y;
                const float _zr = dtmp1.x - stmp1.x;

                const float rij2 = _xr * _xr + _yr * _yr + _zr * _zr;
                const float invrij = rsqrtf( rij2 );
                const float rij = rij2 * invrij;
                const float argwr = max( ( float )0, 1 - rij );
                const float wr = powf( argwr, powf( 0.5f, -VISCOSITY_S_LEVEL ) );

                const float xr = _xr * invrij;
                const float yr = _yr * invrij;
                const float zr = _zr * invrij;

                const float rdotv =
                    xr * ( dtmp1.y - stmp1.y ) +
                    yr * ( dtmp2.x - stmp2.x ) +
                    zr * ( dtmp2.y - stmp2.y );

                const uint arg1 = xsel_gt( mask, 0u, dpid, spid );
                const uint arg2 = xsel_gt( mask, 0u, spid, dpid );
                const float myrandnr = Logistic::mean0var1( seed, arg1, arg2 );

                const float strength = aij * argwr + ( - gamma * wr * rdotv + sigmaf * myrandnr ) * wr;
                const bool valid = xfcmp_lt( slot, np1 ) * xfcmp_lt( subtid, np2 );

                assert( ( dpid >= 0 && dpid < np && spid >= 0 && spid < np_src ) || ! valid );

                if( valid ) {
                    f.x += strength * xr;
                    f.y += strength * yr;
                    f.z += strength * zr;
                }
            }
        }

        for( uint L = COLS / 2u; L > 0u; L >>= 1 ) {
			f.x += __shfl_xor( f.x, L );
			f.y += __shfl_xor( f.y, L );
			f.z += __shfl_xor( f.z, L );
        }

        const uint c = ( subtid % 3u );
        const float fcontrib = xsel_eq( c, 0u, f.x, xsel_eq( c, 1u, f.y, f.z ) );
        const uint dstpid = xadd( xadd( dststart, d ), slot );

        if( slot < np1 )
            axayaz[ xmad( dstpid, 3.f, c ) ] = fcontrib;
    }
=======
    for(int L = 1; L < 32; L <<= 1)
	myscan += (tid >= L) * __shfl_up(myscan, L) ;

    if (tid < 28)
	scan[wid][tid] = myscan - mycount;
  
    const int dststart = tex1Dfetch<int>(texDstStart, mycid);
    const int nsrc = scan[wid][27], ndst = tex1Dfetch<int>(texDstStart, mycid + 1) - tex1Dfetch<int>(texDstStart, mycid);
    
    for(int d = 0; d < ndst; d += ROWS)
    {
	const int np1 = min(ndst - d, ROWS);

	const int dpid = dststart + d + slot;

	const int entry = 3 * dpid;
	float2 dtmp0 = xyzuvw[entry];
	float2 dtmp1 = xyzuvw[entry + 1];
	float2 dtmp2 = xyzuvw[entry + 2];
	
	float f[3] = {0, 0, 0};

	for(int s = 0; s < nsrc; s += COLS)
	{
	    const int np2 = min(nsrc - s, COLS);
	    const int pid = s + subtid;
	    const int key9 = 9 * ((pid >= scan[wid][9]) + (pid >= scan[wid][18]));
	    const int key3 = 3 * ((pid >= scan[wid][key9 + 3]) + (pid >= scan[wid][key9 + 6]));
	    const int key = key9 + key3;
	    const int spid = pid - scan[wid][key] + starts[wid][key];
	    const int sentry = 3 * spid;
	    
	    const float2 stmp0 = tex1Dfetch<float2>(texSrcParticles, sentry);
	    const float2 stmp1 = tex1Dfetch<float2>(texSrcParticles, sentry + 1);
	    const float2 stmp2 = tex1Dfetch<float2>(texSrcParticles, sentry + 2);
	    
	    {
		const float xforce = f[0];
		const float yforce = f[1];
		const float zforce = f[2];
			    
		const float _xr = dtmp0.x - stmp0.x;
		const float _yr = dtmp0.y - stmp0.y;
		const float _zr = dtmp1.x - stmp1.x;

		const float rij2 = _xr * _xr + _yr * _yr + _zr * _zr;
		const float invrij = rsqrtf(rij2);
		const float rij = rij2 * invrij;
		const float argwr = max((float)0, 1 - rij);
		const float wr = viscosity_function<-VISCOSITY_S_LEVEL>(argwr);

		const float xr = _xr * invrij;
		const float yr = _yr * invrij;
		const float zr = _zr * invrij;
		
		const float rdotv = 
		    xr * (dtmp1.y - stmp1.y) +
		    yr * (dtmp2.x - stmp2.x) +
		    zr * (dtmp2.y - stmp2.y);
		
		const int arg1 = mask * dpid + (1 - mask) * spid;
		const int arg2 = mask * spid + (1 - mask) * dpid;
		const float myrandnr = Logistic::mean0var1(seed, arg1, arg2);
		
		const float strength = aij * argwr + (- gamma * wr * rdotv + sigmaf * myrandnr) * wr;
		const bool valid = (slot < np1) && (subtid < np2);

		assert( (dpid >= 0 && dpid < np && spid >= 0 && spid < np_src) || ! valid); 
		
		if (valid)
		{
		    f[0] = xforce + strength * xr;
		    f[1] = yforce + strength * yr;
		    f[2] = zforce + strength * zr;
		}
	    } 
	}
		
	for(int L = COLS / 2; L > 0; L >>=1)
	    for(int c = 0; c < 3; ++c)
		f[c] += __shfl_xor(f[c], L);

	const float fcontrib = f[subtid % 3];
	const int dstpid = dststart + d + slot;
	const int c = (subtid % 3);

	if (slot < np1)
	    axayaz[c + 3 * dstpid] = fcontrib;
    } 
>>>>>>> e78a825b
}

void forces_dpd_cuda_bipartite_nohost( cudaStream_t stream, const float2 * const xyzuvw, const int np, cudaTextureObject_t texDstStart,
                                       cudaTextureObject_t texSrcStart, cudaTextureObject_t texSrcParticles, const int np_src,
                                       const int3 halo_ncells,
                                       const float aij, const float gamma, const float sigmaf,
                                       const float seed, const int mask, float * const axayaz )
{
    const int ncells = halo_ncells.x * halo_ncells.y * halo_ncells.z;

    static bool fbip_init = false;

    if( !fbip_init ) {
        CUDA_CHECK( cudaFuncSetCacheConfig( _dpd_bipforces, cudaFuncCachePreferL1 ) );

        fbip_init = true;
    }

    _dpd_bipforces <<< ( ncells + CPB - 1 ) / CPB, dim3( 32, CPB ), 0, stream >>> (
        xyzuvw, np, texDstStart, texSrcStart, texSrcParticles, np_src,
        halo_ncells, aij, gamma, sigmaf, seed, mask,
        axayaz );
}<|MERGE_RESOLUTION|>--- conflicted
+++ resolved
@@ -57,7 +57,6 @@
     }
 
     float xforce = 0, yforce = 0, zforce = 0;
-<<<<<<< HEAD
 
     for( int s = 0; s < np_src; s += warpSize ) {
         float my_xq, my_yq, my_zq, my_uq, my_vq, my_wq;
@@ -123,76 +122,6 @@
                 }
             }
         }
-=======
-    
-    for(int s = 0; s < np_src; s += warpSize)
-    {
-	float my_xq, my_yq, my_zq, my_uq, my_vq, my_wq;
-
-	const int batchsize = min(warpSize, np_src - s);
-
-	if (tid < batchsize)
-	{
-	    my_xq = xyzuvw_src[0 + (tid + s) * 6];
-	    my_yq = xyzuvw_src[1 + (tid + s) * 6];
-	    my_zq = xyzuvw_src[2 + (tid + s) * 6];
-	    my_uq = xyzuvw_src[3 + (tid + s) * 6];
-	    my_vq = xyzuvw_src[4 + (tid + s) * 6];
-	    my_wq = xyzuvw_src[5 + (tid + s) * 6];
-	}
-	
-	for(int l = 0; l < batchsize; ++l)
-	{
-	    const float xq = __shfl(my_xq, l);
-	    const float yq = __shfl(my_yq, l);
-	    const float zq = __shfl(my_zq, l);
-	    const float uq = __shfl(my_uq, l);
-	    const float vq = __shfl(my_vq, l);
-	    const float wq = __shfl(my_wq, l);
-
-	    //necessary to force the execution shuffles here below
-	    //__syncthreads();
-	    
-	    //if (valid)
-	    {
-		const float _xr = xp - xq;
-		const float _yr = yp - yq;
-		const float _zr = zp - zq;
-		
-		const float rij2 = _xr * _xr + _yr * _yr + _zr * _zr;
-		
-		const float invrij = rsqrtf(rij2);
-		 
-		const float rij = rij2 * invrij;
-		const float argwr = max((float)0, 1 - rij * invrc);
-		const float wr = viscosity_function<-VISCOSITY_S_LEVEL>(argwr);
-
-		const float xr = _xr * invrij;
-		const float yr = _yr * invrij;
-		const float zr = _zr * invrij;
-
-		const float rdotv = 
-		    xr * (up - uq) +
-		    yr * (vp - vq) +
-		    zr * (wp - wq);
-		
-		const int spid = s + l;
-		const int dpid = pid;
-		
-		const int arg1 = mask * dpid + (1 - mask) * spid;
-		const int arg2 = mask * spid + (1 - mask) * dpid;
-		const float myrandnr = Logistic::mean0var1(seed, arg1, arg2);
-		
-		const float strength = aij * argwr + (- gamma * wr * rdotv + sigmaf * myrandnr) * wr;
-		//if (valid && spid < np_src)
-		{
-		    xforce += strength * xr;
-		    yforce += strength * yr;
-		    zforce += strength * zr;
-		}
-	    }
-	}
->>>>>>> e78a825b
     }
 
     if( valid ) {
@@ -270,7 +199,6 @@
         myscan = mycount = valid_cid ? ( tex1Dfetch<uint>( texSrcStart, cid + 1 ) - tex1Dfetch<uint>( texSrcStart, cid ) ) : 0u;
     }
 
-<<<<<<< HEAD
     for( int L = 1; L < 32; L <<= 1 )
         myscan += ( tid >= L ) * __shfl_up( myscan, L ) ;
 
@@ -354,97 +282,6 @@
         if( slot < np1 )
             axayaz[ xmad( dstpid, 3.f, c ) ] = fcontrib;
     }
-=======
-    for(int L = 1; L < 32; L <<= 1)
-	myscan += (tid >= L) * __shfl_up(myscan, L) ;
-
-    if (tid < 28)
-	scan[wid][tid] = myscan - mycount;
-  
-    const int dststart = tex1Dfetch<int>(texDstStart, mycid);
-    const int nsrc = scan[wid][27], ndst = tex1Dfetch<int>(texDstStart, mycid + 1) - tex1Dfetch<int>(texDstStart, mycid);
-    
-    for(int d = 0; d < ndst; d += ROWS)
-    {
-	const int np1 = min(ndst - d, ROWS);
-
-	const int dpid = dststart + d + slot;
-
-	const int entry = 3 * dpid;
-	float2 dtmp0 = xyzuvw[entry];
-	float2 dtmp1 = xyzuvw[entry + 1];
-	float2 dtmp2 = xyzuvw[entry + 2];
-	
-	float f[3] = {0, 0, 0};
-
-	for(int s = 0; s < nsrc; s += COLS)
-	{
-	    const int np2 = min(nsrc - s, COLS);
-	    const int pid = s + subtid;
-	    const int key9 = 9 * ((pid >= scan[wid][9]) + (pid >= scan[wid][18]));
-	    const int key3 = 3 * ((pid >= scan[wid][key9 + 3]) + (pid >= scan[wid][key9 + 6]));
-	    const int key = key9 + key3;
-	    const int spid = pid - scan[wid][key] + starts[wid][key];
-	    const int sentry = 3 * spid;
-	    
-	    const float2 stmp0 = tex1Dfetch<float2>(texSrcParticles, sentry);
-	    const float2 stmp1 = tex1Dfetch<float2>(texSrcParticles, sentry + 1);
-	    const float2 stmp2 = tex1Dfetch<float2>(texSrcParticles, sentry + 2);
-	    
-	    {
-		const float xforce = f[0];
-		const float yforce = f[1];
-		const float zforce = f[2];
-			    
-		const float _xr = dtmp0.x - stmp0.x;
-		const float _yr = dtmp0.y - stmp0.y;
-		const float _zr = dtmp1.x - stmp1.x;
-
-		const float rij2 = _xr * _xr + _yr * _yr + _zr * _zr;
-		const float invrij = rsqrtf(rij2);
-		const float rij = rij2 * invrij;
-		const float argwr = max((float)0, 1 - rij);
-		const float wr = viscosity_function<-VISCOSITY_S_LEVEL>(argwr);
-
-		const float xr = _xr * invrij;
-		const float yr = _yr * invrij;
-		const float zr = _zr * invrij;
-		
-		const float rdotv = 
-		    xr * (dtmp1.y - stmp1.y) +
-		    yr * (dtmp2.x - stmp2.x) +
-		    zr * (dtmp2.y - stmp2.y);
-		
-		const int arg1 = mask * dpid + (1 - mask) * spid;
-		const int arg2 = mask * spid + (1 - mask) * dpid;
-		const float myrandnr = Logistic::mean0var1(seed, arg1, arg2);
-		
-		const float strength = aij * argwr + (- gamma * wr * rdotv + sigmaf * myrandnr) * wr;
-		const bool valid = (slot < np1) && (subtid < np2);
-
-		assert( (dpid >= 0 && dpid < np && spid >= 0 && spid < np_src) || ! valid); 
-		
-		if (valid)
-		{
-		    f[0] = xforce + strength * xr;
-		    f[1] = yforce + strength * yr;
-		    f[2] = zforce + strength * zr;
-		}
-	    } 
-	}
-		
-	for(int L = COLS / 2; L > 0; L >>=1)
-	    for(int c = 0; c < 3; ++c)
-		f[c] += __shfl_xor(f[c], L);
-
-	const float fcontrib = f[subtid % 3];
-	const int dstpid = dststart + d + slot;
-	const int c = (subtid % 3);
-
-	if (slot < np1)
-	    axayaz[c + 3 * dstpid] = fcontrib;
-    } 
->>>>>>> e78a825b
 }
 
 void forces_dpd_cuda_bipartite_nohost( cudaStream_t stream, const float2 * const xyzuvw, const int np, cudaTextureObject_t texDstStart,
