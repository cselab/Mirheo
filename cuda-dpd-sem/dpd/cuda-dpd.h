#pragma once

<<<<<<< HEAD
=======
#include <utility>

>>>>>>> 10afe112
#include <cuda_runtime.h>

void build_clists(float * const device_xyzuvw, int np, const float rc, 
		  const int xcells, const int ycells, const int zcells,
		  const float xdomainstart, const float ydomainstart, const float zdomainstart,
		  int * const host_order, int * device_cellsstart, int * device_cellscount,
		  std::pair<int, int *> * nonemptycells);

void forces_dpd_cuda_nohost(const float * const _xyzuvw, float * const _axayaz,  const int np,
			    const int * const cellsstart, const int * const cellscount, 
			    const float rc,
			    const float XL, const float YL, const float ZL,
			    const float aij,
			    const float gamma,
			    const float sigma,
			    const float invsqrtdt,
			    const int saru_tag);		  

void forces_dpd_cuda(const float * const xp, const float * const yp, const float * const zp,
		     const float * const xv, const float * const yv, const float * const zv,
		     float * const xa, float * const ya, float * const za,
		     const int np,
		     const float rc,
		     const float LX, const float LY, const float LZ,
		     const float a,
		     const float gamma,
		     const float sigma,
		     const float invsqrtdt,
		     const int saru_tag = -1);

void forces_dpd_cuda_aos(float * const _xyzuvw, float * const _axayaz,
			 int * const order, const int np,
			 const float rc,
			 const float XL, const float YL, const float ZL,
			 const float aij,
			 const float gamma,
			 const float sigma,
			 const float invsqrtdt,
			 const int saru_tag = -1,
			 const bool nohost = false);

void forces_dpd_cuda_bipartite(const float * const xp1, const float * const yp1, const float * const zp1,
			       const float * const xv1, const float * const yv1, const float * const zv1,
			       float * const xa1, float * const ya1,  float * const za1,
			       const int np1, const int gp1id_start,	 
			       const float * const xp2, const float * const yp2, const float * const zp2,
			       const float * const xv2, const float * const yv2, const float * const zv2,
			       float * const xa2,  float * const ya2,  float * const za2,
			       const int np2, const int gp2id_start,
			       const float rc, const float LX, const float LY, const float LZ,
			       const float a, const float gamma, const float sigma, const float invsqrtdt);
 
void directforces_dpd_cuda_bipartite_nohost(
    const float * const xyzuvw, float * const axayaz, const int np,
    const float * const xyzuvw_src, const int np_src,
    const float aij, const float gamma, const float sigma, const float invsqrtdt,
    const int saru_tag1, const int saru_tag2, const bool sarumask, cudaStream_t stream);


void directforces_dpd_cuda_bipartite(
    const float * const xyzuvw, float * const axayaz, const int np,
    const float * const xyzuvw_src, const int np_src,
    const float aij, const float gamma, const float sigma, const float invsqrtdt,
    const int saru_tag1, const int saru_tag2, const bool sarumask);

<|MERGE_RESOLUTION|>--- conflicted
+++ resolved
@@ -1,10 +1,7 @@
 #pragma once
 
-<<<<<<< HEAD
-=======
 #include <utility>
 
->>>>>>> 10afe112
 #include <cuda_runtime.h>
 
 void build_clists(float * const device_xyzuvw, int np, const float rc, 
@@ -63,10 +60,8 @@
     const float aij, const float gamma, const float sigma, const float invsqrtdt,
     const int saru_tag1, const int saru_tag2, const bool sarumask, cudaStream_t stream);
 
-
 void directforces_dpd_cuda_bipartite(
     const float * const xyzuvw, float * const axayaz, const int np,
     const float * const xyzuvw_src, const int np_src,
     const float aij, const float gamma, const float sigma, const float invsqrtdt,
-    const int saru_tag1, const int saru_tag2, const bool sarumask);
-
+    const int saru_tag1, const int saru_tag2, const bool sarumask);