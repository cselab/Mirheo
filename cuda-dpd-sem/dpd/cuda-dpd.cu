--- conflicted
+++ resolved
@@ -359,10 +359,7 @@
     if (subtid < 3)
 	info.axayaz[subtid + 3 * dpid] = fcontrib;
 }
-<<<<<<< HEAD
-
-=======
->>>>>>> 37395797
+
 __global__ __launch_bounds__(32 * CPB, 16)
 void _dpd_forces()
 {
