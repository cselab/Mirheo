#include <cstdio>
#include <cassert>

#include "../saru.cuh"

#ifndef NDEBUG
//#define _CHECK_
#endif

struct InfoDPD
{
    int3 ncells;
    float3 domainsize, invdomainsize, domainstart;
    float invrc, aij, gamma, sigmaf;
};

__constant__ InfoDPD info;

texture<float2, cudaTextureType1D> texParticles2;
texture<int, cudaTextureType1D> texStart, texCount;
 
#define COLS 32
#define ROWS (32 / COLS)
#define _XCPB_ 2
#define _YCPB_ 2
#define _ZCPB_ 1
#define CPB (_XCPB_ * _YCPB_ * _ZCPB_)

__global__ __launch_bounds__(32 * CPB, 16) 
    void _dpd_forces_saru(float * const axayaz,
			  const int idtimestep)
{
    assert(warpSize == COLS * ROWS);
    assert(blockDim.x == warpSize && blockDim.y == CPB && blockDim.z == 1);
    assert(ROWS * 3 <= warpSize);

    const int tid = threadIdx.x; 
    const int subtid = tid % COLS;
    const int slot = tid / COLS;
    const int wid = threadIdx.y;
     
    __shared__ int volatile starts[CPB][32], scan[CPB][32];

    int mycount = 0; 
    if (tid < 27)
    {
	const int dx = (1 + tid) % 3;
	const int dy = (1 + (tid / 3)) % 3; 
	const int dz = (1 + (tid / 9)) % 3;

	const int xcid = (blockIdx.x * _XCPB_ + ((threadIdx.y) % _XCPB_) + dx - 1 + info.ncells.x) % info.ncells.x;
	const int ycid = (blockIdx.y * _YCPB_ + ((threadIdx.y / _XCPB_) % _YCPB_) + dy - 1 + info.ncells.y) % info.ncells.y;
	const int zcid = (blockIdx.z * _ZCPB_ + ((threadIdx.y / (_XCPB_ * _YCPB_)) % _ZCPB_) + dz - 1 + info.ncells.z) % info.ncells.z;
	const int cid = xcid + info.ncells.x * (ycid + info.ncells.y * zcid);

	starts[wid][tid] = tex1Dfetch(texStart, cid);
	mycount = tex1Dfetch(texCount, cid);
    }

    for(int L = 1; L < 32; L <<= 1)
	mycount += (tid >= L) * __shfl_up(mycount, L) ;

    if (tid < 27)
	scan[wid][tid] = mycount;

    const int dststart = starts[wid][0];
    const int nsrc = scan[wid][26], ndst = scan[wid][0];
 
    for(int d = 0; d < ndst; d += ROWS)
    {
	const int np1 = min(ndst - d, ROWS);

	const int dpid = dststart + d + slot;
	const int entry = 3 * dpid;
	float2 dtmp0 = tex1Dfetch(texParticles2, entry);
	float2 dtmp1 = tex1Dfetch(texParticles2, entry + 1);
	float2 dtmp2 = tex1Dfetch(texParticles2, entry + 2);
	
	float xforce = 0, yforce = 0, zforce = 0;

	for(int s = 0; s < nsrc; s += COLS)
	{
	    const int np2 = min(nsrc - s, COLS);
  
	    const int pid = s + subtid;
	    const int key9 = 9 * (pid >= scan[wid][8]) + 9 * (pid >= scan[wid][17]);
	    const int key3 = 3 * (pid >= scan[wid][key9 + 2]) + 3 * (pid >= scan[wid][key9 + 5]);
	    const int key1 = (pid >= scan[wid][key9 + key3]) + (pid >= scan[wid][key9 + key3 + 1]);
	    const int key = key9 + key3 + key1;
	    assert(subtid >= np2 || pid >= (key ? scan[wid][key - 1] : 0) && pid < scan[wid][key]);

	    const int spid = starts[wid][key] + pid - (key ? scan[wid][key - 1] : 0);
	    const int sentry = 3 * spid;
	    const float2 stmp0 = tex1Dfetch(texParticles2, sentry);
	    const float2 stmp1 = tex1Dfetch(texParticles2, sentry + 1);
	    const float2 stmp2 = tex1Dfetch(texParticles2, sentry + 2);
	    
	    {
		const float xdiff = dtmp0.x - stmp0.x;
		const float ydiff = dtmp0.y - stmp0.y;
		const float zdiff = dtmp1.x - stmp1.x;

		const float _xr = xdiff - info.domainsize.x * floorf(0.5f + xdiff * info.invdomainsize.x);
		const float _yr = ydiff - info.domainsize.y * floorf(0.5f + ydiff * info.invdomainsize.y);
		const float _zr = zdiff - info.domainsize.z * floorf(0.5f + zdiff * info.invdomainsize.z);

		const float rij2 = _xr * _xr + _yr * _yr + _zr * _zr;
		const float invrij = rsqrtf(rij2);
		const float rij = rij2 * invrij;
		const float wr = max((float)0, 1 - rij * info.invrc);
		
		const float xr = _xr * invrij;
		const float yr = _yr * invrij;
		const float zr = _zr * invrij;
		
		const float rdotv = 
		    xr * (dtmp1.y - stmp1.y) +
		    yr * (dtmp2.x - stmp2.x) +
		    zr * (dtmp2.y - stmp2.y);
		  
		const float mysaru = saru(min(spid, dpid), max(spid, dpid), idtimestep);
		const float myrandnr = 3.464101615f * mysaru - 1.732050807f;
		 
		const float strength = (info.aij - info.gamma * wr * rdotv + info.sigmaf * myrandnr) * wr;
		const bool valid = (d + slot != s + subtid) && (slot < np1) && (subtid < np2);
		
		if (valid)
		{
#ifdef _CHECK_
		    xforce += (rij2 < 1);
		    yforce += wr;
		    zforce += 0;
#else		    	     
		    xforce += strength * xr;
		    yforce += strength * yr;
		    zforce += strength * zr;
#endif
		}
	    } 
	}
	
	for(int L = COLS / 2; L > 0; L >>=1)
	{
	    xforce += __shfl_xor(xforce, L);
	    yforce += __shfl_xor(yforce, L);
	    zforce += __shfl_xor(zforce, L);
	}

	const int c = (subtid % 3);       
	const float fcontrib = (c == 0) * xforce + (c == 1) * yforce + (c == 2) * zforce;//f[subtid % 3];
	const int dstpid = dststart + d + slot;


	if (slot < np1)
	    axayaz[c + 3 * dstpid] = fcontrib;
    }
}

#include <cmath>
#include <unistd.h>

//#include <thrust/device_vector.h>
//using namespace thrust;

#include "../profiler-dpd.h"
#include "../cell-lists.h"
#include "../hacks.h"

bool fdpd_init = false;

int fdpd_oldnp = 0, fdpd_oldnc = 0;

float * fdpd_xyzuvw = NULL, * fdpd_axayaz = NULL;
int * fdpd_start = NULL, * fdpd_count = NULL;

void forces_dpd_cuda(float * const _xyzuvw, float * const _axayaz,
		     int * const order, const int np,
		     const float rc,
		     const float XL, const float YL, const float ZL,
		     const float aij,
		     const float gamma,
		     const float sigma,
		     const float invsqrtdt)
{  
    int nx = (int)ceil(XL / rc);
    int ny = (int)ceil(YL / rc);
    int nz = (int)ceil(ZL / rc);
    const int ncells = nx * ny * nz;

<<<<<<< HEAD
    if (!fdpd_init)
    {
	texStart.channelDesc = cudaCreateChannelDesc<int>();
	texStart.filterMode = cudaFilterModePoint;
	texStart.mipmapFilterMode = cudaFilterModePoint;
	texStart.normalized = 0;
    
	texCount.channelDesc = cudaCreateChannelDesc<int>();
	texCount.filterMode = cudaFilterModePoint;
	texCount.mipmapFilterMode = cudaFilterModePoint;
	texCount.normalized = 0;

	texParticles2.channelDesc = cudaCreateChannelDesc<float2>();
	texParticles2.filterMode = cudaFilterModePoint;
	texParticles2.mipmapFilterMode = cudaFilterModePoint;
	texParticles2.normalized = 0;

	fdpd_init = true;
    }
    
=======
>>>>>>> 1c239835
    if (fdpd_oldnp < np)
    {
	if (fdpd_oldnp > 0)
	{
	    CUDA_CHECK(cudaFree(fdpd_xyzuvw));
	    CUDA_CHECK(cudaFree(fdpd_axayaz));
	}

	CUDA_CHECK(cudaMalloc(&fdpd_xyzuvw, sizeof(float) * 6 * np));
	CUDA_CHECK(cudaMalloc(&fdpd_axayaz, sizeof(float) * 3 * np));

	size_t textureoffset;
	CUDA_CHECK(cudaBindTexture(&textureoffset, &texParticles2, fdpd_xyzuvw, &texParticles2.channelDesc, sizeof(float) * 6 * np));
	
	fdpd_oldnp = np;
    }

    if (fdpd_oldnc < ncells)
    {
	if (fdpd_oldnc > 0)
	{
	    CUDA_CHECK(cudaFree(fdpd_start));
	    CUDA_CHECK(cudaFree(fdpd_count));
	}

	CUDA_CHECK(cudaMalloc(&fdpd_start, sizeof(int) * ncells));
	CUDA_CHECK(cudaMalloc(&fdpd_count, sizeof(int) * ncells));

	size_t textureoffset = 0;
	CUDA_CHECK(cudaBindTexture(&textureoffset, &texStart, fdpd_start, &texStart.channelDesc, sizeof(int) * ncells));
	CUDA_CHECK(cudaBindTexture(&textureoffset, &texCount, fdpd_count, &texCount.channelDesc, sizeof(int) * ncells));
	
	fdpd_oldnc = ncells;
    }

    CUDA_CHECK(cudaMemcpyAsync(fdpd_xyzuvw, _xyzuvw, sizeof(float) * np * 6, cudaMemcpyHostToDevice));
    
    InfoDPD c;
    c.ncells = make_int3(nx, ny, nz);
    c.domainsize = make_float3(XL, YL, ZL);
    c.invdomainsize = make_float3(1 / XL, 1 / YL, 1 / ZL);
    c.domainstart = make_float3(-XL * 0.5, -YL * 0.5, -ZL * 0.5);
    c.invrc = 1.f / rc;
    c.aij = aij;
    c.gamma = gamma;
    c.sigmaf = sigma * invsqrtdt;
        
<<<<<<< HEAD
=======
    CUDA_CHECK(cudaMemcpyToSymbolAsync(info, &c, sizeof(c)));

>>>>>>> 1c239835
    build_clists(fdpd_xyzuvw, np, rc, c.ncells.x, c.ncells.y, c.ncells.z,
		 c.domainstart.x, c.domainstart.y, c.domainstart.z,
		 order, fdpd_start, fdpd_count, NULL);

<<<<<<< HEAD
    

    CUDA_CHECK(cudaMemcpyToSymbolAsync(info, &c, sizeof(c)));
=======
    if (!fdpd_init)
    {
	texStart.channelDesc = cudaCreateChannelDesc<int>();
	texStart.filterMode = cudaFilterModePoint;
	texStart.mipmapFilterMode = cudaFilterModePoint;
	texStart.normalized = 0;
    
	texCount.channelDesc = cudaCreateChannelDesc<int>();
	texCount.filterMode = cudaFilterModePoint;
	texCount.mipmapFilterMode = cudaFilterModePoint;
	texCount.normalized = 0;

	texParticles2.channelDesc = cudaCreateChannelDesc<float2>();
	texParticles2.filterMode = cudaFilterModePoint;
	texParticles2.mipmapFilterMode = cudaFilterModePoint;
	texParticles2.normalized = 0;

	fdpd_init = true;
    }

  
>>>>>>> 1c239835
   
    ProfilerDPD::singletone().start();
    
    _dpd_forces_saru<<<dim3(c.ncells.x / _XCPB_,
			    c.ncells.y / _YCPB_,
			    c.ncells.z / _ZCPB_), dim3(32, CPB)>>>(fdpd_axayaz, saru_tid);
 
    ++saru_tid;

    CUDA_CHECK(cudaPeekAtLastError());
    
    ProfilerDPD::singletone().force();	
    CUDA_CHECK(cudaMemcpy(_axayaz, fdpd_axayaz, sizeof(float) * 3 * np, cudaMemcpyDeviceToHost));

    ProfilerDPD::singletone().report();
     
#ifdef _CHECK_
    CUDA_CHECK(cudaThreadSynchronize());
    
    for(int ii = 0; ii < np; ++ii)
    { 
	printf("pid %d -> %f %f %f\n", ii, (float)axayaz[0 + 3 * ii], (float)axayaz[1 + 3* ii], (float)axayaz[2 + 3 *ii]);

	int cnt = 0;
	float fc = 0;
	const int i = order[ii];
	printf("devi coords are %f %f %f\n", (float)xyzuvw[0 + 6 * ii], (float)xyzuvw[1 + 6 * ii], (float)xyzuvw[2 + 6 * ii]);
	printf("host coords are %f %f %f\n", (float)_xyzuvw[0 + 6 * i], (float)_xyzuvw[1 + 6 * i], (float)_xyzuvw[2 + 6 * i]);
	
	for(int j = 0; j < np; ++j)
	{
	    if (i == j) 
		continue;
 
	    float xr = _xyzuvw[0 + 6 *i] - _xyzuvw[0 + 6 * j];
	    float yr = _xyzuvw[1 + 6 *i] - _xyzuvw[1 + 6 * j];
	    float zr = _xyzuvw[2 + 6 *i] - _xyzuvw[2 + 6 * j];

	    xr -= c.domainsize.x *  ::floor(0.5f + xr / c.domainsize.x);
	    yr -= c.domainsize.y *  ::floor(0.5f + yr / c.domainsize.y);
	    zr -= c.domainsize.z *  ::floor(0.5f + zr / c.domainsize.z);

	    const float rij2 = xr * xr + yr * yr + zr * zr;
	    const float invrij = rsqrtf(rij2);
	    const float rij = rij2 * invrij;
	    const float wr = max((float)0, 1 - rij * c.invrc);
	
	    const bool collision =  rij2 < 1;

	    if (collision)
		fc += wr;//	printf("ref p %d colliding with %d\n", i, j);
	    
	    cnt += collision;
	}
	printf("i found %d host interactions and with cuda i found %d\n", cnt, (int)axayaz[0 + 3 * ii]);
	assert(cnt == (float)axayaz[0 + 3 * ii]);
	printf("fc aij ref %f vs cuda %e\n", fc,  (float)axayaz[1 + 3 * ii]);
	assert(fabs(fc - (float)axayaz[1 + 3 * ii]) < 1e-4);
    }
    
    printf("test done.\n");
    sleep(1);
    exit(0);
#endif
}

int * fdpd_order = NULL;
float * fdpd_pv = NULL, *fdpd_a = NULL;



void forces_dpd_cuda(const float * const xp, const float * const yp, const float * const zp,
		     const float * const xv, const float * const yv, const float * const zv,
		     float * const xa, float * const ya, float * const za,
		     const int np,
		     const float rc,
		     const float LX, const float LY, const float LZ,
		     const float aij,
		     const float gamma,
		     const float sigma,
		     const float invsqrtdt)
{
    if (np <= 0) return;

    if (np > fdpd_oldnp)
    {
	if (fdpd_oldnp > 0)
	{
	    CUDA_CHECK(cudaFreeHost(fdpd_pv));
	    CUDA_CHECK(cudaFreeHost(fdpd_order));
	    CUDA_CHECK(cudaFreeHost(fdpd_a));
	}

	CUDA_CHECK(cudaHostAlloc(&fdpd_pv, sizeof(float) * np * 6, cudaHostAllocDefault));
	CUDA_CHECK(cudaHostAlloc(&fdpd_order, sizeof(int) * np, cudaHostAllocDefault));
	CUDA_CHECK(cudaHostAlloc(&fdpd_a, sizeof(float) * np * 3, cudaHostAllocDefault));

	//this will be done by forces_dpd_cuda
	//fdpd_oldnp = np;
    }
    
    for(int i = 0; i < np; ++i)
    {
	fdpd_pv[0 + 6 * i] = xp[i];
	fdpd_pv[1 + 6 * i] = yp[i];
	fdpd_pv[2 + 6 * i] = zp[i];
	fdpd_pv[3 + 6 * i] = xv[i];
	fdpd_pv[4 + 6 * i] = yv[i];
	fdpd_pv[5 + 6 * i] = zv[i];
    }

    forces_dpd_cuda(fdpd_pv, fdpd_a, fdpd_order, np, rc, LX, LY, LZ,
		    aij, gamma, sigma, invsqrtdt);
    
    for(int i = 0; i < np; ++i)
    {
	xa[fdpd_order[i]] += fdpd_a[0 + 3 * i];
	ya[fdpd_order[i]] += fdpd_a[1 + 3 * i];
	za[fdpd_order[i]] += fdpd_a[2 + 3 * i];
    }
}<|MERGE_RESOLUTION|>--- conflicted
+++ resolved
@@ -187,7 +187,6 @@
     int nz = (int)ceil(ZL / rc);
     const int ncells = nx * ny * nz;
 
-<<<<<<< HEAD
     if (!fdpd_init)
     {
 	texStart.channelDesc = cudaCreateChannelDesc<int>();
@@ -208,8 +207,6 @@
 	fdpd_init = true;
     }
     
-=======
->>>>>>> 1c239835
     if (fdpd_oldnp < np)
     {
 	if (fdpd_oldnp > 0)
@@ -257,42 +254,14 @@
     c.gamma = gamma;
     c.sigmaf = sigma * invsqrtdt;
         
-<<<<<<< HEAD
-=======
-    CUDA_CHECK(cudaMemcpyToSymbolAsync(info, &c, sizeof(c)));
-
->>>>>>> 1c239835
     build_clists(fdpd_xyzuvw, np, rc, c.ncells.x, c.ncells.y, c.ncells.z,
 		 c.domainstart.x, c.domainstart.y, c.domainstart.z,
 		 order, fdpd_start, fdpd_count, NULL);
 
-<<<<<<< HEAD
-    
-
+    //TextureWrap texStart(_ptr(starts), ncells), texCount(_ptr(counts), ncells);
+    //TextureWrap texParticles((float2*)_ptr(xyzuvw), 3 * np);
+    
     CUDA_CHECK(cudaMemcpyToSymbolAsync(info, &c, sizeof(c)));
-=======
-    if (!fdpd_init)
-    {
-	texStart.channelDesc = cudaCreateChannelDesc<int>();
-	texStart.filterMode = cudaFilterModePoint;
-	texStart.mipmapFilterMode = cudaFilterModePoint;
-	texStart.normalized = 0;
-    
-	texCount.channelDesc = cudaCreateChannelDesc<int>();
-	texCount.filterMode = cudaFilterModePoint;
-	texCount.mipmapFilterMode = cudaFilterModePoint;
-	texCount.normalized = 0;
-
-	texParticles2.channelDesc = cudaCreateChannelDesc<float2>();
-	texParticles2.filterMode = cudaFilterModePoint;
-	texParticles2.mipmapFilterMode = cudaFilterModePoint;
-	texParticles2.normalized = 0;
-
-	fdpd_init = true;
-    }
-
-  
->>>>>>> 1c239835
    
     ProfilerDPD::singletone().start();
     
@@ -303,11 +272,13 @@
     ++saru_tid;
 
     CUDA_CHECK(cudaPeekAtLastError());
-    
+	
     ProfilerDPD::singletone().force();	
     CUDA_CHECK(cudaMemcpy(_axayaz, fdpd_axayaz, sizeof(float) * 3 * np, cudaMemcpyDeviceToHost));
 
     ProfilerDPD::singletone().report();
+
+    //copy(axayaz.begin(), axayaz.end(), _axayaz);
      
 #ifdef _CHECK_
     CUDA_CHECK(cudaThreadSynchronize());
@@ -361,8 +332,6 @@
 
 int * fdpd_order = NULL;
 float * fdpd_pv = NULL, *fdpd_a = NULL;
-
-
 
 void forces_dpd_cuda(const float * const xp, const float * const yp, const float * const zp,
 		     const float * const xv, const float * const yv, const float * const zv,
@@ -407,10 +376,16 @@
     forces_dpd_cuda(fdpd_pv, fdpd_a, fdpd_order, np, rc, LX, LY, LZ,
 		    aij, gamma, sigma, invsqrtdt);
     
+    //delete [] pv;
+     
     for(int i = 0; i < np; ++i)
     {
 	xa[fdpd_order[i]] += fdpd_a[0 + 3 * i];
 	ya[fdpd_order[i]] += fdpd_a[1 + 3 * i];
 	za[fdpd_order[i]] += fdpd_a[2 + 3 * i];
     }
+
+    //delete [] a;
+
+    //delete [] order;
 }