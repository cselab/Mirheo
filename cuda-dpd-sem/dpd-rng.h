--- conflicted
+++ resolved
@@ -98,20 +98,12 @@
 // variance = 1
 // can be used directly for DPD
 #if 1
-<<<<<<< HEAD
     __inline__ __device__ float mean0var1( float seed, uint i, uint j )
     {
 	uint u = min( i, j );
 	uint v = max( i, j );
 	//float p = rem( u * gold + v * silver ); // unsafe for large u or v
 	float p = rem( ( (u&0x3FF)*gold) + u*bronze + ((v&0x3FF)*silver) + v * tin ); // safe for large u or v
-=======
-    __inline__ __device__ float mean0var1( float seed, uint i, uint j ) 
-    {
-	float u = min( i, j );
-	float v = max( i, j );
-	float p = rem( sqrtf(u) * gold + sqrtf(v) * silver );
->>>>>>> aefee095
 	float l = __logistic_core<N>( seed - p );
 	return l * sqrt2;
     }
