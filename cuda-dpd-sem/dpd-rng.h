--- conflicted
+++ resolved
@@ -72,11 +72,7 @@
 // floating point version of LCG
 __inline__ __device__ float rem( float r ) {
     return r - floorf( r );
-<<<<<<< HEAD
 }
-=======
-    }
->>>>>>> e78a825b
 
 // FMA wrapper for the convenience of switching rouding modes
 __inline__ __device__ float FMA( float x, float y, float z ) {
