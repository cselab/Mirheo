PROJECT_NAME      = "udevicex"
XML_OUTPUT        = xml

INPUT             = ../core ../apps ../plugins

EXCLUDE           = ../core/cub ../core/xml ../core/utils/stacktrace.h ../core/utils/helper_math.h

ENABLE_PREPROCESSING   = YES
MACRO_EXPANSION        = YES
EXPAND_ONLY_PREDEF     = YES
PREDEFINED             = __align__(x)=            \
                         __restrict__=            \
                         __launch_bounds__(x,y)=

GENERATE_LATEX         = NO
GENERATE_MAN           = NO
GENERATE_RTF           = NO
CASE_SENSE_NAMES       = NO
GENERATE_HTML          = NO
GENERATE_XML           = YES
RECURSIVE              = YES
QUIET                  = YES
JAVADOC_AUTOBRIEF      = NO
WARN_IF_UNDOCUMENTED   = NO
EXTRACT_PRIVATE        = YES
EXTRACT_STATIC         = YES
EXTRACT_ALL            = YES
<<<<<<< HEAD
SOURCE_BROWSER         = YES
REFERENCES_LINK_SOURCE = YES
VERBATIM_HEADERS       = YES
=======
TEMPLATE_RELATIONS     = NO
>>>>>>> c10a52f1


ALIASES += "rst=\verbatim embed:rst:leading-asterisk"
ALIASES += "endrst=\endverbatim"


FILE_PATTERNS          = *.h \
                         *.cpp \
                         *.cu

EXTENSION_MAPPING      = cu=C++<|MERGE_RESOLUTION|>--- conflicted
+++ resolved
@@ -25,13 +25,10 @@
 EXTRACT_PRIVATE        = YES
 EXTRACT_STATIC         = YES
 EXTRACT_ALL            = YES
-<<<<<<< HEAD
 SOURCE_BROWSER         = YES
 REFERENCES_LINK_SOURCE = YES
 VERBATIM_HEADERS       = YES
-=======
 TEMPLATE_RELATIONS     = NO
->>>>>>> c10a52f1
 
 
 ALIASES += "rst=\verbatim embed:rst:leading-asterisk"
